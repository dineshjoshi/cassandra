--- conflicted
+++ resolved
@@ -262,19 +262,14 @@
             ReplayPosition replayPosition = desc.version.metadataIncludesReplayPosition
                                           ? ReplayPosition.serializer.deserialize(dis)
                                           : ReplayPosition.NONE;
-<<<<<<< HEAD
-            long maxTimestamp = desc.version.containsTimestamp() ? dis.readLong() : Long.MIN_VALUE;
-            if (!desc.version.tracksMaxTimestamp) // see javadoc to Descriptor.containsTimestamp
-=======
-            if (!desc.metadataIncludesModernReplayPosition)
+            if (!desc.version.metadataIncludesModernReplayPosition)
             {
                 // replay position may be "from the future" thanks to older versions generating them with nanotime.
                 // make sure we don't omit replaying something that we should.  see CASSANDRA-4782
                 replayPosition = ReplayPosition.NONE;
             }
-            long maxTimestamp = desc.containsTimestamp() ? dis.readLong() : Long.MIN_VALUE;
-            if (!desc.tracksMaxTimestamp) // see javadoc to Descriptor.containsTimestamp
->>>>>>> 178c934a
+            long maxTimestamp = desc.version.containsTimestamp() ? dis.readLong() : Long.MIN_VALUE;
+            if (!desc.version.tracksMaxTimestamp) // see javadoc to Descriptor.containsTimestamp
                 maxTimestamp = Long.MIN_VALUE;
             double compressionRatio = desc.version.hasCompressionRatio
                                     ? dis.readDouble()
