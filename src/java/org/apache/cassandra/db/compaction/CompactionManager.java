/*
 * Licensed to the Apache Software Foundation (ASF) under one
 * or more contributor license agreements.  See the NOTICE file
 * distributed with this work for additional information
 * regarding copyright ownership.  The ASF licenses this file
 * to you under the Apache License, Version 2.0 (the
 * "License"); you may not use this file except in compliance
 * with the License.  You may obtain a copy of the License at
 *
 *     http://www.apache.org/licenses/LICENSE-2.0
 *
 * Unless required by applicable law or agreed to in writing, software
 * distributed under the License is distributed on an "AS IS" BASIS,
 * WITHOUT WARRANTIES OR CONDITIONS OF ANY KIND, either express or implied.
 * See the License for the specific language governing permissions and
 * limitations under the License.
 */
package org.apache.cassandra.db.compaction;

import java.io.File;
import java.io.IOException;
import java.util.*;
import java.util.concurrent.*;
import java.util.concurrent.atomic.AtomicInteger;
<<<<<<< HEAD
import java.util.function.BooleanSupplier;
=======
>>>>>>> 4b547f14
import java.util.function.Predicate;
import java.util.stream.Collectors;
import javax.management.openmbean.OpenDataException;
import javax.management.openmbean.TabularData;

import com.google.common.annotations.VisibleForTesting;
import com.google.common.base.Preconditions;
import com.google.common.collect.*;
import com.google.common.util.concurrent.*;

import org.apache.cassandra.locator.RangesAtEndpoint;
import org.slf4j.Logger;
import org.slf4j.LoggerFactory;

import io.netty.util.concurrent.FastThreadLocal;
import org.apache.cassandra.cache.AutoSavingCache;
import org.apache.cassandra.concurrent.DebuggableThreadPoolExecutor;
import org.apache.cassandra.concurrent.JMXEnabledThreadPoolExecutor;
import org.apache.cassandra.concurrent.NamedThreadFactory;
import org.apache.cassandra.exceptions.ConfigurationException;
import org.apache.cassandra.schema.TableMetadata;
import org.apache.cassandra.config.DatabaseDescriptor;
import org.apache.cassandra.schema.Schema;
import org.apache.cassandra.db.*;
import org.apache.cassandra.db.compaction.CompactionInfo.Holder;
import org.apache.cassandra.db.lifecycle.ILifecycleTransaction;
import org.apache.cassandra.db.lifecycle.LifecycleTransaction;
import org.apache.cassandra.db.lifecycle.SSTableIntervalTree;
import org.apache.cassandra.db.lifecycle.SSTableSet;
import org.apache.cassandra.db.lifecycle.View;
import org.apache.cassandra.db.lifecycle.WrappedLifecycleTransaction;
import org.apache.cassandra.db.rows.UnfilteredRowIterator;
import org.apache.cassandra.db.view.ViewBuilderTask;
import org.apache.cassandra.dht.Bounds;
import org.apache.cassandra.dht.Range;
import org.apache.cassandra.dht.Token;
import org.apache.cassandra.index.SecondaryIndexBuilder;
import org.apache.cassandra.io.sstable.Descriptor;
import org.apache.cassandra.io.sstable.ISSTableScanner;
import org.apache.cassandra.io.sstable.IndexSummaryRedistribution;
import org.apache.cassandra.io.sstable.SSTableRewriter;
import org.apache.cassandra.io.sstable.SnapshotDeletingTask;
import org.apache.cassandra.io.sstable.format.SSTableReader;
import org.apache.cassandra.io.sstable.format.SSTableWriter;
import org.apache.cassandra.io.sstable.metadata.MetadataCollector;
import org.apache.cassandra.io.sstable.metadata.StatsMetadata;
import org.apache.cassandra.io.util.FileUtils;
import org.apache.cassandra.metrics.CompactionMetrics;
import org.apache.cassandra.metrics.TableMetrics;
import org.apache.cassandra.schema.CompactionParams.TombstoneOption;
import org.apache.cassandra.service.ActiveRepairService;
import org.apache.cassandra.service.StorageService;
import org.apache.cassandra.streaming.PreviewKind;
import org.apache.cassandra.utils.*;
import org.apache.cassandra.utils.Throwables;
import org.apache.cassandra.utils.concurrent.Refs;

import static java.util.Collections.singleton;
import static org.apache.cassandra.service.ActiveRepairService.NO_PENDING_REPAIR;
import static org.apache.cassandra.service.ActiveRepairService.UNREPAIRED_SSTABLE;

/**
 * <p>
 * A singleton which manages a private executor of ongoing compactions.
 * </p>
 * Scheduling for compaction is accomplished by swapping sstables to be compacted into
 * a set via Tracker. New scheduling attempts will ignore currently compacting
 * sstables.
 */
public class CompactionManager implements CompactionManagerMBean
{
    public static final String MBEAN_OBJECT_NAME = "org.apache.cassandra.db:type=CompactionManager";
    private static final Logger logger = LoggerFactory.getLogger(CompactionManager.class);
    public static final CompactionManager instance;

    @VisibleForTesting
    public final AtomicInteger currentlyBackgroundUpgrading = new AtomicInteger(0);

    public static final int NO_GC = Integer.MIN_VALUE;
    public static final int GC_ALL = Integer.MAX_VALUE;

    // A thread local that tells us if the current thread is owned by the compaction manager. Used
    // by CounterContext to figure out if it should log a warning for invalid counter shards.
    public static final FastThreadLocal<Boolean> isCompactionManager = new FastThreadLocal<Boolean>()
    {
        @Override
        protected Boolean initialValue()
        {
            return false;
        }
    };

    static
    {
        instance = new CompactionManager();

        MBeanWrapper.instance.registerMBean(instance, MBEAN_OBJECT_NAME);
    }

    private final CompactionExecutor executor = new CompactionExecutor();
    private final CompactionExecutor validationExecutor = new ValidationExecutor();
    private final CompactionExecutor cacheCleanupExecutor = new CacheCleanupExecutor();
    private final CompactionExecutor viewBuildExecutor = new ViewBuildExecutor();

    private final CompactionMetrics metrics = new CompactionMetrics(executor, validationExecutor, viewBuildExecutor);
    @VisibleForTesting
    final Multiset<ColumnFamilyStore> compactingCF = ConcurrentHashMultiset.create();

<<<<<<< HEAD
    public final ActiveCompactions active = new ActiveCompactions();
=======
    // used to temporarily pause non-strategy managed compactions (like index summary redistribution)
    private final AtomicInteger globalCompactionPauseCount = new AtomicInteger(0);
>>>>>>> 4b547f14

    private final RateLimiter compactionRateLimiter = RateLimiter.create(Double.MAX_VALUE);

    public CompactionMetrics getMetrics()
    {
        return metrics;
    }

    /**
     * Gets compaction rate limiter.
     * Rate unit is bytes per sec.
     *
     * @return RateLimiter with rate limit set
     */
    public RateLimiter getRateLimiter()
    {
        setRate(DatabaseDescriptor.getCompactionThroughputMbPerSec());
        return compactionRateLimiter;
    }

    /**
     * Sets the rate for the rate limiter. When compaction_throughput_mb_per_sec is 0 or node is bootstrapping,
     * this sets the rate to Double.MAX_VALUE bytes per second.
     * @param throughPutMbPerSec throughput to set in mb per second
     */
    public void setRate(final double throughPutMbPerSec)
    {
        double throughput = throughPutMbPerSec * 1024.0 * 1024.0;
        // if throughput is set to 0, throttling is disabled
        if (throughput == 0 || StorageService.instance.isBootstrapMode())
            throughput = Double.MAX_VALUE;
        if (compactionRateLimiter.getRate() != throughput)
            compactionRateLimiter.setRate(throughput);
    }

    /**
     * Call this whenever a compaction might be needed on the given columnfamily.
     * It's okay to over-call (within reason) if a call is unnecessary, it will
     * turn into a no-op in the bucketing/candidate-scan phase.
     */
    public List<Future<?>> submitBackground(final ColumnFamilyStore cfs)
    {
        if (cfs.isAutoCompactionDisabled())
        {
            logger.trace("Autocompaction is disabled");
            return Collections.emptyList();
        }

        /**
         * If a CF is currently being compacted, and there are no idle threads, submitBackground should be a no-op;
         * we can wait for the current compaction to finish and re-submit when more information is available.
         * Otherwise, we should submit at least one task to prevent starvation by busier CFs, and more if there
         * are idle threads stil. (CASSANDRA-4310)
         */
        int count = compactingCF.count(cfs);
        if (count > 0 && executor.getActiveCount() >= executor.getMaximumPoolSize())
        {
            logger.trace("Background compaction is still running for {}.{} ({} remaining). Skipping",
                         cfs.keyspace.getName(), cfs.name, count);
            return Collections.emptyList();
        }

        logger.trace("Scheduling a background task check for {}.{} with {}",
                     cfs.keyspace.getName(),
                     cfs.name,
                     cfs.getCompactionStrategyManager().getName());

        List<Future<?>> futures = new ArrayList<>(1);
        Future<?> fut = executor.submitIfRunning(new BackgroundCompactionCandidate(cfs), "background task");
        if (!fut.isCancelled())
            futures.add(fut);
        else
            compactingCF.remove(cfs);
        return futures;
    }

    public boolean isCompacting(Iterable<ColumnFamilyStore> cfses, Predicate<SSTableReader> sstablePredicate)
    {
        for (ColumnFamilyStore cfs : cfses)
            if (cfs.getTracker().getCompacting().stream().anyMatch(sstablePredicate))
                return true;
        return false;
    }

    /**
     * Shutdowns both compaction and validation executors, cancels running compaction / validation,
     * and waits for tasks to complete if tasks were not cancelable.
     */
    public void forceShutdown()
    {
        // shutdown executors to prevent further submission
        executor.shutdown();
        validationExecutor.shutdown();
        viewBuildExecutor.shutdown();
        cacheCleanupExecutor.shutdown();

        // interrupt compactions and validations
        for (Holder compactionHolder : active.getCompactions())
        {
            compactionHolder.stop();
        }

        // wait for tasks to terminate
        // compaction tasks are interrupted above, so it shuold be fairy quick
        // until not interrupted tasks to complete.
        for (ExecutorService exec : Arrays.asList(executor, validationExecutor, viewBuildExecutor, cacheCleanupExecutor))
        {
            try
            {
                if (!exec.awaitTermination(1, TimeUnit.MINUTES))
                    logger.warn("Failed to wait for compaction executors shutdown");
            }
            catch (InterruptedException e)
            {
                logger.error("Interrupted while waiting for tasks to be terminated", e);
            }
        }
    }

    public void finishCompactionsAndShutdown(long timeout, TimeUnit unit) throws InterruptedException
    {
        executor.shutdown();
        executor.awaitTermination(timeout, unit);
    }

    // the actual sstables to compact are not determined until we run the BCT; that way, if new sstables
    // are created between task submission and execution, we execute against the most up-to-date information
    @VisibleForTesting
    class BackgroundCompactionCandidate implements Runnable
    {
        private final ColumnFamilyStore cfs;

        BackgroundCompactionCandidate(ColumnFamilyStore cfs)
        {
            compactingCF.add(cfs);
            this.cfs = cfs;
        }

        public void run()
        {
            boolean ranCompaction = false;
            try
            {
                logger.trace("Checking {}.{}", cfs.keyspace.getName(), cfs.name);
                if (!cfs.isValid())
                {
                    logger.trace("Aborting compaction for dropped CF");
                    return;
                }

                CompactionStrategyManager strategy = cfs.getCompactionStrategyManager();
                AbstractCompactionTask task = strategy.getNextBackgroundTask(getDefaultGcBefore(cfs, FBUtilities.nowInSeconds()));
                if (task == null)
                {
                    if (DatabaseDescriptor.automaticSSTableUpgrade())
                        ranCompaction = maybeRunUpgradeTask(strategy);
                }
                else
                {
                    task.execute(active);
                    ranCompaction = true;
                }
            }
            finally
            {
                compactingCF.remove(cfs);
            }
            if (ranCompaction) // only submit background if we actually ran a compaction - otherwise we end up in an infinite loop submitting noop background tasks
                submitBackground(cfs);
        }

        boolean maybeRunUpgradeTask(CompactionStrategyManager strategy)
        {
            logger.debug("Checking for upgrade tasks {}.{}", cfs.keyspace.getName(), cfs.getTableName());
            try
            {
                if (currentlyBackgroundUpgrading.incrementAndGet() <= DatabaseDescriptor.maxConcurrentAutoUpgradeTasks())
                {
                    AbstractCompactionTask upgradeTask = strategy.findUpgradeSSTableTask();
                    if (upgradeTask != null)
                    {
                        upgradeTask.execute(active);
                        return true;
                    }
                }
            }
            finally
            {
                currentlyBackgroundUpgrading.decrementAndGet();
            }
            logger.trace("No tasks available");
            return false;
        }
    }

    @VisibleForTesting
    public BackgroundCompactionCandidate getBackgroundCompactionCandidate(ColumnFamilyStore cfs)
    {
        return new BackgroundCompactionCandidate(cfs);
    }

    /**
     * Run an operation over all sstables using jobs threads
     *
     * @param cfs the column family store to run the operation on
     * @param operation the operation to run
     * @param jobs the number of threads to use - 0 means use all available. It never uses more than concurrent_compactors threads
     * @return status of the operation
     * @throws ExecutionException
     * @throws InterruptedException
     */
    @SuppressWarnings("resource")
    private AllSSTableOpStatus parallelAllSSTableOperation(final ColumnFamilyStore cfs, final OneSSTableOperation operation, int jobs, OperationType operationType) throws ExecutionException, InterruptedException
    {
        logger.info("Starting {} for {}.{}", operationType, cfs.keyspace.getName(), cfs.getTableName());
        List<LifecycleTransaction> transactions = new ArrayList<>();
        List<Future<?>> futures = new ArrayList<>();
        try (LifecycleTransaction compacting = cfs.markAllCompacting(operationType))
        {
            if (compacting == null)
                return AllSSTableOpStatus.UNABLE_TO_CANCEL;

            Iterable<SSTableReader> sstables = Lists.newArrayList(operation.filterSSTables(compacting));
            if (Iterables.isEmpty(sstables))
            {
                logger.info("No sstables to {} for {}.{}", operationType.name(), cfs.keyspace.getName(), cfs.name);
                return AllSSTableOpStatus.SUCCESSFUL;
            }

            for (final SSTableReader sstable : sstables)
            {
                final LifecycleTransaction txn = compacting.split(singleton(sstable));
                transactions.add(txn);
                Callable<Object> callable = new Callable<Object>()
                {
                    @Override
                    public Object call() throws Exception
                    {
                        operation.execute(txn);
                        return this;
                    }
                };
                Future<?> fut = executor.submitIfRunning(callable, "paralell sstable operation");
                if (!fut.isCancelled())
                    futures.add(fut);
                else
                    return AllSSTableOpStatus.ABORTED;

                if (jobs > 0 && futures.size() == jobs)
                {
                    Future<?> f = FBUtilities.waitOnFirstFuture(futures);
                    futures.remove(f);
                }
            }
            FBUtilities.waitOnFutures(futures);
            assert compacting.originals().isEmpty();
            logger.info("Finished {} for {}.{} successfully", operationType, cfs.keyspace.getName(), cfs.getTableName());
            return AllSSTableOpStatus.SUCCESSFUL;
        }
        finally
        {
            // wait on any unfinished futures to make sure we don't close an ongoing transaction
            try
            {
                FBUtilities.waitOnFutures(futures);
            }
            catch (Throwable t)
            {
               // these are handled/logged in CompactionExecutor#afterExecute
            }
            Throwable fail = Throwables.close(null, transactions);
            if (fail != null)
                logger.error("Failed to cleanup lifecycle transactions ({} for {}.{})", operationType, cfs.keyspace.getName(), cfs.getTableName(), fail);
        }
    }

    private static interface OneSSTableOperation
    {
        Iterable<SSTableReader> filterSSTables(LifecycleTransaction transaction);
        void execute(LifecycleTransaction input) throws IOException;
    }

    public enum AllSSTableOpStatus
    {
        SUCCESSFUL(0),
        ABORTED(1),
        UNABLE_TO_CANCEL(2);

        public final int statusCode;

        AllSSTableOpStatus(int statusCode)
        {
            this.statusCode = statusCode;
        }
    }

    public AllSSTableOpStatus performScrub(final ColumnFamilyStore cfs, final boolean skipCorrupted, final boolean checkData,
                                           int jobs)
    throws InterruptedException, ExecutionException
    {
        return performScrub(cfs, skipCorrupted, checkData, false, jobs);
    }

    public AllSSTableOpStatus performScrub(final ColumnFamilyStore cfs, final boolean skipCorrupted, final boolean checkData,
                                           final boolean reinsertOverflowedTTL, int jobs)
    throws InterruptedException, ExecutionException
    {
        return parallelAllSSTableOperation(cfs, new OneSSTableOperation()
        {
            @Override
            public Iterable<SSTableReader> filterSSTables(LifecycleTransaction input)
            {
                return input.originals();
            }

            @Override
            public void execute(LifecycleTransaction input)
            {
                scrubOne(cfs, input, skipCorrupted, checkData, reinsertOverflowedTTL, active);
            }
        }, jobs, OperationType.SCRUB);
    }

    public AllSSTableOpStatus performVerify(ColumnFamilyStore cfs, Verifier.Options options) throws InterruptedException, ExecutionException
    {
        assert !cfs.isIndex();
        return parallelAllSSTableOperation(cfs, new OneSSTableOperation()
        {
            @Override
            public Iterable<SSTableReader> filterSSTables(LifecycleTransaction input)
            {
                return input.originals();
            }

            @Override
            public void execute(LifecycleTransaction input)
            {
                verifyOne(cfs, input.onlyOne(), options, active);
            }
        }, 0, OperationType.VERIFY);
    }

    public AllSSTableOpStatus performSSTableRewrite(final ColumnFamilyStore cfs, final boolean excludeCurrentVersion, int jobs) throws InterruptedException, ExecutionException
    {
        return parallelAllSSTableOperation(cfs, new OneSSTableOperation()
        {
            @Override
            public Iterable<SSTableReader> filterSSTables(LifecycleTransaction transaction)
            {
                List<SSTableReader> sortedSSTables = Lists.newArrayList(transaction.originals());
                Collections.sort(sortedSSTables, SSTableReader.sizeComparator.reversed());
                Iterator<SSTableReader> iter = sortedSSTables.iterator();
                while (iter.hasNext())
                {
                    SSTableReader sstable = iter.next();
                    if (excludeCurrentVersion && sstable.descriptor.version.equals(sstable.descriptor.getFormat().getLatestVersion()))
                    {
                        transaction.cancel(sstable);
                        iter.remove();
                    }
                }
                return sortedSSTables;
            }

            @Override
            public void execute(LifecycleTransaction txn)
            {
                AbstractCompactionTask task = cfs.getCompactionStrategyManager().getCompactionTask(txn, NO_GC, Long.MAX_VALUE);
                task.setUserDefined(true);
                task.setCompactionType(OperationType.UPGRADE_SSTABLES);
                task.execute(active);
            }
        }, jobs, OperationType.UPGRADE_SSTABLES);
    }

    public AllSSTableOpStatus performCleanup(final ColumnFamilyStore cfStore, int jobs) throws InterruptedException, ExecutionException
    {
        assert !cfStore.isIndex();
        Keyspace keyspace = cfStore.keyspace;
        if (!StorageService.instance.isJoined())
        {
            logger.info("Cleanup cannot run before a node has joined the ring");
            return AllSSTableOpStatus.ABORTED;
        }
        // if local ranges is empty, it means no data should remain
        final RangesAtEndpoint replicas = StorageService.instance.getLocalReplicas(keyspace.getName());
        final Set<Range<Token>> allRanges = replicas.ranges();
        final Set<Range<Token>> transientRanges = replicas.onlyTransient().ranges();
        final Set<Range<Token>> fullRanges = replicas.onlyFull().ranges();
        final boolean hasIndexes = cfStore.indexManager.hasIndexes();

        return parallelAllSSTableOperation(cfStore, new OneSSTableOperation()
        {
            @Override
            public Iterable<SSTableReader> filterSSTables(LifecycleTransaction transaction)
            {
                List<SSTableReader> sortedSSTables = Lists.newArrayList(transaction.originals());
                Iterator<SSTableReader> sstableIter = sortedSSTables.iterator();
                int totalSSTables = 0;
                int skippedSStables = 0;
                while (sstableIter.hasNext())
                {
                    SSTableReader sstable = sstableIter.next();
                    boolean needsCleanupFull = needsCleanup(sstable, fullRanges);
                    boolean needsCleanupTransient = needsCleanup(sstable, transientRanges);
                    //If there are no ranges for which the table needs cleanup either due to lack of intersection or lack
                    //of the table being repaired.
                    totalSSTables++;
                    if (!needsCleanupFull && (!needsCleanupTransient || !sstable.isRepaired()))
                    {
                        logger.debug("Skipping {} ([{}, {}]) for cleanup; all rows should be kept. Needs cleanup full ranges: {} Needs cleanup transient ranges: {} Repaired: {}",
                                    sstable,
                                    sstable.first.getToken(),
                                    sstable.last.getToken(),
                                    needsCleanupFull,
                                    needsCleanupTransient,
                                    sstable.isRepaired());
                        sstableIter.remove();
                        transaction.cancel(sstable);
                        skippedSStables++;
                    }
                }
                logger.info("Skipping cleanup for {}/{} sstables for {}.{} since they are fully contained in owned ranges (full ranges: {}, transient ranges: {})",
                            skippedSStables, totalSSTables, cfStore.keyspace.getName(), cfStore.getTableName(), fullRanges, transientRanges);
                sortedSSTables.sort(SSTableReader.sizeComparator);
                return sortedSSTables;
            }

            @Override
            public void execute(LifecycleTransaction txn) throws IOException
            {
                CleanupStrategy cleanupStrategy = CleanupStrategy.get(cfStore, allRanges, transientRanges, txn.onlyOne().isRepaired(), FBUtilities.nowInSeconds());
                doCleanupOne(cfStore, txn, cleanupStrategy, replicas.ranges(), fullRanges, transientRanges, hasIndexes);
            }
        }, jobs, OperationType.CLEANUP);
    }

    public AllSSTableOpStatus performGarbageCollection(final ColumnFamilyStore cfStore, TombstoneOption tombstoneOption, int jobs) throws InterruptedException, ExecutionException
    {
        assert !cfStore.isIndex();

        return parallelAllSSTableOperation(cfStore, new OneSSTableOperation()
        {
            @Override
            public Iterable<SSTableReader> filterSSTables(LifecycleTransaction transaction)
            {
                Iterable<SSTableReader> originals = transaction.originals();
                if (cfStore.getCompactionStrategyManager().onlyPurgeRepairedTombstones())
                    originals = Iterables.filter(originals, SSTableReader::isRepaired);
                List<SSTableReader> sortedSSTables = Lists.newArrayList(originals);
                Collections.sort(sortedSSTables, SSTableReader.maxTimestampAscending);
                return sortedSSTables;
            }

            @Override
            public void execute(LifecycleTransaction txn) throws IOException
            {
                logger.debug("Garbage collecting {}", txn.originals());
                CompactionTask task = new CompactionTask(cfStore, txn, getDefaultGcBefore(cfStore, FBUtilities.nowInSeconds()))
                {
                    @Override
                    protected CompactionController getCompactionController(Set<SSTableReader> toCompact)
                    {
                        return new CompactionController(cfStore, toCompact, gcBefore, null, tombstoneOption);
                    }
                };
                task.setUserDefined(true);
                task.setCompactionType(OperationType.GARBAGE_COLLECT);
                task.execute(active);
            }
        }, jobs, OperationType.GARBAGE_COLLECT);
    }

    public AllSSTableOpStatus relocateSSTables(final ColumnFamilyStore cfs, int jobs) throws ExecutionException, InterruptedException
    {
        if (!cfs.getPartitioner().splitter().isPresent())
        {
            logger.info("Partitioner does not support splitting");
            return AllSSTableOpStatus.ABORTED;
        }

        if (StorageService.instance.getLocalReplicas(cfs.keyspace.getName()).isEmpty())
        {
            logger.info("Relocate cannot run before a node has joined the ring");
            return AllSSTableOpStatus.ABORTED;
        }

        final DiskBoundaries diskBoundaries = cfs.getDiskBoundaries();

        return parallelAllSSTableOperation(cfs, new OneSSTableOperation()
        {
            @Override
            public Iterable<SSTableReader> filterSSTables(LifecycleTransaction transaction)
            {
                Set<SSTableReader> originals = Sets.newHashSet(transaction.originals());
                Set<SSTableReader> needsRelocation = originals.stream().filter(s -> !inCorrectLocation(s)).collect(Collectors.toSet());
                transaction.cancel(Sets.difference(originals, needsRelocation));

                Map<Integer, List<SSTableReader>> groupedByDisk = groupByDiskIndex(needsRelocation);

                int maxSize = 0;
                for (List<SSTableReader> diskSSTables : groupedByDisk.values())
                    maxSize = Math.max(maxSize, diskSSTables.size());

                List<SSTableReader> mixedSSTables = new ArrayList<>();

                for (int i = 0; i < maxSize; i++)
                    for (List<SSTableReader> diskSSTables : groupedByDisk.values())
                        if (i < diskSSTables.size())
                            mixedSSTables.add(diskSSTables.get(i));

                return mixedSSTables;
            }

            public Map<Integer, List<SSTableReader>> groupByDiskIndex(Set<SSTableReader> needsRelocation)
            {
                return needsRelocation.stream().collect(Collectors.groupingBy((s) -> diskBoundaries.getDiskIndex(s)));
            }

            private boolean inCorrectLocation(SSTableReader sstable)
            {
                if (!cfs.getPartitioner().splitter().isPresent())
                    return true;

                int diskIndex = diskBoundaries.getDiskIndex(sstable);
                File diskLocation = diskBoundaries.directories.get(diskIndex).location;
                PartitionPosition diskLast = diskBoundaries.positions.get(diskIndex);

                // the location we get from directoryIndex is based on the first key in the sstable
                // now we need to make sure the last key is less than the boundary as well:
                return sstable.descriptor.directory.getAbsolutePath().startsWith(diskLocation.getAbsolutePath()) && sstable.last.compareTo(diskLast) <= 0;
            }

            @Override
            public void execute(LifecycleTransaction txn)
            {
                logger.debug("Relocating {}", txn.originals());
                AbstractCompactionTask task = cfs.getCompactionStrategyManager().getCompactionTask(txn, NO_GC, Long.MAX_VALUE);
                task.setUserDefined(true);
                task.setCompactionType(OperationType.RELOCATE);
                task.execute(active);
            }
        }, jobs, OperationType.RELOCATE);
    }

    /**
     * Splits the given token ranges of the given sstables into a pending repair silo
     */
    public ListenableFuture<?> submitPendingAntiCompaction(ColumnFamilyStore cfs,
                                                           RangesAtEndpoint tokenRanges,
                                                           Refs<SSTableReader> sstables,
                                                           LifecycleTransaction txn,
                                                           UUID sessionId,
                                                           BooleanSupplier isCancelled)
    {
        Runnable runnable = new WrappedRunnable()
        {
            protected void runMayThrow() throws Exception
            {
                try (TableMetrics.TableTimer.Context ctx = cfs.metric.anticompactionTime.time())
                {
                    performAnticompaction(cfs, tokenRanges, sstables, txn, sessionId, isCancelled);
                }
            }
        };

        ListenableFuture<?> task = null;
        try
        {
            task = executor.submitIfRunning(runnable, "pending anticompaction");
            return task;
        }
        finally
        {
            if (task == null || task.isCancelled())
            {
                sstables.release();
                txn.abort();
            }
        }
    }

    /**
     * for sstables that are fully contained in the given ranges, just rewrite their metadata with
     * the pending repair id and remove them from the transaction
     */
    private static void mutateFullyContainedSSTables(ColumnFamilyStore cfs,
                                                     Refs<SSTableReader> refs,
                                                     Iterator<SSTableReader> sstableIterator,
                                                     Collection<Range<Token>> ranges,
                                                     LifecycleTransaction txn,
                                                     UUID sessionID,
                                                     boolean isTransient) throws IOException
    {
        if (ranges.isEmpty())
            return;

        List<Range<Token>> normalizedRanges = Range.normalize(ranges);

        Set<SSTableReader> fullyContainedSSTables = findSSTablesToAnticompact(sstableIterator, normalizedRanges, sessionID);

        cfs.metric.bytesMutatedAnticompaction.inc(SSTableReader.getTotalBytes(fullyContainedSSTables));
        cfs.getCompactionStrategyManager().mutateRepaired(fullyContainedSSTables, UNREPAIRED_SSTABLE, sessionID, isTransient);
        // since we're just re-writing the sstable metdata for the fully contained sstables, we don't want
        // them obsoleted when the anti-compaction is complete. So they're removed from the transaction here
        txn.cancel(fullyContainedSSTables);
        refs.release(fullyContainedSSTables);
    }

    /**
     * Make sure the {validatedForRepair} are marked for compaction before calling this.
     *
     * Caller must reference the validatedForRepair sstables (via ParentRepairSession.getActiveRepairedSSTableRefs(..)).
     *
     * @param cfs
     * @param replicas token ranges to be repaired
     * @param validatedForRepair SSTables containing the repaired ranges. Should be referenced before passing them.
     * @param sessionID the repair session we're anti-compacting for
     * @param isCancelled function that indicates if active anti-compaction should be canceled
     * @throws InterruptedException
     * @throws IOException
     */
    public void performAnticompaction(ColumnFamilyStore cfs,
                                      RangesAtEndpoint replicas,
                                      Refs<SSTableReader> validatedForRepair,
                                      LifecycleTransaction txn,
                                      UUID sessionID,
                                      BooleanSupplier isCancelled) throws IOException
    {
        try
        {
            ActiveRepairService.ParentRepairSession prs = ActiveRepairService.instance.getParentRepairSession(sessionID);
            Preconditions.checkArgument(!prs.isPreview(), "Cannot anticompact for previews");
            Preconditions.checkArgument(!replicas.isEmpty(), "No ranges to anti-compact");

            if (logger.isInfoEnabled())
                logger.info("{} Starting anticompaction for {}.{} on {}/{} sstables", PreviewKind.NONE.logPrefix(sessionID), cfs.keyspace.getName(), cfs.getTableName(), validatedForRepair.size(), cfs.getLiveSSTables().size());
            if (logger.isTraceEnabled())
                logger.trace("{} Starting anticompaction for ranges {}", PreviewKind.NONE.logPrefix(sessionID), replicas);

            Set<SSTableReader> sstables = new HashSet<>(validatedForRepair);
            validateSSTableBoundsForAnticompaction(sessionID, sstables, replicas);
            mutateFullyContainedSSTables(cfs, validatedForRepair, sstables.iterator(), replicas.onlyFull().ranges(), txn, sessionID, false);
            mutateFullyContainedSSTables(cfs, validatedForRepair, sstables.iterator(), replicas.onlyTransient().ranges(), txn, sessionID, true);

            assert txn.originals().equals(sstables);
            if (!sstables.isEmpty())
                doAntiCompaction(cfs, replicas, txn, sessionID, isCancelled);
            txn.finish();
        }
        finally
        {
            validatedForRepair.release();
            txn.close();
        }

        logger.info("{} Completed anticompaction successfully", PreviewKind.NONE.logPrefix(sessionID));
    }

    static void validateSSTableBoundsForAnticompaction(UUID sessionID,
                                                       Collection<SSTableReader> sstables,
                                                       RangesAtEndpoint ranges)
    {
        List<Range<Token>> normalizedRanges = Range.normalize(ranges.ranges());
        for (SSTableReader sstable : sstables)
        {
            Bounds<Token> bounds = new Bounds<>(sstable.first.getToken(), sstable.last.getToken());

            if (!Iterables.any(normalizedRanges, r -> (r.contains(bounds.left) && r.contains(bounds.right)) || r.intersects(bounds)))
            {
                // this should never happen - in PendingAntiCompaction#getSSTables we select all sstables that intersect the repaired ranges, that can't have changed here
                String message = String.format("%s SSTable %s (%s) does not intersect repaired ranges %s, this sstable should not have been included.",
                                               PreviewKind.NONE.logPrefix(sessionID), sstable, bounds, normalizedRanges);
                logger.error(message);
                throw new IllegalStateException(message);
            }
        }

    }

    @VisibleForTesting
    static Set<SSTableReader> findSSTablesToAnticompact(Iterator<SSTableReader> sstableIterator, List<Range<Token>> normalizedRanges, UUID parentRepairSession)
    {
        Set<SSTableReader> fullyContainedSSTables = new HashSet<>();
        while (sstableIterator.hasNext())
        {
            SSTableReader sstable = sstableIterator.next();

            Bounds<Token> sstableBounds = new Bounds<>(sstable.first.getToken(), sstable.last.getToken());

            for (Range<Token> r : normalizedRanges)
            {
                // ranges are normalized - no wrap around - if first and last are contained we know that all tokens are contained in the range
                if (r.contains(sstable.first.getToken()) && r.contains(sstable.last.getToken()))
                {
                    logger.info("{} SSTable {} fully contained in range {}, mutating repairedAt instead of anticompacting", PreviewKind.NONE.logPrefix(parentRepairSession), sstable, r);
                    fullyContainedSSTables.add(sstable);
                    sstableIterator.remove();
                    break;
                }
                else if (r.intersects(sstableBounds))
                {
                    logger.info("{} SSTable {} ({}) will be anticompacted on range {}", PreviewKind.NONE.logPrefix(parentRepairSession), sstable, sstableBounds, r);
                }
            }
        }
        return fullyContainedSSTables;
    }

    public void performMaximal(final ColumnFamilyStore cfStore, boolean splitOutput)
    {
        FBUtilities.waitOnFutures(submitMaximal(cfStore, getDefaultGcBefore(cfStore, FBUtilities.nowInSeconds()), splitOutput));
    }

    @SuppressWarnings("resource") // the tasks are executed in parallel on the executor, making sure that they get closed
    public List<Future<?>> submitMaximal(final ColumnFamilyStore cfStore, final int gcBefore, boolean splitOutput)
    {
        // here we compute the task off the compaction executor, so having that present doesn't
        // confuse runWithCompactionsDisabled -- i.e., we don't want to deadlock ourselves, waiting
        // for ourselves to finish/acknowledge cancellation before continuing.
        CompactionTasks tasks = cfStore.getCompactionStrategyManager().getMaximalTasks(gcBefore, splitOutput);

        if (tasks.isEmpty())
            return Collections.emptyList();

        List<Future<?>> futures = new ArrayList<>();

        int nonEmptyTasks = 0;
        for (final AbstractCompactionTask task : tasks)
        {
            if (task.transaction.originals().size() > 0)
                nonEmptyTasks++;

            Runnable runnable = new WrappedRunnable()
            {
                protected void runMayThrow()
                {
                    task.execute(active);
                }
            };

            Future<?> fut = executor.submitIfRunning(runnable, "maximal task");
            if (!fut.isCancelled())
                futures.add(fut);
        }
        if (nonEmptyTasks > 1)
            logger.info("Major compaction will not result in a single sstable - repaired and unrepaired data is kept separate and compaction runs per data_file_directory.");

        return futures;
    }

    public void forceCompactionForTokenRange(ColumnFamilyStore cfStore, Collection<Range<Token>> ranges)
    {
        Callable<CompactionTasks> taskCreator = () -> {
            Collection<SSTableReader> sstables = sstablesInBounds(cfStore, ranges);
            if (sstables == null || sstables.isEmpty())
            {
                logger.debug("No sstables found for the provided token range");
                return CompactionTasks.empty();
            }
            return cfStore.getCompactionStrategyManager().getUserDefinedTasks(sstables, getDefaultGcBefore(cfStore, FBUtilities.nowInSeconds()));
        };

        try (CompactionTasks tasks = cfStore.runWithCompactionsDisabled(taskCreator,
                                                                        (sstable) -> new Bounds<>(sstable.first.getToken(), sstable.last.getToken()).intersects(ranges),
                                                                        false,
                                                                        false,
                                                                        false))
        {
            if (tasks.isEmpty())
                return;

            Runnable runnable = new WrappedRunnable()
            {
                protected void runMayThrow()
                {
                    for (AbstractCompactionTask task : tasks)
                        if (task != null)
                            task.execute(active);
                }
            };

            FBUtilities.waitOnFuture(executor.submitIfRunning(runnable, "force compaction for token range"));
        }
    }

    private static Collection<SSTableReader> sstablesInBounds(ColumnFamilyStore cfs, Collection<Range<Token>> tokenRangeCollection)
    {
        final Set<SSTableReader> sstables = new HashSet<>();
        Iterable<SSTableReader> liveTables = cfs.getTracker().getView().select(SSTableSet.LIVE);
        SSTableIntervalTree tree = SSTableIntervalTree.build(liveTables);

        for (Range<Token> tokenRange : tokenRangeCollection)
        {
            Iterable<SSTableReader> ssTableReaders = View.sstablesInBounds(tokenRange.left.minKeyBound(), tokenRange.right.maxKeyBound(), tree);
            Iterables.addAll(sstables, ssTableReaders);
        }
        return sstables;
    }

    public void forceUserDefinedCompaction(String dataFiles)
    {
        String[] filenames = dataFiles.split(",");
        Multimap<ColumnFamilyStore, Descriptor> descriptors = ArrayListMultimap.create();

        for (String filename : filenames)
        {
            // extract keyspace and columnfamily name from filename
            Descriptor desc = Descriptor.fromFilename(filename.trim());
            if (Schema.instance.getTableMetadataRef(desc) == null)
            {
                logger.warn("Schema does not exist for file {}. Skipping.", filename);
                continue;
            }
            // group by keyspace/columnfamily
            ColumnFamilyStore cfs = Keyspace.open(desc.ksname).getColumnFamilyStore(desc.cfname);
            descriptors.put(cfs, cfs.getDirectories().find(new File(filename.trim()).getName()));
        }

        List<Future<?>> futures = new ArrayList<>(descriptors.size());
        int nowInSec = FBUtilities.nowInSeconds();
        for (ColumnFamilyStore cfs : descriptors.keySet())
            futures.add(submitUserDefined(cfs, descriptors.get(cfs), getDefaultGcBefore(cfs, nowInSec)));
        FBUtilities.waitOnFutures(futures);
    }

    public void forceUserDefinedCleanup(String dataFiles)
    {
        String[] filenames = dataFiles.split(",");
        HashMap<ColumnFamilyStore, Descriptor> descriptors = Maps.newHashMap();

        for (String filename : filenames)
        {
            // extract keyspace and columnfamily name from filename
            Descriptor desc = Descriptor.fromFilename(filename.trim());
            if (Schema.instance.getTableMetadataRef(desc) == null)
            {
                logger.warn("Schema does not exist for file {}. Skipping.", filename);
                continue;
            }
            // group by keyspace/columnfamily
            ColumnFamilyStore cfs = Keyspace.open(desc.ksname).getColumnFamilyStore(desc.cfname);
            desc = cfs.getDirectories().find(new File(filename.trim()).getName());
            if (desc != null)
                descriptors.put(cfs, desc);
        }

        if (!StorageService.instance.isJoined())
        {
            logger.error("Cleanup cannot run before a node has joined the ring");
            return;
        }

        for (Map.Entry<ColumnFamilyStore,Descriptor> entry : descriptors.entrySet())
        {
            ColumnFamilyStore cfs = entry.getKey();
            Keyspace keyspace = cfs.keyspace;
            final RangesAtEndpoint replicas = StorageService.instance.getLocalReplicas(keyspace.getName());
            final Set<Range<Token>> allRanges = replicas.ranges();
            final Set<Range<Token>> transientRanges = replicas.onlyTransient().ranges();
            final Set<Range<Token>> fullRanges = replicas.onlyFull().ranges();
            boolean hasIndexes = cfs.indexManager.hasIndexes();
            SSTableReader sstable = lookupSSTable(cfs, entry.getValue());

            if (sstable == null)
            {
                logger.warn("Will not clean {}, it is not an active sstable", entry.getValue());
            }
            else
            {
                CleanupStrategy cleanupStrategy = CleanupStrategy.get(cfs, allRanges, transientRanges, sstable.isRepaired(), FBUtilities.nowInSeconds());
                try (LifecycleTransaction txn = cfs.getTracker().tryModify(sstable, OperationType.CLEANUP))
                {
                    doCleanupOne(cfs, txn, cleanupStrategy, allRanges, fullRanges, transientRanges, hasIndexes);
                }
                catch (IOException e)
                {
                    logger.error("forceUserDefinedCleanup failed: {}", e.getLocalizedMessage());
                }
            }
        }
    }


    public Future<?> submitUserDefined(final ColumnFamilyStore cfs, final Collection<Descriptor> dataFiles, final int gcBefore)
    {
        Runnable runnable = new WrappedRunnable()
        {
            protected void runMayThrow() throws Exception
            {
                // look up the sstables now that we're on the compaction executor, so we don't try to re-compact
                // something that was already being compacted earlier.
                Collection<SSTableReader> sstables = new ArrayList<>(dataFiles.size());
                for (Descriptor desc : dataFiles)
                {
                    // inefficient but not in a performance sensitive path
                    SSTableReader sstable = lookupSSTable(cfs, desc);
                    if (sstable == null)
                    {
                        logger.info("Will not compact {}: it is not an active sstable", desc);
                    }
                    else
                    {
                        sstables.add(sstable);
                    }
                }

                if (sstables.isEmpty())
                {
                    logger.info("No files to compact for user defined compaction");
                }
                else
                {
                    try (CompactionTasks tasks = cfs.getCompactionStrategyManager().getUserDefinedTasks(sstables, gcBefore))
                    {
                        for (AbstractCompactionTask task : tasks)
                        {
                            if (task != null)
                                task.execute(active);
                        }
                    }
                }
            }
        };

        return executor.submitIfRunning(runnable, "user defined task");
    }

    // This acquire a reference on the sstable
    // This is not efficient, do not use in any critical path
    private SSTableReader lookupSSTable(final ColumnFamilyStore cfs, Descriptor descriptor)
    {
        for (SSTableReader sstable : cfs.getSSTables(SSTableSet.CANONICAL))
        {
            if (sstable.descriptor.equals(descriptor))
                return sstable;
        }
        return null;
    }

    public Future<?> submitValidation(Callable<Object> validation)
    {
        return validationExecutor.submitIfRunning(validation, "validation");
    }

    /* Used in tests. */
    public void disableAutoCompaction()
    {
        for (String ksname : Schema.instance.getNonSystemKeyspaces())
        {
            for (ColumnFamilyStore cfs : Keyspace.open(ksname).getColumnFamilyStores())
                cfs.disableAutoCompaction();
        }
    }

    @VisibleForTesting
    void scrubOne(ColumnFamilyStore cfs, LifecycleTransaction modifier, boolean skipCorrupted, boolean checkData, boolean reinsertOverflowedTTL, ActiveCompactionsTracker activeCompactions)
    {
        CompactionInfo.Holder scrubInfo = null;

        try (Scrubber scrubber = new Scrubber(cfs, modifier, skipCorrupted, checkData, reinsertOverflowedTTL))
        {
            scrubInfo = scrubber.getScrubInfo();
            activeCompactions.beginCompaction(scrubInfo);
            scrubber.scrub();
        }
        finally
        {
            if (scrubInfo != null)
                activeCompactions.finishCompaction(scrubInfo);
        }
    }

    @VisibleForTesting
    void verifyOne(ColumnFamilyStore cfs, SSTableReader sstable, Verifier.Options options, ActiveCompactionsTracker activeCompactions)
    {
        CompactionInfo.Holder verifyInfo = null;

        try (Verifier verifier = new Verifier(cfs, sstable, false, options))
        {
            verifyInfo = verifier.getVerifyInfo();
            activeCompactions.beginCompaction(verifyInfo);
            verifier.verify();
        }
        finally
        {
            if (verifyInfo != null)
                activeCompactions.finishCompaction(verifyInfo);
        }
    }

    /**
     * Determines if a cleanup would actually remove any data in this SSTable based
     * on a set of owned ranges.
     */
    @VisibleForTesting
    public static boolean needsCleanup(SSTableReader sstable, Collection<Range<Token>> ownedRanges)
    {
        if (ownedRanges.isEmpty())
        {
            return true; // all data will be cleaned
        }

        // unwrap and sort the ranges by LHS token
        List<Range<Token>> sortedRanges = Range.normalize(ownedRanges);

        // see if there are any keys LTE the token for the start of the first range
        // (token range ownership is exclusive on the LHS.)
        Range<Token> firstRange = sortedRanges.get(0);
        if (sstable.first.getToken().compareTo(firstRange.left) <= 0)
            return true;

        // then, iterate over all owned ranges and see if the next key beyond the end of the owned
        // range falls before the start of the next range
        for (int i = 0; i < sortedRanges.size(); i++)
        {
            Range<Token> range = sortedRanges.get(i);
            if (range.right.isMinimum())
            {
                // we split a wrapping range and this is the second half.
                // there can't be any keys beyond this (and this is the last range)
                return false;
            }

            DecoratedKey firstBeyondRange = sstable.firstKeyBeyond(range.right.maxKeyBound());
            if (firstBeyondRange == null)
            {
                // we ran off the end of the sstable looking for the next key; we don't need to check any more ranges
                return false;
            }

            if (i == (sortedRanges.size() - 1))
            {
                // we're at the last range and we found a key beyond the end of the range
                return true;
            }

            Range<Token> nextRange = sortedRanges.get(i + 1);
            if (firstBeyondRange.getToken().compareTo(nextRange.left) <= 0)
            {
                // we found a key in between the owned ranges
                return true;
            }
        }

        return false;
    }

    /**
     * This function goes over a file and removes the keys that the node is not responsible for
     * and only keeps keys that this node is responsible for.
     *
     * @throws IOException
     */
    private void doCleanupOne(final ColumnFamilyStore cfs,
                              LifecycleTransaction txn,
                              CleanupStrategy cleanupStrategy,
                              Collection<Range<Token>> allRanges,
                              Collection<Range<Token>> fullRanges,
                              Collection<Range<Token>> transientRanges,
                              boolean hasIndexes) throws IOException
    {
        assert !cfs.isIndex();

        SSTableReader sstable = txn.onlyOne();

        // if ranges is empty and no index, entire sstable is discarded
        if (!hasIndexes && !new Bounds<>(sstable.first.getToken(), sstable.last.getToken()).intersects(allRanges))
        {
            txn.obsoleteOriginals();
            txn.finish();
            logger.info("SSTable {} ([{}, {}]) does not intersect the owned ranges ({}), dropping it", sstable, sstable.first.getToken(), sstable.last.getToken(), allRanges);
            return;
        }

        long start = System.nanoTime();

        long totalkeysWritten = 0;

        long expectedBloomFilterSize = Math.max(cfs.metadata().params.minIndexInterval,
                                               SSTableReader.getApproximateKeyCount(txn.originals()));
        if (logger.isTraceEnabled())
            logger.trace("Expected bloom filter size : {}", expectedBloomFilterSize);

        logger.info("Cleaning up {}", sstable);

        File compactionFileLocation = sstable.descriptor.directory;
        RateLimiter limiter = getRateLimiter();
        double compressionRatio = sstable.getCompressionRatio();
        if (compressionRatio == MetadataCollector.NO_COMPRESSION_RATIO)
            compressionRatio = 1.0;

        List<SSTableReader> finished;

        int nowInSec = FBUtilities.nowInSeconds();
        try (SSTableRewriter writer = SSTableRewriter.construct(cfs, txn, false, sstable.maxDataAge);
             ISSTableScanner scanner = cleanupStrategy.getScanner(sstable);
             CompactionController controller = new CompactionController(cfs, txn.originals(), getDefaultGcBefore(cfs, nowInSec));
             Refs<SSTableReader> refs = Refs.ref(Collections.singleton(sstable));
             CompactionIterator ci = new CompactionIterator(OperationType.CLEANUP, Collections.singletonList(scanner), controller, nowInSec, UUIDGen.getTimeUUID(), active))
        {
            StatsMetadata metadata = sstable.getSSTableMetadata();
            writer.switchWriter(createWriter(cfs, compactionFileLocation, expectedBloomFilterSize, metadata.repairedAt, metadata.pendingRepair, metadata.isTransient, sstable, txn));
            long lastBytesScanned = 0;

            while (ci.hasNext())
            {
                try (UnfilteredRowIterator partition = ci.next();
                     UnfilteredRowIterator notCleaned = cleanupStrategy.cleanup(partition))
                {
                    if (notCleaned == null)
                        continue;

                    if (writer.append(notCleaned) != null)
                        totalkeysWritten++;

                    long bytesScanned = scanner.getBytesScanned();

                    compactionRateLimiterAcquire(limiter, bytesScanned, lastBytesScanned, compressionRatio);

                    lastBytesScanned = bytesScanned;
                }
            }

            // flush to ensure we don't lose the tombstones on a restart, since they are not commitlog'd
            cfs.indexManager.flushAllIndexesBlocking();

            finished = writer.finish();
        }

        if (!finished.isEmpty())
        {
            String format = "Cleaned up to %s.  %s to %s (~%d%% of original) for %,d keys.  Time: %,dms.";
            long dTime = TimeUnit.NANOSECONDS.toMillis(System.nanoTime() - start);
            long startsize = sstable.onDiskLength();
            long endsize = 0;
            for (SSTableReader newSstable : finished)
                endsize += newSstable.onDiskLength();
            double ratio = (double) endsize / (double) startsize;
            logger.info(String.format(format, finished.get(0).getFilename(), FBUtilities.prettyPrintMemory(startsize),
                                      FBUtilities.prettyPrintMemory(endsize), (int) (ratio * 100), totalkeysWritten, dTime));
        }

    }

    static void compactionRateLimiterAcquire(RateLimiter limiter, long bytesScanned, long lastBytesScanned, double compressionRatio)
    {
        long lengthRead = (long) ((bytesScanned - lastBytesScanned) * compressionRatio) + 1;
        while (lengthRead >= Integer.MAX_VALUE)
        {
            limiter.acquire(Integer.MAX_VALUE);
            lengthRead -= Integer.MAX_VALUE;
        }
        if (lengthRead > 0)
        {
            limiter.acquire((int) lengthRead);
        }
    }

    private static abstract class CleanupStrategy
    {
        protected final Collection<Range<Token>> ranges;
        protected final int nowInSec;

        protected CleanupStrategy(Collection<Range<Token>> ranges, int nowInSec)
        {
            this.ranges = ranges;
            this.nowInSec = nowInSec;
        }

        public static CleanupStrategy get(ColumnFamilyStore cfs, Collection<Range<Token>> ranges, Collection<Range<Token>> transientRanges, boolean isRepaired, int nowInSec)
        {
            if (cfs.indexManager.hasIndexes())
            {
                if (!transientRanges.isEmpty())
                {
                    //Shouldn't have been possible to create this situation
                    throw new AssertionError("Can't have indexes and transient ranges");
                }
                return new Full(cfs, ranges, nowInSec);
            }
            return new Bounded(cfs, ranges, transientRanges, isRepaired, nowInSec);
        }

        public abstract ISSTableScanner getScanner(SSTableReader sstable);
        public abstract UnfilteredRowIterator cleanup(UnfilteredRowIterator partition);

        private static final class Bounded extends CleanupStrategy
        {
            private final Collection<Range<Token>> transientRanges;
            private final boolean isRepaired;

            public Bounded(final ColumnFamilyStore cfs, Collection<Range<Token>> ranges, Collection<Range<Token>> transientRanges, boolean isRepaired, int nowInSec)
            {
                super(ranges, nowInSec);
                instance.cacheCleanupExecutor.submit(new Runnable()
                {
                    @Override
                    public void run()
                    {
                        cfs.cleanupCache();
                    }
                });
                this.transientRanges = transientRanges;
                this.isRepaired = isRepaired;
            }

            @Override
            public ISSTableScanner getScanner(SSTableReader sstable)
            {
                //If transient replication is enabled and there are transient ranges
                //then cleanup should remove any partitions that are repaired and in the transient range
                //as they should already be synchronized at other full replicas.
                //So just don't scan the portion of the table containing the repaired transient ranges
                Collection<Range<Token>> rangesToScan = ranges;
                if (isRepaired)
                {
                    rangesToScan = Collections2.filter(ranges, range -> !transientRanges.contains(range));
                }
                return sstable.getScanner(rangesToScan);
            }

            @Override
            public UnfilteredRowIterator cleanup(UnfilteredRowIterator partition)
            {
                return partition;
            }
        }

        private static final class Full extends CleanupStrategy
        {
            private final ColumnFamilyStore cfs;

            public Full(ColumnFamilyStore cfs, Collection<Range<Token>> ranges, int nowInSec)
            {
                super(ranges, nowInSec);
                this.cfs = cfs;
            }

            @Override
            public ISSTableScanner getScanner(SSTableReader sstable)
            {
                return sstable.getScanner();
            }

            @Override
            public UnfilteredRowIterator cleanup(UnfilteredRowIterator partition)
            {
                if (Range.isInRanges(partition.partitionKey().getToken(), ranges))
                    return partition;

                cfs.invalidateCachedPartition(partition.partitionKey());

                cfs.indexManager.deletePartition(partition, nowInSec);
                return null;
            }
        }
    }

    public static SSTableWriter createWriter(ColumnFamilyStore cfs,
                                             File compactionFileLocation,
                                             long expectedBloomFilterSize,
                                             long repairedAt,
                                             UUID pendingRepair,
                                             boolean isTransient,
                                             SSTableReader sstable,
                                             LifecycleTransaction txn)
    {
        FileUtils.createDirectory(compactionFileLocation);

        return SSTableWriter.create(cfs.metadata,
                                    cfs.newSSTableDescriptor(compactionFileLocation),
                                    expectedBloomFilterSize,
                                    repairedAt,
                                    pendingRepair,
                                    isTransient,
                                    sstable.getSSTableLevel(),
                                    sstable.header,
                                    cfs.indexManager.listIndexes(),
                                    txn);
    }

    public static SSTableWriter createWriterForAntiCompaction(ColumnFamilyStore cfs,
                                                              File compactionFileLocation,
                                                              int expectedBloomFilterSize,
                                                              long repairedAt,
                                                              UUID pendingRepair,
                                                              boolean isTransient,
                                                              Collection<SSTableReader> sstables,
                                                              ILifecycleTransaction txn)
    {
        FileUtils.createDirectory(compactionFileLocation);
        int minLevel = Integer.MAX_VALUE;
        // if all sstables have the same level, we can compact them together without creating overlap during anticompaction
        // note that we only anticompact from unrepaired sstables, which is not leveled, but we still keep original level
        // after first migration to be able to drop the sstables back in their original place in the repaired sstable manifest
        for (SSTableReader sstable : sstables)
        {
            if (minLevel == Integer.MAX_VALUE)
                minLevel = sstable.getSSTableLevel();

            if (minLevel != sstable.getSSTableLevel())
            {
                minLevel = 0;
                break;
            }
        }
        return SSTableWriter.create(cfs.newSSTableDescriptor(compactionFileLocation),
                                    (long) expectedBloomFilterSize,
                                    repairedAt,
                                    pendingRepair,
                                    isTransient,
                                    cfs.metadata,
                                    new MetadataCollector(sstables, cfs.metadata().comparator, minLevel),
                                    SerializationHeader.make(cfs.metadata(), sstables),
                                    cfs.indexManager.listIndexes(),
                                    txn);
    }

    /**
     * Splits up an sstable into two new sstables. The first of the new tables will store repaired ranges, the second
     * will store the non-repaired ranges. Once anticompation is completed, the original sstable is marked as compacted
     * and subsequently deleted.
     * @param cfs
     * @param txn a transaction over the repaired sstables to anticompact
     * @param ranges full and transient ranges to be placed into one of the new sstables. The repaired table will be tracked via
     *   the {@link org.apache.cassandra.io.sstable.metadata.StatsMetadata#pendingRepair} field.
     * @param sessionID the repair session we're anti-compacting for
     * @param isCancelled function that indicates if active anti-compaction should be canceled
     */
    private void doAntiCompaction(ColumnFamilyStore cfs,
                                  RangesAtEndpoint ranges,
                                  LifecycleTransaction txn,
                                  UUID pendingRepair,
                                  BooleanSupplier isCancelled)
    {
        int originalCount = txn.originals().size();
        logger.info("Performing anticompaction on {} sstables", originalCount);

        //Group SSTables
        Set<SSTableReader> sstables = txn.originals();

        // Repairs can take place on both unrepaired (incremental + full) and repaired (full) data.
        // Although anti-compaction could work on repaired sstables as well and would result in having more accurate
        // repairedAt values for these, we still avoid anti-compacting already repaired sstables, as we currently don't
        // make use of any actual repairedAt value and splitting up sstables just for that is not worth it at this point.
        Set<SSTableReader> unrepairedSSTables = sstables.stream().filter((s) -> !s.isRepaired()).collect(Collectors.toSet());
        cfs.metric.bytesAnticompacted.inc(SSTableReader.getTotalBytes(unrepairedSSTables));
        Collection<Collection<SSTableReader>> groupedSSTables = cfs.getCompactionStrategyManager().groupSSTablesForAntiCompaction(unrepairedSSTables);

        // iterate over sstables to check if the full / transient / unrepaired ranges intersect them.
        int antiCompactedSSTableCount = 0;
        for (Collection<SSTableReader> sstableGroup : groupedSSTables)
        {
            try (LifecycleTransaction groupTxn = txn.split(sstableGroup))
            {
                int antiCompacted = antiCompactGroup(cfs, ranges, groupTxn, pendingRepair, isCancelled);
                antiCompactedSSTableCount += antiCompacted;
            }
        }

        String format = "Anticompaction completed successfully, anticompacted from {} to {} sstable(s).";
        logger.info(format, originalCount, antiCompactedSSTableCount);
    }

    @VisibleForTesting
    int antiCompactGroup(ColumnFamilyStore cfs,
                         RangesAtEndpoint ranges,
                         LifecycleTransaction txn,
                         UUID pendingRepair,
                         BooleanSupplier isCancelled)
    {
        Preconditions.checkArgument(!ranges.isEmpty(), "need at least one full or transient range");
        long groupMaxDataAge = -1;

        for (Iterator<SSTableReader> i = txn.originals().iterator(); i.hasNext();)
        {
            SSTableReader sstable = i.next();
            if (groupMaxDataAge < sstable.maxDataAge)
                groupMaxDataAge = sstable.maxDataAge;
        }

        if (txn.originals().size() == 0)
        {
            logger.info("No valid anticompactions for this group, All sstables were compacted and are no longer available");
            return 0;
        }

        logger.info("Anticompacting {}", txn);
        Set<SSTableReader> sstableAsSet = txn.originals();

        File destination = cfs.getDirectories().getWriteableLocationAsFile(cfs.getExpectedCompactedFileSize(sstableAsSet, OperationType.ANTICOMPACTION));
        int nowInSec = FBUtilities.nowInSeconds();
        RateLimiter limiter = getRateLimiter();

        /**
         * HACK WARNING
         *
         * We have multiple writers operating over the same Transaction, producing different sets of sstables that all
         * logically replace the transaction's originals.  The SSTableRewriter assumes it has exclusive control over
         * the transaction state, and this will lead to temporarily inconsistent sstable/tracker state if we do not
         * take special measures to avoid it.
         *
         * Specifically, if a number of rewriter have prepareToCommit() invoked in sequence, then two problematic things happen:
         *   1. The obsoleteOriginals() call of the first rewriter immediately remove the originals from the tracker, despite
         *      their having been only partially replaced.  To avoid this, we must either avoid obsoleteOriginals() or checkpoint()
         *   2. The LifecycleTransaction may only have prepareToCommit() invoked once, and this will checkpoint() also.
         *
         * Similarly commit() would finalise partially complete on-disk state.
         *
         * To avoid these problems, we introduce a SharedTxn that proxies all calls onto the underlying transaction
         * except prepareToCommit(), checkpoint(), obsoleteOriginals(), and commit().
         * We then invoke these methods directly once each of the rewriter has updated the transaction
         * with their share of replacements.
         *
         * Note that for the same essential reason we also explicitly disable early open.
         * By noop-ing checkpoint we avoid any of the problems with early open, but by continuing to explicitly
         * disable it we also prevent any of the extra associated work from being performed.
         */
        class SharedTxn extends WrappedLifecycleTransaction
        {
            public SharedTxn(ILifecycleTransaction delegate) { super(delegate); }
            public Throwable commit(Throwable accumulate) { return accumulate; }
            public void prepareToCommit() {}
            public void checkpoint() {}
            public void obsoleteOriginals() {}
            public void close() {}
        }

        CompactionStrategyManager strategy = cfs.getCompactionStrategyManager();
        try (SharedTxn sharedTxn = new SharedTxn(txn);
             SSTableRewriter fullWriter = SSTableRewriter.constructWithoutEarlyOpening(sharedTxn, false, groupMaxDataAge);
             SSTableRewriter transWriter = SSTableRewriter.constructWithoutEarlyOpening(sharedTxn, false, groupMaxDataAge);
             SSTableRewriter unrepairedWriter = SSTableRewriter.constructWithoutEarlyOpening(sharedTxn, false, groupMaxDataAge);

             AbstractCompactionStrategy.ScannerList scanners = strategy.getScanners(txn.originals());
             CompactionController controller = new CompactionController(cfs, sstableAsSet, getDefaultGcBefore(cfs, nowInSec));
             CompactionIterator ci = getAntiCompactionIterator(scanners.scanners, controller, nowInSec, UUIDGen.getTimeUUID(), active, isCancelled))
        {
            int expectedBloomFilterSize = Math.max(cfs.metadata().params.minIndexInterval, (int)(SSTableReader.getApproximateKeyCount(sstableAsSet)));

            fullWriter.switchWriter(CompactionManager.createWriterForAntiCompaction(cfs, destination, expectedBloomFilterSize, UNREPAIRED_SSTABLE, pendingRepair, false, sstableAsSet, txn));
            transWriter.switchWriter(CompactionManager.createWriterForAntiCompaction(cfs, destination, expectedBloomFilterSize, UNREPAIRED_SSTABLE, pendingRepair, true, sstableAsSet, txn));
            unrepairedWriter.switchWriter(CompactionManager.createWriterForAntiCompaction(cfs, destination, expectedBloomFilterSize, UNREPAIRED_SSTABLE, NO_PENDING_REPAIR, false, sstableAsSet, txn));

            Predicate<Token> fullChecker = !ranges.onlyFull().isEmpty() ? new Range.OrderedRangeContainmentChecker(ranges.onlyFull().ranges()) : t -> false;
            Predicate<Token> transChecker = !ranges.onlyTransient().isEmpty() ? new Range.OrderedRangeContainmentChecker(ranges.onlyTransient().ranges()) : t -> false;
            double compressionRatio = scanners.getCompressionRatio();
            if (compressionRatio == MetadataCollector.NO_COMPRESSION_RATIO)
                compressionRatio = 1.0;

            long lastBytesScanned = 0;

            while (ci.hasNext())
            {
                try (UnfilteredRowIterator partition = ci.next())
                {
                    Token token = partition.partitionKey().getToken();
                    // if this row is contained in the full or transient ranges, append it to the appropriate sstable
                    if (fullChecker.test(token))
                    {
                        fullWriter.append(partition);
                    }
                    else if (transChecker.test(token))
                    {
                        transWriter.append(partition);
                    }
                    else
                    {
                        // otherwise, append it to the unrepaired sstable
                        unrepairedWriter.append(partition);
                    }
                    long bytesScanned = scanners.getTotalBytesScanned();
                    compactionRateLimiterAcquire(limiter, bytesScanned, lastBytesScanned, compressionRatio);
                    lastBytesScanned = bytesScanned;
                }
            }

            List<SSTableReader> anticompactedSSTables = new ArrayList<>();

            fullWriter.prepareToCommit();
            transWriter.prepareToCommit();
            unrepairedWriter.prepareToCommit();
            txn.checkpoint();
            txn.obsoleteOriginals();
            txn.prepareToCommit();

            anticompactedSSTables.addAll(fullWriter.finished());
            anticompactedSSTables.addAll(transWriter.finished());
            anticompactedSSTables.addAll(unrepairedWriter.finished());

            fullWriter.commit();
            transWriter.commit();
            unrepairedWriter.commit();
            txn.commit();

            return anticompactedSSTables.size();
        }
        catch (Throwable e)
        {
            if (e instanceof CompactionInterruptedException && isCancelled.getAsBoolean())
            {
                logger.info("Anticompaction has been canceled for session {}", pendingRepair);
                logger.trace(e.getMessage(), e);
            }
            else
            {
                JVMStabilityInspector.inspectThrowable(e);
                logger.error("Error anticompacting " + txn + " for " + pendingRepair, e);
            }
            throw e;
        }
    }

    @VisibleForTesting
    public static CompactionIterator getAntiCompactionIterator(List<ISSTableScanner> scanners, CompactionController controller, int nowInSec, UUID timeUUID, ActiveCompactionsTracker activeCompactions, BooleanSupplier isCancelled)
    {
        return new CompactionIterator(OperationType.ANTICOMPACTION, scanners, controller, nowInSec, timeUUID, activeCompactions) {

            public boolean isStopRequested()
            {
                return super.isStopRequested() || isCancelled.getAsBoolean();
            }
        };
    }

    @VisibleForTesting
    ListenableFuture<?> submitIndexBuild(final SecondaryIndexBuilder builder, ActiveCompactionsTracker activeCompactions)
    {
        Runnable runnable = new Runnable()
        {
            public void run()
            {
                activeCompactions.beginCompaction(builder);
                try
                {
                    builder.build();
                }
                finally
                {
                    activeCompactions.finishCompaction(builder);
                }
            }
        };

        return executor.submitIfRunning(runnable, "index build");
    }

    /**
     * Is not scheduled, because it is performing disjoint work from sstable compaction.
     */
    public ListenableFuture<?> submitIndexBuild(final SecondaryIndexBuilder builder)
    {
        return submitIndexBuild(builder, active);
    }

    public Future<?> submitCacheWrite(final AutoSavingCache.Writer writer)
    {
        return submitCacheWrite(writer, active);
    }

    Future<?> submitCacheWrite(final AutoSavingCache.Writer writer, ActiveCompactionsTracker activeCompactions)
    {
        Runnable runnable = new Runnable()
        {
            public void run()
            {
                if (!AutoSavingCache.flushInProgress.add(writer.cacheType()))
                {
                    logger.trace("Cache flushing was already in progress: skipping {}", writer.getCompactionInfo());
                    return;
                }
                try
                {
                    activeCompactions.beginCompaction(writer);
                    try
                    {
                        writer.saveCache();
                    }
                    finally
                    {
                        activeCompactions.finishCompaction(writer);
                    }
                }
                finally
                {
                    AutoSavingCache.flushInProgress.remove(writer.cacheType());
                }
            }
        };

        return executor.submitIfRunning(runnable, "cache write");
    }

    public List<SSTableReader> runIndexSummaryRedistribution(IndexSummaryRedistribution redistribution) throws IOException
    {
        return runIndexSummaryRedistribution(redistribution, active);
    }

    @VisibleForTesting
    List<SSTableReader> runIndexSummaryRedistribution(IndexSummaryRedistribution redistribution, ActiveCompactionsTracker activeCompactions) throws IOException
    {
        activeCompactions.beginCompaction(redistribution);
        try
        {
            return redistribution.redistributeSummaries();
        }
        finally
        {
            activeCompactions.finishCompaction(redistribution);
        }
    }

    public static int getDefaultGcBefore(ColumnFamilyStore cfs, int nowInSec)
    {
        // 2ndary indexes have ExpiringColumns too, so we need to purge tombstones deleted before now. We do not need to
        // add any GcGrace however since 2ndary indexes are local to a node.
        return cfs.isIndex() ? nowInSec : cfs.gcBefore(nowInSec);
    }

    public ListenableFuture<Long> submitViewBuilder(final ViewBuilderTask task)
    {
        return submitViewBuilder(task, active);
    }

    @VisibleForTesting
    ListenableFuture<Long> submitViewBuilder(final ViewBuilderTask task, ActiveCompactionsTracker activeCompactions)
    {
        return viewBuildExecutor.submitIfRunning(() -> {
            activeCompactions.beginCompaction(task);
            try
            {
                return task.call();
            }
            finally
            {
                activeCompactions.finishCompaction(task);
            }
        }, "view build");
    }

    public int getActiveCompactions()
    {
        return active.getCompactions().size();
    }

    static class CompactionExecutor extends JMXEnabledThreadPoolExecutor
    {
        protected CompactionExecutor(int minThreads, int maxThreads, String name, BlockingQueue<Runnable> queue)
        {
            super(minThreads, maxThreads, 60, TimeUnit.SECONDS, queue, new NamedThreadFactory(name, Thread.MIN_PRIORITY), "internal");
        }

        private CompactionExecutor(int threadCount, String name)
        {
            this(threadCount, threadCount, name, new LinkedBlockingQueue<Runnable>());
        }

        public CompactionExecutor()
        {
            this(Math.max(1, DatabaseDescriptor.getConcurrentCompactors()), "CompactionExecutor");
        }

        protected void beforeExecute(Thread t, Runnable r)
        {
            // can't set this in Thread factory, so we do it redundantly here
            isCompactionManager.set(true);
            super.beforeExecute(t, r);
        }

        // modified from DebuggableThreadPoolExecutor so that CompactionInterruptedExceptions are not logged
        @Override
        public void afterExecute(Runnable r, Throwable t)
        {
            DebuggableThreadPoolExecutor.maybeResetTraceSessionWrapper(r);

            if (t == null)
                t = DebuggableThreadPoolExecutor.extractThrowable(r);

            if (t != null)
            {
                if (t instanceof CompactionInterruptedException)
                {
                    logger.info(t.getMessage());
                    if (t.getSuppressed() != null && t.getSuppressed().length > 0)
                        logger.warn("Interruption of compaction encountered exceptions:", t);
                    else
                        logger.trace("Full interruption stack trace:", t);
                }
                else
                {
                    DebuggableThreadPoolExecutor.handleOrLog(t);
                }
            }

            // Snapshots cannot be deleted on Windows while segments of the root element are mapped in NTFS. Compactions
            // unmap those segments which could free up a snapshot for successful deletion.
            SnapshotDeletingTask.rescheduleFailedTasks();
        }

        public ListenableFuture<?> submitIfRunning(Runnable task, String name)
        {
            return submitIfRunning(Executors.callable(task, null), name);
        }

        /**
         * Submit the task but only if the executor has not been shutdown.If the executor has
         * been shutdown, or in case of a rejected execution exception return a cancelled future.
         *
         * @param task - the task to submit
         * @param name - the task name to use in log messages
         *
         * @return the future that will deliver the task result, or a future that has already been
         *         cancelled if the task could not be submitted.
         */
        public <T> ListenableFuture<T> submitIfRunning(Callable<T> task, String name)
        {
            if (isShutdown())
            {
                logger.info("Executor has been shut down, not submitting {}", name);
                return Futures.immediateCancelledFuture();
            }

            try
            {
                ListenableFutureTask<T> ret = ListenableFutureTask.create(task);
                execute(ret);
                return ret;
            }
            catch (RejectedExecutionException ex)
            {
                if (isShutdown())
                    logger.info("Executor has shut down, could not submit {}", name);
                else
                    logger.error("Failed to submit {}", name, ex);

                return Futures.immediateCancelledFuture();
            }
        }
    }

    // TODO: pull out relevant parts of CompactionExecutor and move to ValidationManager
    public static class ValidationExecutor extends CompactionExecutor
    {
        public ValidationExecutor()
        {
            super(1, DatabaseDescriptor.getConcurrentValidations(), "ValidationExecutor", new SynchronousQueue<Runnable>());
        }
    }

    private static class ViewBuildExecutor extends CompactionExecutor
    {
        public ViewBuildExecutor()
        {
            super(DatabaseDescriptor.getConcurrentViewBuilders(), "ViewBuildExecutor");
        }
    }

    private static class CacheCleanupExecutor extends CompactionExecutor
    {
        public CacheCleanupExecutor()
        {
            super(1, "CacheCleanupExecutor");
        }
    }

    public void incrementAborted()
    {
        metrics.compactionsAborted.inc();
    }

    public void incrementCompactionsReduced()
    {
        metrics.compactionsReduced.inc();
    }

    public void incrementSstablesDropppedFromCompactions(long num)
    {
        metrics.sstablesDropppedFromCompactions.inc(num);
    }


    public List<Map<String, String>> getCompactions()
    {
        List<Holder> compactionHolders = active.getCompactions();
        List<Map<String, String>> out = new ArrayList<Map<String, String>>(compactionHolders.size());
        for (CompactionInfo.Holder ci : compactionHolders)
            out.add(ci.getCompactionInfo().asMap());
        return out;
    }

    public List<String> getCompactionSummary()
    {
        List<Holder> compactionHolders = active.getCompactions();
        List<String> out = new ArrayList<String>(compactionHolders.size());
        for (CompactionInfo.Holder ci : compactionHolders)
            out.add(ci.getCompactionInfo().toString());
        return out;
    }

    public TabularData getCompactionHistory()
    {
        try
        {
            return SystemKeyspace.getCompactionHistory();
        }
        catch (OpenDataException e)
        {
            throw new RuntimeException(e);
        }
    }

    public long getTotalBytesCompacted()
    {
        return metrics.bytesCompacted.getCount();
    }

    public long getTotalCompactionsCompleted()
    {
        return metrics.totalCompactionsCompleted.getCount();
    }

    public int getPendingTasks()
    {
        return metrics.pendingTasks.getValue();
    }

    public long getCompletedTasks()
    {
        return metrics.completedTasks.getValue();
    }

    public void stopCompaction(String type)
    {
        OperationType operation = OperationType.valueOf(type);
        for (Holder holder : active.getCompactions())
        {
            if (holder.getCompactionInfo().getTaskType() == operation)
                holder.stop();
        }
    }

    public void stopCompactionById(String compactionId)
    {
        for (Holder holder : active.getCompactions())
        {
            UUID holderId = holder.getCompactionInfo().getTaskId();
            if (holderId != null && holderId.equals(UUID.fromString(compactionId)))
                holder.stop();
        }
    }

    public void setConcurrentCompactors(int value)
    {
        if (value > executor.getCorePoolSize())
        {
            // we are increasing the value
            executor.setMaximumPoolSize(value);
            executor.setCorePoolSize(value);
        }
        else if (value < executor.getCorePoolSize())
        {
            // we are reducing the value
            executor.setCorePoolSize(value);
            executor.setMaximumPoolSize(value);
        }
    }

    public void setConcurrentValidations(int value)
    {
        value = value > 0 ? value : Integer.MAX_VALUE;
        validationExecutor.setMaximumPoolSize(value);
    }

    public void setConcurrentViewBuilders(int value)
    {
        if (value > viewBuildExecutor.getCorePoolSize())
        {
            // we are increasing the value
            viewBuildExecutor.setMaximumPoolSize(value);
            viewBuildExecutor.setCorePoolSize(value);
        }
        else if (value < viewBuildExecutor.getCorePoolSize())
        {
            // we are reducing the value
            viewBuildExecutor.setCorePoolSize(value);
            viewBuildExecutor.setMaximumPoolSize(value);
        }
    }

    public int getCoreCompactorThreads()
    {
        return executor.getCorePoolSize();
    }

    public void setCoreCompactorThreads(int number)
    {
        executor.setCorePoolSize(number);
    }

    public int getMaximumCompactorThreads()
    {
        return executor.getMaximumPoolSize();
    }

    public void setMaximumCompactorThreads(int number)
    {
        executor.setMaximumPoolSize(number);
    }

    public int getCoreValidationThreads()
    {
        return validationExecutor.getCorePoolSize();
    }

    public void setCoreValidationThreads(int number)
    {
        validationExecutor.setCorePoolSize(number);
    }

    public int getMaximumValidatorThreads()
    {
        return validationExecutor.getMaximumPoolSize();
    }

    public void setMaximumValidatorThreads(int number)
    {
        validationExecutor.setMaximumPoolSize(number);
    }

    public int getCoreViewBuildThreads()
    {
        return viewBuildExecutor.getCorePoolSize();
    }

    public void setCoreViewBuildThreads(int number)
    {
        viewBuildExecutor.setCorePoolSize(number);
    }

    public int getMaximumViewBuildThreads()
    {
        return viewBuildExecutor.getMaximumPoolSize();
    }

    public void setMaximumViewBuildThreads(int number)
    {
        viewBuildExecutor.setMaximumPoolSize(number);
    }

    public boolean getAutomaticSSTableUpgradeEnabled()
    {
        return DatabaseDescriptor.automaticSSTableUpgrade();
    }

    public void setAutomaticSSTableUpgradeEnabled(boolean enabled)
    {
        DatabaseDescriptor.setAutomaticSSTableUpgradeEnabled(enabled);
    }

    public int getMaxConcurrentAutoUpgradeTasks()
    {
        return DatabaseDescriptor.maxConcurrentAutoUpgradeTasks();
    }

    public void setMaxConcurrentAutoUpgradeTasks(int value)
    {
        try
        {
            DatabaseDescriptor.setMaxConcurrentAutoUpgradeTasks(value);
        }
        catch (ConfigurationException e)
        {
            throw new RuntimeException(e.getMessage());
        }
    }

    /**
     * Try to stop all of the compactions for given ColumnFamilies.
     *
     * Note that this method does not wait for all compactions to finish; you'll need to loop against
     * isCompacting if you want that behavior.
     *
     * @param columnFamilies The ColumnFamilies to try to stop compaction upon.
     * @param sstablePredicate the sstable predicate to match on
     * @param interruptValidation true if validation operations for repair should also be interrupted
     */
    public void interruptCompactionFor(Iterable<TableMetadata> columnFamilies, Predicate<SSTableReader> sstablePredicate, boolean interruptValidation)
    {
        assert columnFamilies != null;

        // interrupt in-progress compactions
        for (Holder compactionHolder : active.getCompactions())
        {
            CompactionInfo info = compactionHolder.getCompactionInfo();
            if ((info.getTaskType() == OperationType.VALIDATION) && !interruptValidation)
                continue;

            if (info.getTableMetadata() == null || Iterables.contains(columnFamilies, info.getTableMetadata()))
            {
                if (info.shouldStop(sstablePredicate))
                    compactionHolder.stop();
            }
        }
    }

    public void interruptCompactionForCFs(Iterable<ColumnFamilyStore> cfss, Predicate<SSTableReader> sstablePredicate, boolean interruptValidation)
    {
        List<TableMetadata> metadata = new ArrayList<>();
        for (ColumnFamilyStore cfs : cfss)
            metadata.add(cfs.metadata());

        interruptCompactionFor(metadata, sstablePredicate, interruptValidation);
    }

    public void waitForCessation(Iterable<ColumnFamilyStore> cfss, Predicate<SSTableReader> sstablePredicate)
    {
        long start = System.nanoTime();
        long delay = TimeUnit.MINUTES.toNanos(1);

        while (System.nanoTime() - start < delay)
        {
            if (CompactionManager.instance.isCompacting(cfss, sstablePredicate))
                Uninterruptibles.sleepUninterruptibly(1, TimeUnit.MILLISECONDS);
            else
                break;
        }
    }

<<<<<<< HEAD
    public List<CompactionInfo> getSSTableTasks()
    {
        return active.getCompactions()
                     .stream()
                     .map(CompactionInfo.Holder::getCompactionInfo)
                     .filter(task -> task.getTaskType() != OperationType.COUNTER_CACHE_SAVE
                                     && task.getTaskType() != OperationType.KEY_CACHE_SAVE
                                     && task.getTaskType() != OperationType.ROW_CACHE_SAVE)
                     .collect(Collectors.toList());
=======
    /**
     * Return whether "global" compactions should be paused, used by ColumnFamilyStore#runWithCompactionsDisabled
     *
     * a global compaction is one that includes several/all tables, currently only IndexSummaryBuilder
     */
    public boolean isGlobalCompactionPaused()
    {
        return globalCompactionPauseCount.get() > 0;
    }

    public CompactionPauser pauseGlobalCompaction()
    {
        CompactionPauser pauser = globalCompactionPauseCount::decrementAndGet;
        globalCompactionPauseCount.incrementAndGet();
        return pauser;
    }

    public interface CompactionPauser extends AutoCloseable
    {
        public void close();
>>>>>>> 4b547f14
    }
}<|MERGE_RESOLUTION|>--- conflicted
+++ resolved
@@ -22,10 +22,7 @@
 import java.util.*;
 import java.util.concurrent.*;
 import java.util.concurrent.atomic.AtomicInteger;
-<<<<<<< HEAD
 import java.util.function.BooleanSupplier;
-=======
->>>>>>> 4b547f14
 import java.util.function.Predicate;
 import java.util.stream.Collectors;
 import javax.management.openmbean.OpenDataException;
@@ -134,12 +131,10 @@
     @VisibleForTesting
     final Multiset<ColumnFamilyStore> compactingCF = ConcurrentHashMultiset.create();
 
-<<<<<<< HEAD
     public final ActiveCompactions active = new ActiveCompactions();
-=======
+
     // used to temporarily pause non-strategy managed compactions (like index summary redistribution)
     private final AtomicInteger globalCompactionPauseCount = new AtomicInteger(0);
->>>>>>> 4b547f14
 
     private final RateLimiter compactionRateLimiter = RateLimiter.create(Double.MAX_VALUE);
 
@@ -2169,7 +2164,7 @@
         }
     }
 
-<<<<<<< HEAD
+
     public List<CompactionInfo> getSSTableTasks()
     {
         return active.getCompactions()
@@ -2179,7 +2174,8 @@
                                      && task.getTaskType() != OperationType.KEY_CACHE_SAVE
                                      && task.getTaskType() != OperationType.ROW_CACHE_SAVE)
                      .collect(Collectors.toList());
-=======
+    }
+
     /**
      * Return whether "global" compactions should be paused, used by ColumnFamilyStore#runWithCompactionsDisabled
      *
@@ -2200,6 +2196,5 @@
     public interface CompactionPauser extends AutoCloseable
     {
         public void close();
->>>>>>> 4b547f14
     }
 }