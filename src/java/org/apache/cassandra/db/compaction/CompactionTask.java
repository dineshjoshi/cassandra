/*
 * Licensed to the Apache Software Foundation (ASF) under one
 * or more contributor license agreements.  See the NOTICE file
 * distributed with this work for additional information
 * regarding copyright ownership.  The ASF licenses this file
 * to you under the Apache License, Version 2.0 (the
 * "License"); you may not use this file except in compliance
 * with the License.  You may obtain a copy of the License at
 *
 *     http://www.apache.org/licenses/LICENSE-2.0
 *
 * Unless required by applicable law or agreed to in writing, software
 * distributed under the License is distributed on an "AS IS" BASIS,
 * WITHOUT WARRANTIES OR CONDITIONS OF ANY KIND, either express or implied.
 * See the License for the specific language governing permissions and
 * limitations under the License.
 */
package org.apache.cassandra.db.compaction;

import java.io.File;
import java.util.Arrays;
import java.util.Collection;
import java.util.HashMap;
import java.util.Iterator;
import java.util.List;
import java.util.Map;
import java.util.Set;
import java.util.UUID;
import java.util.concurrent.TimeUnit;

import com.google.common.base.Predicate;
import com.google.common.collect.Iterables;
import com.google.common.collect.Sets;
import org.apache.commons.lang3.StringUtils;
import org.slf4j.Logger;
import org.slf4j.LoggerFactory;

import org.apache.cassandra.config.DatabaseDescriptor;
import org.apache.cassandra.db.ColumnFamilyStore;
import org.apache.cassandra.db.SystemKeyspace;
import org.apache.cassandra.db.compaction.CompactionManager.CompactionExecutorStatsCollector;
import org.apache.cassandra.io.sstable.SSTableReader;
import org.apache.cassandra.io.sstable.SSTableRewriter;
import org.apache.cassandra.io.sstable.SSTableWriter;
import org.apache.cassandra.io.sstable.metadata.MetadataCollector;
import org.apache.cassandra.service.ActiveRepairService;
import org.apache.cassandra.utils.CloseableIterator;

public class CompactionTask extends AbstractCompactionTask
{
    protected static final Logger logger = LoggerFactory.getLogger(CompactionTask.class);
    protected final int gcBefore;
    private final boolean offline;
    protected static long totalBytesCompacted = 0;
    private CompactionExecutorStatsCollector collector;

    public CompactionTask(ColumnFamilyStore cfs, Iterable<SSTableReader> sstables, int gcBefore, boolean offline)
    {
        super(cfs, Sets.newHashSet(sstables));
        this.gcBefore = gcBefore;
        this.offline = offline;
    }

    public static synchronized long addToTotalBytesCompacted(long bytesCompacted)
    {
        return totalBytesCompacted += bytesCompacted;
    }

    protected int executeInternal(CompactionExecutorStatsCollector collector)
    {
        this.collector = collector;
        run();
        return sstables.size();
    }

    public long getExpectedWriteSize()
    {
        return cfs.getExpectedCompactedFileSize(sstables, compactionType);
    }

    public boolean reduceScopeForLimitedSpace()
    {
        if (partialCompactionsAcceptable() && sstables.size() > 1)
        {
            // Try again w/o the largest one.
            logger.warn("insufficient space to compact all requested files {}", StringUtils.join(sstables, ", "));
            // Note that we have removed files that are still marked as compacting.
            // This suboptimal but ok since the caller will unmark all the sstables at the end.
            SSTableReader removedSSTable = cfs.getMaxSizeFile(sstables);
            if (sstables.remove(removedSSTable))
            {
                cfs.getDataTracker().unmarkCompacting(Arrays.asList(removedSSTable));
                return true;
            }
        }
        return false;
    }

    /**
     * For internal use and testing only.  The rest of the system should go through the submit* methods,
     * which are properly serialized.
     * Caller is in charge of marking/unmarking the sstables as compacting.
     */
    protected void runMayThrow() throws Exception
    {
        // The collection of sstables passed may be empty (but not null); even if
        // it is not empty, it may compact down to nothing if all rows are deleted.
        assert sstables != null;

        if (sstables.size() == 0)
            return;

        // Note that the current compaction strategy, is not necessarily the one this task was created under.
        // This should be harmless; see comments to CFS.maybeReloadCompactionStrategy.
        AbstractCompactionStrategy strategy = cfs.getCompactionStrategy();

        if (DatabaseDescriptor.isSnapshotBeforeCompaction())
            cfs.snapshotWithoutFlush(System.currentTimeMillis() + "-compact-" + cfs.name);

        // note that we need to do a rough estimate early if we can fit the compaction on disk - this is pessimistic, but
        // since we might remove sstables from the compaction in checkAvailableDiskSpace it needs to be done here
        long earlySSTableEstimate = Math.max(1, cfs.getExpectedCompactedFileSize(sstables, compactionType) / strategy.getMaxSSTableBytes());
        checkAvailableDiskSpace(earlySSTableEstimate);

        // sanity check: all sstables must belong to the same cfs
        assert !Iterables.any(sstables, new Predicate<SSTableReader>()
        {
            @Override
            public boolean apply(SSTableReader sstable)
            {
                return !sstable.descriptor.cfname.equals(cfs.name);
            }
        });

        UUID taskId = SystemKeyspace.startCompaction(cfs, sstables);

        // new sstables from flush can be added during a compaction, but only the compaction can remove them,
        // so in our single-threaded compaction world this is a valid way of determining if we're compacting
        // all the sstables (that existed when we started)
        logger.info("Compacting {}", sstables);

        long start = System.nanoTime();
<<<<<<< HEAD
        long totalKeysWritten = 0;
=======
        long totalkeysWritten = 0;

        long estimatedTotalKeys = Math.max(cfs.metadata.getIndexInterval(), SSTableReader.getApproximateKeyCount(actuallyCompact, cfs.metadata));
        long estimatedSSTables = Math.max(1, cfs.getExpectedCompactedFileSize(actuallyCompact, compactionType) / strategy.getMaxSSTableBytes());
        long keysPerSSTable = (long) Math.ceil((double) estimatedTotalKeys / estimatedSSTables);
        if (logger.isDebugEnabled())
            logger.debug("Expected bloom filter size : " + keysPerSSTable);

        AbstractCompactionIterable ci = DatabaseDescriptor.isMultithreadedCompaction()
                                      ? new ParallelCompactionIterable(compactionType, strategy.getScanners(actuallyCompact), controller)
                                      : new CompactionIterable(compactionType, strategy.getScanners(actuallyCompact), controller);
        CloseableIterator<AbstractCompactedRow> iter = ci.iterator();
        Map<DecoratedKey, RowIndexEntry> cachedKeys = new HashMap<DecoratedKey, RowIndexEntry>();

        // we can't preheat until the tracker has been set. This doesn't happen until we tell the cfs to
        // replace the old entries.  Track entries to preheat here until then.
        Map<Descriptor, Map<DecoratedKey, RowIndexEntry>> cachedKeyMap =  new HashMap<Descriptor, Map<DecoratedKey, RowIndexEntry>>();

        Collection<SSTableReader> sstables = new ArrayList<SSTableReader>();
        Collection<SSTableWriter> writers = new ArrayList<SSTableWriter>();

        if (collector != null)
            collector.beginCompaction(ci);
        try
        {
            if (!controller.cfs.getCompactionStrategy().isActive)
                throw new CompactionInterruptedException(ci.getCompactionInfo());

            if (!iter.hasNext())
            {
                // don't mark compacted in the finally block, since if there _is_ nondeleted data,
                // we need to sync it (via closeAndOpen) first, so there is no period during which
                // a crash could cause data loss.
                cfs.markObsolete(toCompact, compactionType);
                return;
            }
>>>>>>> 2cf4ca3a

        try (CompactionController controller = getCompactionController(sstables);)
        {
            Set<SSTableReader> actuallyCompact = Sets.difference(sstables, controller.getFullyExpiredSSTables());

            long estimatedTotalKeys = Math.max(cfs.metadata.getMinIndexInterval(), SSTableReader.getApproximateKeyCount(actuallyCompact));
            long estimatedSSTables = Math.max(1, cfs.getExpectedCompactedFileSize(actuallyCompact, compactionType) / strategy.getMaxSSTableBytes());
            long keysPerSSTable = (long) Math.ceil((double) estimatedTotalKeys / estimatedSSTables);
            long expectedSSTableSize = Math.min(getExpectedWriteSize(), strategy.getMaxSSTableBytes());
            logger.debug("Expected bloom filter size : {}", keysPerSSTable);

            List<SSTableReader> newSStables;
            AbstractCompactionIterable ci;

            // SSTableScanners need to be closed before markCompactedSSTablesReplaced call as scanners contain references
            // to both ifile and dfile and SSTR will throw deletion errors on Windows if it tries to delete before scanner is closed.
            // See CASSANDRA-8019 and CASSANDRA-8399
            try (AbstractCompactionStrategy.ScannerList scanners = strategy.getScanners(actuallyCompact))
            {
                ci = new CompactionIterable(compactionType, scanners.scanners, controller);
                Iterator<AbstractCompactedRow> iter = ci.iterator();
                // we can't preheat until the tracker has been set. This doesn't happen until we tell the cfs to
                // replace the old entries.  Track entries to preheat here until then.
                long minRepairedAt = getMinRepairedAt(actuallyCompact);
                // we only need the age of the data that we're actually retaining
                long maxAge = getMaxDataAge(actuallyCompact);
                if (collector != null)
                    collector.beginCompaction(ci);
                long lastCheckObsoletion = start;
                SSTableRewriter writer = new SSTableRewriter(cfs, sstables, maxAge, offline);
                try
                {
                    if (!iter.hasNext())
                    {
                        // don't mark compacted in the finally block, since if there _is_ nondeleted data,
                        // we need to sync it (via closeAndOpen) first, so there is no period during which
                        // a crash could cause data loss.
                        cfs.markObsolete(sstables, compactionType);
                        return;
                    }

                    writer.switchWriter(createCompactionWriter(cfs.directories.getLocationForDisk(getWriteDirectory(expectedSSTableSize)), keysPerSSTable, minRepairedAt));
                    while (iter.hasNext())
                    {
                        if (ci.isStopRequested())
                            throw new CompactionInterruptedException(ci.getCompactionInfo());

                        AbstractCompactedRow row = iter.next();
                        if (writer.append(row) != null)
                        {
                            totalKeysWritten++;
                            if (newSSTableSegmentThresholdReached(writer.currentWriter()))
                            {
                                writer.switchWriter(createCompactionWriter(cfs.directories.getLocationForDisk(getWriteDirectory(expectedSSTableSize)), keysPerSSTable, minRepairedAt));
                            }
                        }

                        if (System.nanoTime() - lastCheckObsoletion > TimeUnit.MINUTES.toNanos(1L))
                        {
                            controller.maybeRefreshOverlaps();
                            lastCheckObsoletion = System.nanoTime();
                        }
                    }

                    // don't replace old sstables yet, as we need to mark the compaction finished in the system table
                    newSStables = writer.finish();
                }
                catch (Throwable t)
                {
                    try
                    {
                        writer.abort();
                    }
                    catch (Throwable t2)
                    {
                        t.addSuppressed(t2);
                    }
                    throw t;
                }
                finally
                {
                    // point of no return -- the new sstables are live on disk; next we'll start deleting the old ones
                    // (in replaceCompactedSSTables)
                    if (taskId != null)
                        SystemKeyspace.finishCompaction(taskId);

                    if (collector != null)
                        collector.finishCompaction(ci);
                }
            }

            Collection<SSTableReader> oldSStables = this.sstables;
            if (!offline)
                cfs.getDataTracker().markCompactedSSTablesReplaced(oldSStables, newSStables, compactionType);

            // log a bunch of statistics about the result and save to system table compaction_history
            long dTime = TimeUnit.NANOSECONDS.toMillis(System.nanoTime() - start);
            long startsize = SSTableReader.getTotalBytes(oldSStables);
            long endsize = SSTableReader.getTotalBytes(newSStables);
            double ratio = (double) endsize / (double) startsize;

            StringBuilder newSSTableNames = new StringBuilder();
            for (SSTableReader reader : newSStables)
                newSSTableNames.append(reader.descriptor.baseFilename()).append(",");

            double mbps = dTime > 0 ? (double) endsize / (1024 * 1024) / ((double) dTime / 1000) : 0;
            long totalSourceRows = 0;
            long[] counts = ci.getMergedRowCounts();
            StringBuilder mergeSummary = new StringBuilder(counts.length * 10);
            Map<Integer, Long> mergedRows = new HashMap<>();
            for (int i = 0; i < counts.length; i++)
            {
                long count = counts[i];
                if (count == 0)
                    continue;

                int rows = i + 1;
                totalSourceRows += rows * count;
                mergeSummary.append(String.format("%d:%d, ", rows, count));
                mergedRows.put(rows, count);
            }

            SystemKeyspace.updateCompactionHistory(cfs.keyspace.getName(), cfs.name, System.currentTimeMillis(), startsize, endsize, mergedRows);
            logger.info(String.format("Compacted %d sstables to [%s].  %,d bytes to %,d (~%d%% of original) in %,dms = %fMB/s.  %,d total partitions merged to %,d.  Partition merge counts were {%s}",
                                      oldSStables.size(), newSSTableNames.toString(), startsize, endsize, (int) (ratio * 100), dTime, mbps, totalSourceRows, totalKeysWritten, mergeSummary.toString()));
            logger.debug(String.format("CF Total Bytes Compacted: %,d", CompactionTask.addToTotalBytesCompacted(endsize)));
            logger.debug("Actual #keys: {}, Estimated #keys:{}, Err%: {}", totalKeysWritten, estimatedTotalKeys, ((double)(totalKeysWritten - estimatedTotalKeys)/totalKeysWritten));
        }
    }

    private long getMinRepairedAt(Set<SSTableReader> actuallyCompact)
    {
        long minRepairedAt= Long.MAX_VALUE;
        for (SSTableReader sstable : actuallyCompact)
            minRepairedAt = Math.min(minRepairedAt, sstable.getSSTableMetadata().repairedAt);
        if (minRepairedAt == Long.MAX_VALUE)
            return ActiveRepairService.UNREPAIRED_SSTABLE;
        return minRepairedAt;
    }

    protected void checkAvailableDiskSpace(long estimatedSSTables)
    {
        while (!getDirectories().hasAvailableDiskSpace(estimatedSSTables, getExpectedWriteSize()))
        {
            if (!reduceScopeForLimitedSpace())
                throw new RuntimeException(String.format("Not enough space for compaction, estimated sstables = %d, expected write size = %d", estimatedSSTables, getExpectedWriteSize()));
        }
    }

    private SSTableWriter createCompactionWriter(File sstableDirectory, long keysPerSSTable, long repairedAt)
    {
        assert sstableDirectory != null;
        return new SSTableWriter(cfs.getTempSSTablePath(sstableDirectory),
                                 keysPerSSTable,
                                 repairedAt,
                                 cfs.metadata,
                                 cfs.partitioner,
                                 new MetadataCollector(sstables, cfs.metadata.comparator, getLevel()));
    }

    protected int getLevel()
    {
        return 0;
    }

    protected CompactionController getCompactionController(Set<SSTableReader> toCompact)
    {
        return new CompactionController(cfs, toCompact, gcBefore);
    }

    protected boolean partialCompactionsAcceptable()
    {
        return !isUserDefined;
    }

    // extensibility point for other strategies that may want to limit the upper bounds of the sstable segment size
    protected boolean newSSTableSegmentThresholdReached(SSTableWriter writer)
    {
        return false;
    }

    public static long getMaxDataAge(Collection<SSTableReader> sstables)
    {
        long max = 0;
        for (SSTableReader sstable : sstables)
        {
            if (sstable.maxDataAge > max)
                max = sstable.maxDataAge;
        }
        return max;
    }
}<|MERGE_RESOLUTION|>--- conflicted
+++ resolved
@@ -140,46 +140,8 @@
         logger.info("Compacting {}", sstables);
 
         long start = System.nanoTime();
-<<<<<<< HEAD
+
         long totalKeysWritten = 0;
-=======
-        long totalkeysWritten = 0;
-
-        long estimatedTotalKeys = Math.max(cfs.metadata.getIndexInterval(), SSTableReader.getApproximateKeyCount(actuallyCompact, cfs.metadata));
-        long estimatedSSTables = Math.max(1, cfs.getExpectedCompactedFileSize(actuallyCompact, compactionType) / strategy.getMaxSSTableBytes());
-        long keysPerSSTable = (long) Math.ceil((double) estimatedTotalKeys / estimatedSSTables);
-        if (logger.isDebugEnabled())
-            logger.debug("Expected bloom filter size : " + keysPerSSTable);
-
-        AbstractCompactionIterable ci = DatabaseDescriptor.isMultithreadedCompaction()
-                                      ? new ParallelCompactionIterable(compactionType, strategy.getScanners(actuallyCompact), controller)
-                                      : new CompactionIterable(compactionType, strategy.getScanners(actuallyCompact), controller);
-        CloseableIterator<AbstractCompactedRow> iter = ci.iterator();
-        Map<DecoratedKey, RowIndexEntry> cachedKeys = new HashMap<DecoratedKey, RowIndexEntry>();
-
-        // we can't preheat until the tracker has been set. This doesn't happen until we tell the cfs to
-        // replace the old entries.  Track entries to preheat here until then.
-        Map<Descriptor, Map<DecoratedKey, RowIndexEntry>> cachedKeyMap =  new HashMap<Descriptor, Map<DecoratedKey, RowIndexEntry>>();
-
-        Collection<SSTableReader> sstables = new ArrayList<SSTableReader>();
-        Collection<SSTableWriter> writers = new ArrayList<SSTableWriter>();
-
-        if (collector != null)
-            collector.beginCompaction(ci);
-        try
-        {
-            if (!controller.cfs.getCompactionStrategy().isActive)
-                throw new CompactionInterruptedException(ci.getCompactionInfo());
-
-            if (!iter.hasNext())
-            {
-                // don't mark compacted in the finally block, since if there _is_ nondeleted data,
-                // we need to sync it (via closeAndOpen) first, so there is no period during which
-                // a crash could cause data loss.
-                cfs.markObsolete(toCompact, compactionType);
-                return;
-            }
->>>>>>> 2cf4ca3a
 
         try (CompactionController controller = getCompactionController(sstables);)
         {
@@ -212,6 +174,8 @@
                 SSTableRewriter writer = new SSTableRewriter(cfs, sstables, maxAge, offline);
                 try
                 {
+                    if (!controller.cfs.getCompactionStrategy().isActive)
+                       throw new CompactionInterruptedException(ci.getCompactionInfo());
                     if (!iter.hasNext())
                     {
                         // don't mark compacted in the finally block, since if there _is_ nondeleted data,
