--- conflicted
+++ resolved
@@ -80,12 +80,8 @@
         try 
         {
             DatabaseDescriptor.getCFMetaData(metadata.cfId).apply(CFMetaData.convertToAvro(metadata));
-<<<<<<< HEAD
-        } catch (ConfigurationException ex) 
-=======
         } 
         catch (ConfigurationException ex) 
->>>>>>> 2a6df9a6
         {
             throw new IOException(ex);
         }
