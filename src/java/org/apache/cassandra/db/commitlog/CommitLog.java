/*
 * Licensed to the Apache Software Foundation (ASF) under one
 * or more contributor license agreements.  See the NOTICE file
 * distributed with this work for additional information
 * regarding copyright ownership.  The ASF licenses this file
 * to you under the Apache License, Version 2.0 (the
 * "License"); you may not use this file except in compliance
 * with the License.  You may obtain a copy of the License at
 *
 *     http://www.apache.org/licenses/LICENSE-2.0
 *
 * Unless required by applicable law or agreed to in writing, software
 * distributed under the License is distributed on an "AS IS" BASIS,
 * WITHOUT WARRANTIES OR CONDITIONS OF ANY KIND, either express or implied.
 * See the License for the specific language governing permissions and
 * limitations under the License.
 */
package org.apache.cassandra.db.commitlog;

import java.io.*;
import java.lang.management.ManagementFactory;
import java.nio.ByteBuffer;
import java.util.*;
import java.util.zip.CRC32;
import javax.management.MBeanServer;
import javax.management.ObjectName;

import com.google.common.annotations.VisibleForTesting;
import org.apache.commons.lang3.StringUtils;
import org.slf4j.Logger;
import org.slf4j.LoggerFactory;

import org.apache.cassandra.config.Config;
import org.apache.cassandra.config.DatabaseDescriptor;
import org.apache.cassandra.config.ParameterizedClass;
import org.apache.cassandra.db.*;
import org.apache.cassandra.exceptions.WriteTimeoutException;
import org.apache.cassandra.io.FSWriteError;
import org.apache.cassandra.io.compress.ICompressor;
import org.apache.cassandra.io.util.BufferedDataOutputStreamPlus;
import org.apache.cassandra.io.util.DataOutputBuffer;
import org.apache.cassandra.io.util.DataOutputBufferFixed;
import org.apache.cassandra.io.util.FileUtils;
import org.apache.cassandra.metrics.CommitLogMetrics;
import org.apache.cassandra.net.MessagingService;
import org.apache.cassandra.schema.CompressionParams;
import org.apache.cassandra.security.EncryptionContext;
import org.apache.cassandra.service.StorageService;
import org.apache.cassandra.utils.FBUtilities;
import org.apache.cassandra.utils.JVMStabilityInspector;

import static org.apache.cassandra.db.commitlog.CommitLogSegment.Allocation;
import static org.apache.cassandra.db.commitlog.CommitLogSegment.CommitLogSegmentFileComparator;
import static org.apache.cassandra.db.commitlog.CommitLogSegment.ENTRY_OVERHEAD_SIZE;
import static org.apache.cassandra.utils.FBUtilities.updateChecksum;
import static org.apache.cassandra.utils.FBUtilities.updateChecksumInt;

/*
 * Commit Log tracks every write operation into the system. The aim of the commit log is to be able to
 * successfully recover data that was not stored to disk via the Memtable.
 */
public class CommitLog implements CommitLogMBean
{
    private static final Logger logger = LoggerFactory.getLogger(CommitLog.class);

    public static final CommitLog instance = CommitLog.construct();

    // we only permit records HALF the size of a commit log, to ensure we don't spin allocating many mostly
    // empty segments when writing large records
    final long MAX_MUTATION_SIZE = DatabaseDescriptor.getMaxMutationSize();

    final public AbstractCommitLogSegmentManager segmentManager;

    public final CommitLogArchiver archiver;
    final CommitLogMetrics metrics;
    final AbstractCommitLogService executor;

    volatile Configuration configuration;

    private static CommitLog construct()
    {
        CommitLog log = new CommitLog(CommitLogArchiver.construct());

        MBeanServer mbs = ManagementFactory.getPlatformMBeanServer();
        try
        {
            mbs.registerMBean(log, new ObjectName("org.apache.cassandra.db:type=Commitlog"));
        }
        catch (Exception e)
        {
            throw new RuntimeException(e);
        }
        return log.start();
    }

    @VisibleForTesting
    CommitLog(CommitLogArchiver archiver)
    {
        this.configuration = new Configuration(DatabaseDescriptor.getCommitLogCompression(),
                                               DatabaseDescriptor.getEncryptionContext());
        DatabaseDescriptor.createAllDirectories();

        this.archiver = archiver;
        metrics = new CommitLogMetrics();

        executor = DatabaseDescriptor.getCommitLogSync() == Config.CommitLogSync.batch
                ? new BatchCommitLogService(this)
                : new PeriodicCommitLogService(this);

        segmentManager = DatabaseDescriptor.isCDCEnabled()
                         ? new CommitLogSegmentManagerCDC(this, DatabaseDescriptor.getCommitLogLocation())
                         : new CommitLogSegmentManagerStandard(this, DatabaseDescriptor.getCommitLogLocation());

        // register metrics
        metrics.attach(executor, segmentManager);
    }

    CommitLog start()
    {
        segmentManager.start();
        executor.start();
        return this;
    }

    /**
     * Perform recovery on commit logs located in the directory specified by the config file.
     *
     * @return the number of mutations replayed
     * @throws IOException
     */
    public int recoverSegmentsOnDisk() throws IOException
    {
        FilenameFilter unmanagedFilesFilter = (dir, name) -> CommitLogDescriptor.isValid(name) && CommitLogSegment.shouldReplay(name);

        // submit all files for this segment manager for archiving prior to recovery - CASSANDRA-6904
        // The files may have already been archived by normal CommitLog operation. This may cause errors in this
        // archiving pass, which we should not treat as serious. 
        for (File file : new File(segmentManager.storageDirectory).listFiles(unmanagedFilesFilter))
        {
            archiver.maybeArchive(file.getPath(), file.getName());
            archiver.maybeWaitForArchiving(file.getName());
        }

        assert archiver.archivePending.isEmpty() : "Not all commit log archive tasks were completed before restore";
        archiver.maybeRestoreArchive();

        // List the files again as archiver may have added segments.
        File[] files = new File(segmentManager.storageDirectory).listFiles(unmanagedFilesFilter);
        int replayed = 0;
        if (files.length == 0)
        {
            logger.info("No commitlog files found; skipping replay");
        }
        else
        {
            Arrays.sort(files, new CommitLogSegmentFileComparator());
            logger.info("Replaying {}", StringUtils.join(files, ", "));
            replayed = recoverFiles(files);
            logger.info("Log replay complete, {} replayed mutations", replayed);

            for (File f : files)
                segmentManager.handleReplayedSegment(f);
        }

        return replayed;
    }

    /**
     * Perform recovery on a list of commit log files.
     *
     * @param clogs   the list of commit log files to replay
     * @return the number of mutations replayed
     */
    public int recoverFiles(File... clogs) throws IOException
    {
        CommitLogReplayer replayer = CommitLogReplayer.construct(this);
        replayer.replayFiles(clogs);
        return replayer.blockForWrites();
    }

    public void recoverPath(String path) throws IOException
    {
        CommitLogReplayer replayer = CommitLogReplayer.construct(this);
        replayer.replayPath(new File(path), false);
        replayer.blockForWrites();
    }

    /**
     * Perform recovery on a single commit log. Kept w/sub-optimal name due to coupling w/MBean / JMX
     */
    public void recover(String path) throws IOException
    {
        recoverPath(path);
    }

    /**
     * @return a CommitLogPosition which, if {@code >= one} returned from add(), implies add() was started
     * (but not necessarily finished) prior to this call
     */
    public CommitLogPosition getCurrentPosition()
    {
        return segmentManager.getCurrentPosition();
    }

    /**
     * Flushes all dirty CFs, waiting for them to free and recycle any segments they were retaining
     */
    public void forceRecycleAllSegments(Iterable<UUID> droppedCfs)
    {
        segmentManager.forceRecycleAll(droppedCfs);
    }

    /**
     * Flushes all dirty CFs, waiting for them to free and recycle any segments they were retaining
     */
    public void forceRecycleAllSegments()
    {
        segmentManager.forceRecycleAll(Collections.<UUID>emptyList());
    }

    /**
     * Forces a disk flush on the commit log files that need it.  Blocking.
     */
<<<<<<< HEAD
    public void sync() throws IOException
    {
        segmentManager.sync();
=======
    public void sync(boolean syncAllSegments, boolean flush)
    {
        CommitLogSegment current = allocator.allocatingFrom();
        for (CommitLogSegment segment : allocator.getActiveSegments())
        {
            if (!syncAllSegments && segment.id > current.id)
                return;
            segment.sync(flush);
        }
>>>>>>> 05cb556f
    }

    /**
     * Preempts the CLExecutor, telling to to sync immediately
     */
    public void requestExtraSync()
    {
        executor.requestExtraSync();
    }

    /**
     * Add a Mutation to the commit log. If CDC is enabled, this can fail.
     *
     * @param mutation the Mutation to add to the log
     * @throws WriteTimeoutException
     */
    public CommitLogPosition add(Mutation mutation) throws WriteTimeoutException
    {
        assert mutation != null;

        try (DataOutputBuffer dob = DataOutputBuffer.scratchBuffer.get())
        {
            Mutation.serializer.serialize(mutation, dob, MessagingService.current_version);
            int size = dob.getLength();

            int totalSize = size + ENTRY_OVERHEAD_SIZE;
            if (totalSize > MAX_MUTATION_SIZE)
            {
                throw new IllegalArgumentException(String.format("Mutation of %s is too large for the maximum size of %s",
                                                                 FBUtilities.prettyPrintMemory(totalSize),
                                                                 FBUtilities.prettyPrintMemory(MAX_MUTATION_SIZE)));
            }

            Allocation alloc = segmentManager.allocate(mutation, totalSize);

            CRC32 checksum = new CRC32();
            final ByteBuffer buffer = alloc.getBuffer();
            try (BufferedDataOutputStreamPlus dos = new DataOutputBufferFixed(buffer))
            {
                // checksummed length
                dos.writeInt(size);
                updateChecksumInt(checksum, size);
                buffer.putInt((int) checksum.getValue());

                // checksummed mutation
                dos.write(dob.getData(), 0, size);
                updateChecksum(checksum, buffer, buffer.position() - size, size);
                buffer.putInt((int) checksum.getValue());
            }
            catch (IOException e)
            {
                throw new FSWriteError(e, alloc.getSegment().getPath());
            }
            finally
            {
                alloc.markWritten();
            }

            executor.finishWriteFor(alloc);
            return alloc.getCommitLogPosition();
        }
        catch (IOException e)
        {
            throw new FSWriteError(e, segmentManager.allocatingFrom().getPath());
        }
    }

    /**
     * Modifies the per-CF dirty cursors of any commit log segments for the column family according to the position
     * given. Discards any commit log segments that are no longer used.
     *
     * @param cfId    the column family ID that was flushed
     * @param lowerBound the lowest covered replay position of the flush
     * @param lowerBound the highest covered replay position of the flush
     */
    public void discardCompletedSegments(final UUID cfId, final CommitLogPosition lowerBound, final CommitLogPosition upperBound)
    {
        logger.trace("discard completed log segments for {}-{}, table {}", lowerBound, upperBound, cfId);

        // Go thru the active segment files, which are ordered oldest to newest, marking the
        // flushed CF as clean, until we reach the segment file containing the CommitLogPosition passed
        // in the arguments. Any segments that become unused after they are marked clean will be
        // recycled or discarded.
        for (Iterator<CommitLogSegment> iter = segmentManager.getActiveSegments().iterator(); iter.hasNext();)
        {
            CommitLogSegment segment = iter.next();
            segment.markClean(cfId, lowerBound, upperBound);

            if (segment.isUnused())
            {
                logger.debug("Commit log segment {} is unused", segment);
                segmentManager.archiveAndDiscard(segment);
            }
            else
            {
                if (logger.isTraceEnabled())
                    logger.trace("Not safe to delete{} commit log segment {}; dirty is {}",
                            (iter.hasNext() ? "" : " active"), segment, segment.dirtyString());
            }

            // Don't mark or try to delete any newer segments once we've reached the one containing the
            // position of the flush.
            if (segment.contains(upperBound))
                break;
        }
    }

    @Override
    public String getArchiveCommand()
    {
        return archiver.archiveCommand;
    }

    @Override
    public String getRestoreCommand()
    {
        return archiver.restoreCommand;
    }

    @Override
    public String getRestoreDirectories()
    {
        return archiver.restoreDirectories;
    }

    @Override
    public long getRestorePointInTime()
    {
        return archiver.restorePointInTime;
    }

    @Override
    public String getRestorePrecision()
    {
        return archiver.precision.toString();
    }

    public List<String> getActiveSegmentNames()
    {
        List<String> segmentNames = new ArrayList<>();
        for (CommitLogSegment seg : segmentManager.getActiveSegments())
            segmentNames.add(seg.getName());
        return segmentNames;
    }

    public List<String> getArchivingSegmentNames()
    {
        return new ArrayList<>(archiver.archivePending.keySet());
    }

    @Override
    public long getActiveContentSize()
    {
        long size = 0;
        for (CommitLogSegment seg : segmentManager.getActiveSegments())
            size += seg.contentSize();
        return size;
    }

    @Override
    public long getActiveOnDiskSize()
    {
        return segmentManager.onDiskSize();
    }

    @Override
    public Map<String, Double> getActiveSegmentCompressionRatios()
    {
        Map<String, Double> segmentRatios = new TreeMap<>();
        for (CommitLogSegment seg : segmentManager.getActiveSegments())
            segmentRatios.put(seg.getName(), 1.0 * seg.onDiskSize() / seg.contentSize());
        return segmentRatios;
    }

    /**
     * Shuts down the threads used by the commit log, blocking until completion.
     */
    public void shutdownBlocking() throws InterruptedException
    {
        executor.shutdown();
        executor.awaitTermination();
        segmentManager.shutdown();
        segmentManager.awaitTermination();
    }

    /**
     * FOR TESTING PURPOSES
     * @return the number of files recovered
     */
    public int resetUnsafe(boolean deleteSegments) throws IOException
    {
        stopUnsafe(deleteSegments);
        resetConfiguration();
        return restartUnsafe();
    }

    /**
     * FOR TESTING PURPOSES.
     */
    public void resetConfiguration()
    {
        configuration = new Configuration(DatabaseDescriptor.getCommitLogCompression(),
                                          DatabaseDescriptor.getEncryptionContext());
    }

    /**
     */
    public void stopUnsafe(boolean deleteSegments)
    {
        executor.shutdown();
        try
        {
            executor.awaitTermination();
        }
        catch (InterruptedException e)
        {
            throw new RuntimeException(e);
        }
        segmentManager.stopUnsafe(deleteSegments);
        CommitLogSegment.resetReplayLimit();
        if (DatabaseDescriptor.isCDCEnabled() && deleteSegments)
            for (File f : new File(DatabaseDescriptor.getCDCLogLocation()).listFiles())
                FileUtils.deleteWithConfirm(f);

    }

    /**
     * FOR TESTING PURPOSES
     */
    public int restartUnsafe() throws IOException
    {
        return start().recoverSegmentsOnDisk();
    }

    @VisibleForTesting
    public static boolean handleCommitError(String message, Throwable t)
    {
        JVMStabilityInspector.inspectCommitLogThrowable(t);
        switch (DatabaseDescriptor.getCommitFailurePolicy())
        {
            // Needed here for unit tests to not fail on default assertion
            case die:
            case stop:
                StorageService.instance.stopTransports();
                //$FALL-THROUGH$
            case stop_commit:
                logger.error(String.format("%s. Commit disk failure policy is %s; terminating thread", message, DatabaseDescriptor.getCommitFailurePolicy()), t);
                return false;
            case ignore:
                logger.error(message, t);
                return true;
            default:
                throw new AssertionError(DatabaseDescriptor.getCommitFailurePolicy());
        }
    }

    public static final class Configuration
    {
        /**
         * The compressor class.
         */
        private final ParameterizedClass compressorClass;

        /**
         * The compressor used to compress the segments.
         */
        private final ICompressor compressor;

        /**
         * The encryption context used to encrypt the segments.
         */
        private EncryptionContext encryptionContext;

        public Configuration(ParameterizedClass compressorClass, EncryptionContext encryptionContext)
        {
            this.compressorClass = compressorClass;
            this.compressor = compressorClass != null ? CompressionParams.createCompressor(compressorClass) : null;
            this.encryptionContext = encryptionContext;
        }

        /**
         * Checks if the segments must be compressed.
         * @return <code>true</code> if the segments must be compressed, <code>false</code> otherwise.
         */
        public boolean useCompression()
        {
            return compressor != null;
        }

        /**
         * Checks if the segments must be encrypted.
         * @return <code>true</code> if the segments must be encrypted, <code>false</code> otherwise.
         */
        public boolean useEncryption()
        {
            return encryptionContext.isEnabled();
        }

        /**
         * Returns the compressor used to compress the segments.
         * @return the compressor used to compress the segments
         */
        public ICompressor getCompressor()
        {
            return compressor;
        }

        /**
         * Returns the compressor class.
         * @return the compressor class
         */
        public ParameterizedClass getCompressorClass()
        {
            return compressorClass;
        }

        /**
         * Returns the compressor name.
         * @return the compressor name.
         */
        public String getCompressorName()
        {
            return useCompression() ? compressor.getClass().getSimpleName() : "none";
        }

        /**
         * Returns the encryption context used to encrypt the segments.
         * @return the encryption context used to encrypt the segments
         */
        public EncryptionContext getEncryptionContext()
        {
            return encryptionContext;
        }
    }
}<|MERGE_RESOLUTION|>--- conflicted
+++ resolved
@@ -221,21 +221,9 @@
     /**
      * Forces a disk flush on the commit log files that need it.  Blocking.
      */
-<<<<<<< HEAD
-    public void sync() throws IOException
-    {
-        segmentManager.sync();
-=======
-    public void sync(boolean syncAllSegments, boolean flush)
-    {
-        CommitLogSegment current = allocator.allocatingFrom();
-        for (CommitLogSegment segment : allocator.getActiveSegments())
-        {
-            if (!syncAllSegments && segment.id > current.id)
-                return;
-            segment.sync(flush);
-        }
->>>>>>> 05cb556f
+    public void sync(boolean flush) throws IOException
+    {
+        segmentManager.sync(flush);
     }
 
     /**
