/*
 * Licensed to the Apache Software Foundation (ASF) under one
 * or more contributor license agreements.  See the NOTICE file
 * distributed with this work for additional information
 * regarding copyright ownership.  The ASF licenses this file
 * to you under the Apache License, Version 2.0 (the
 * "License"); you may not use this file except in compliance
 * with the License.  You may obtain a copy of the License at
 *
 *     http://www.apache.org/licenses/LICENSE-2.0
 *
 * Unless required by applicable law or agreed to in writing, software
 * distributed under the License is distributed on an "AS IS" BASIS,
 * WITHOUT WARRANTIES OR CONDITIONS OF ANY KIND, either express or implied.
 * See the License for the specific language governing permissions and
 * limitations under the License.
 */
package org.apache.cassandra.service;

import java.net.InetSocketAddress;
import java.net.SocketAddress;
import java.util.Arrays;
import java.util.HashSet;
import java.util.Set;
import java.util.concurrent.atomic.AtomicLong;

import org.slf4j.Logger;
import org.slf4j.LoggerFactory;

import org.apache.cassandra.auth.*;
import org.apache.cassandra.schema.TableMetadata;
import org.apache.cassandra.schema.TableMetadataRef;
import org.apache.cassandra.config.DatabaseDescriptor;
import org.apache.cassandra.schema.Schema;
import org.apache.cassandra.schema.SchemaConstants;
import org.apache.cassandra.cql3.QueryHandler;
import org.apache.cassandra.cql3.QueryProcessor;
import org.apache.cassandra.cql3.functions.Function;
import org.apache.cassandra.db.SystemKeyspace;
import org.apache.cassandra.exceptions.AuthenticationException;
import org.apache.cassandra.exceptions.InvalidRequestException;
import org.apache.cassandra.exceptions.UnauthorizedException;
import org.apache.cassandra.schema.SchemaKeyspace;
import org.apache.cassandra.utils.FBUtilities;
import org.apache.cassandra.utils.JVMStabilityInspector;
import org.apache.cassandra.utils.CassandraVersion;

/**
 * State related to a client connection.
 */
public class ClientState
{
    private static final Logger logger = LoggerFactory.getLogger(ClientState.class);
    public static final CassandraVersion DEFAULT_CQL_VERSION = org.apache.cassandra.cql3.QueryProcessor.CQL_VERSION;

    private static final Set<IResource> READABLE_SYSTEM_RESOURCES = new HashSet<>();
    private static final Set<IResource> PROTECTED_AUTH_RESOURCES = new HashSet<>();
<<<<<<< HEAD
    private static final Set<String> ALTERABLE_SYSTEM_KEYSPACES = new HashSet<>();
=======
    private static final Set<IResource> DROPPABLE_SYSTEM_AUTH_TABLES = new HashSet<>();
>>>>>>> f5e8d167
    static
    {
        // We want these system cfs to be always readable to authenticated users since many tools rely on them
        // (nodetool, cqlsh, bulkloader, etc.)
        for (String cf : Arrays.asList(SystemKeyspace.LOCAL, SystemKeyspace.PEERS))
            READABLE_SYSTEM_RESOURCES.add(DataResource.table(SchemaConstants.SYSTEM_KEYSPACE_NAME, cf));

        SchemaKeyspace.ALL.forEach(table -> READABLE_SYSTEM_RESOURCES.add(DataResource.table(SchemaConstants.SCHEMA_KEYSPACE_NAME, table)));

        // neither clients nor tools need authentication/authorization
        if (DatabaseDescriptor.isDaemonInitialized())
        {
            PROTECTED_AUTH_RESOURCES.addAll(DatabaseDescriptor.getAuthenticator().protectedResources());
            PROTECTED_AUTH_RESOURCES.addAll(DatabaseDescriptor.getAuthorizer().protectedResources());
            PROTECTED_AUTH_RESOURCES.addAll(DatabaseDescriptor.getRoleManager().protectedResources());
        }

<<<<<<< HEAD
        // allow users with sufficient privileges to alter KS level options on AUTH_KS and TRACING_KS
        ALTERABLE_SYSTEM_KEYSPACES.add(SchemaConstants.AUTH_KEYSPACE_NAME);
        ALTERABLE_SYSTEM_KEYSPACES.add(SchemaConstants.TRACE_KEYSPACE_NAME);
=======
        DROPPABLE_SYSTEM_AUTH_TABLES.add(DataResource.table(SchemaConstants.AUTH_KEYSPACE_NAME, PasswordAuthenticator.LEGACY_CREDENTIALS_TABLE));
        DROPPABLE_SYSTEM_AUTH_TABLES.add(DataResource.table(SchemaConstants.AUTH_KEYSPACE_NAME, CassandraRoleManager.LEGACY_USERS_TABLE));
        DROPPABLE_SYSTEM_AUTH_TABLES.add(DataResource.table(SchemaConstants.AUTH_KEYSPACE_NAME, CassandraAuthorizer.USER_PERMISSIONS));
>>>>>>> f5e8d167
    }

    // Current user for the session
    private volatile AuthenticatedUser user;
    private volatile String keyspace;

    private static final QueryHandler cqlQueryHandler;
    static
    {
        QueryHandler handler = QueryProcessor.instance;
        String customHandlerClass = System.getProperty("cassandra.custom_query_handler_class");
        if (customHandlerClass != null)
        {
            try
            {
                handler = FBUtilities.construct(customHandlerClass, "QueryHandler");
                logger.info("Using {} as query handler for native protocol queries (as requested with -Dcassandra.custom_query_handler_class)", customHandlerClass);
            }
            catch (Exception e)
            {
                JVMStabilityInspector.inspectThrowable(e);
                logger.info("Cannot use class {} as query handler ({}), ignoring by defaulting on normal query handling", customHandlerClass, e.getMessage());
            }
        }
        cqlQueryHandler = handler;
    }

    // isInternal is used to mark ClientState as used by some internal component
    // that should have an ability to modify system keyspace.
    public final boolean isInternal;

    // The remote address of the client - null for internal clients.
    private final InetSocketAddress remoteAddress;

    // The biggest timestamp that was returned by getTimestamp/assigned to a query. This is global to ensure that the
    // timestamp assigned are strictly monotonic on a node, which is likely what user expect intuitively (more likely,
    // most new user will intuitively expect timestamp to be strictly monotonic cluster-wise, but while that last part
    // is unrealistic expectation, doing it node-wise is easy).
    private static final AtomicLong lastTimestampMicros = new AtomicLong(0);

    /**
     * Construct a new, empty ClientState for internal calls.
     */
    private ClientState()
    {
        this.isInternal = true;
        this.remoteAddress = null;
    }

    protected ClientState(InetSocketAddress remoteAddress)
    {
        this.isInternal = false;
        this.remoteAddress = remoteAddress;
        if (!DatabaseDescriptor.getAuthenticator().requireAuthentication())
            this.user = AuthenticatedUser.ANONYMOUS_USER;
    }

    protected ClientState(ClientState source)
    {
        this.isInternal = source.isInternal;
        this.remoteAddress = source.remoteAddress;
        this.user = source.user;
        this.keyspace = source.keyspace;
    }

    /**
     * @return a ClientState object for internal C* calls (not limited by any kind of auth).
     */
    public static ClientState forInternalCalls()
    {
        return new ClientState();
    }

    /**
     * @return a ClientState object for external clients (native protocol users).
     */
    public static ClientState forExternalCalls(SocketAddress remoteAddress)
    {
        return new ClientState((InetSocketAddress)remoteAddress);
    }

    /**
     * Clone this ClientState object, but use the provided keyspace instead of the
     * keyspace in this ClientState object.
     *
     * @return a new ClientState object if the keyspace argument is non-null. Otherwise do not clone
     *   and return this ClientState object.
     */
    public ClientState cloneWithKeyspaceIfSet(String keyspace)
    {
        if (keyspace == null)
            return this;
        ClientState clientState = new ClientState(this);
        clientState.setKeyspace(keyspace);
        return clientState;
    }

    /**
     * This clock guarantees that updates for the same ClientState will be ordered
     * in the sequence seen, even if multiple updates happen in the same millisecond.
     */
    public long getTimestamp()
    {
        while (true)
        {
            long current = System.currentTimeMillis() * 1000;
            long last = lastTimestampMicros.get();
            long tstamp = last >= current ? last + 1 : current;
            if (lastTimestampMicros.compareAndSet(last, tstamp))
                return tstamp;
        }
    }

    /**
     * Returns a timestamp suitable for paxos given the timestamp of the last known commit (or in progress update).
     * <p>
     * Paxos ensures that the timestamp it uses for commits respects the serial order of those commits. It does so
     * by having each replica reject any proposal whose timestamp is not strictly greater than the last proposal it
     * accepted. So in practice, which timestamp we use for a given proposal doesn't affect correctness but it does
     * affect the chance of making progress (if we pick a timestamp lower than what has been proposed before, our
     * new proposal will just get rejected).
     * <p>
     * As during the prepared phase replica send us the last propose they accepted, a first option would be to take
     * the maximum of those last accepted proposal timestamp plus 1 (and use a default value, say 0, if it's the
     * first known proposal for the partition). This would most work (giving commits the timestamp 0, 1, 2, ...
     * in the order they are commited) up to 2 important caveats:
     *   1) it would give a very poor experience when Paxos and non-Paxos updates are mixed in the same partition,
     *      since paxos operations wouldn't be using microseconds timestamps. And while you shouldn't theoretically
     *      mix the 2 kind of operations, this would still be pretty unintuitive. And what if you started writing
     *      normal updates and realize later you should switch to Paxos to enforce a property you want?
     *   2) this wouldn't actually be safe due to the expiration set on the Paxos state table.
     * <p>
     * So instead, we initially chose to use the current time in microseconds as for normal update. Which works in
     * general but mean that clock skew creates unavailability periods for Paxos updates (either a node has his clock
     * in the past and he may no be able to get commit accepted until its clock catch up, or a node has his clock in
     * the future and then once one of its commit his accepted, other nodes ones won't be until they catch up). This
     * is ok for small clock skew (few ms) but can be pretty bad for large one.
     * <p>
     * Hence our current solution: we mix both approaches. That is, we compare the timestamp of the last known
     * accepted proposal and the local time. If the local time is greater, we use it, thus keeping paxos timestamps
     * locked to the current time in general (making mixing Paxos and non-Paxos more friendly, and behaving correctly
     * when the paxos state expire (as long as your maximum clock skew is lower than the Paxos state expiration
     * time)). Otherwise (the local time is lower than the last proposal, meaning that this last proposal was done
     * with a clock in the future compared to the local one), we use the last proposal timestamp plus 1, ensuring
     * progress.
     *
     * @param minTimestampToUse the max timestamp of the last proposal accepted by replica having responded
     * to the prepare phase of the paxos round this is for. In practice, that's the minimum timestamp this method
     * may return.
     * @return a timestamp suitable for a Paxos proposal (using the reasoning described above). Note that
     * contrarily to the {@link #getTimestamp()} method, the return value is not guaranteed to be unique (nor
     * monotonic) across calls since it can return it's argument (so if the same argument is passed multiple times,
     * it may be returned multiple times). Note that we still ensure Paxos "ballot" are unique (for different
     * proposal) by (securely) randomizing the non-timestamp part of the UUID.
     */
    public long getTimestampForPaxos(long minTimestampToUse)
    {
        while (true)
        {
            long current = Math.max(System.currentTimeMillis() * 1000, minTimestampToUse);
            long last = lastTimestampMicros.get();
            long tstamp = last >= current ? last + 1 : current;
            // Note that if we ended up picking minTimestampMicrosToUse (it was "in the future"), we don't
            // want to change the local clock, otherwise a single node in the future could corrupt the clock
            // of all nodes and for all inserts (since non-paxos inserts also use lastTimestampMicros).
            // See CASSANDRA-11991
            if (tstamp == minTimestampToUse || lastTimestampMicros.compareAndSet(last, tstamp))
                return tstamp;
        }
    }

    public static QueryHandler getCQLQueryHandler()
    {
        return cqlQueryHandler;
    }

    public InetSocketAddress getRemoteAddress()
    {
        return remoteAddress;
    }

    public String getRawKeyspace()
    {
        return keyspace;
    }

    public String getKeyspace() throws InvalidRequestException
    {
        if (keyspace == null)
            throw new InvalidRequestException("No keyspace has been specified. USE a keyspace, or explicitly specify keyspace.tablename");
        return keyspace;
    }

    public void setKeyspace(String ks) throws InvalidRequestException
    {
        // Skip keyspace validation for non-authenticated users. Apparently, some client libraries
        // call set_keyspace() before calling login(), and we have to handle that.
        if (user != null && Schema.instance.getKeyspaceMetadata(ks) == null)
            throw new InvalidRequestException("Keyspace '" + ks + "' does not exist");
        keyspace = ks;
    }

    /**
     * Attempts to login the given user.
     */
    public void login(AuthenticatedUser user) throws AuthenticationException
    {
        // Login privilege is not inherited via granted roles, so just
        // verify that the role with the credentials that were actually
        // supplied has it
        if (user.isAnonymous() || DatabaseDescriptor.getRoleManager().canLogin(user.getPrimaryRole()))
            this.user = user;
        else
            throw new AuthenticationException(String.format("%s is not permitted to log in", user.getName()));
    }

    public void hasAllKeyspacesAccess(Permission perm) throws UnauthorizedException
    {
        if (isInternal)
            return;
        validateLogin();
        ensureHasPermission(perm, DataResource.root());
    }

    public void hasKeyspaceAccess(String keyspace, Permission perm) throws UnauthorizedException, InvalidRequestException
    {
        hasAccess(keyspace, perm, DataResource.keyspace(keyspace));
    }

    public void hasColumnFamilyAccess(String keyspace, String columnFamily, Permission perm)
    throws UnauthorizedException, InvalidRequestException
    {
        Schema.instance.validateTable(keyspace, columnFamily);
        hasAccess(keyspace, perm, DataResource.table(keyspace, columnFamily));
    }

    public void hasColumnFamilyAccess(TableMetadataRef tableRef, Permission perm)
    throws UnauthorizedException, InvalidRequestException
    {
        hasColumnFamilyAccess(tableRef.get(), perm);
    }

    public void hasColumnFamilyAccess(TableMetadata table, Permission perm)
    throws UnauthorizedException, InvalidRequestException
    {
        hasAccess(table.keyspace, perm, table.resource);
    }

    private void hasAccess(String keyspace, Permission perm, DataResource resource)
    throws UnauthorizedException, InvalidRequestException
    {
        validateKeyspace(keyspace);

        if (isInternal)
            return;

        validateLogin();

        preventSystemKSSchemaModification(keyspace, resource, perm);

        if ((perm == Permission.SELECT) && READABLE_SYSTEM_RESOURCES.contains(resource))
            return;

        if (PROTECTED_AUTH_RESOURCES.contains(resource))
            if ((perm == Permission.CREATE) || (perm == Permission.ALTER) || (perm == Permission.DROP))
                throw new UnauthorizedException(String.format("%s schema is protected", resource));

        ensureHasPermission(perm, resource);
    }

    public void ensureHasPermission(Permission perm, IResource resource) throws UnauthorizedException
    {
        if (!DatabaseDescriptor.getAuthorizer().requireAuthorization())
            return;

        // Access to built in functions is unrestricted
        if(resource instanceof FunctionResource && resource.hasParent())
            if (((FunctionResource)resource).getKeyspace().equals(SchemaConstants.SYSTEM_KEYSPACE_NAME))
                return;

        checkPermissionOnResourceChain(perm, resource);
    }

    // Convenience method called from checkAccess method of CQLStatement
    // Also avoids needlessly creating lots of FunctionResource objects
    public void ensureHasPermission(Permission permission, Function function)
    {
        // Save creating a FunctionResource is we don't need to
        if (!DatabaseDescriptor.getAuthorizer().requireAuthorization())
            return;

        // built in functions are always available to all
        if (function.isNative())
            return;

        checkPermissionOnResourceChain(permission, FunctionResource.function(function.name().keyspace,
                                                                             function.name().name,
                                                                             function.argTypes()));
    }

    private void checkPermissionOnResourceChain(Permission perm, IResource resource)
    {
        for (IResource r : Resources.chain(resource))
            if (authorize(r).contains(perm))
                return;

        throw new UnauthorizedException(String.format("User %s has no %s permission on %s or any of its parents",
                                                      user.getName(),
                                                      perm,
                                                      resource));
    }

    private void preventSystemKSSchemaModification(String keyspace, DataResource resource, Permission perm) throws UnauthorizedException
    {
        // we only care about DDL statements
        if (perm != Permission.ALTER && perm != Permission.DROP && perm != Permission.CREATE)
            return;

        // prevent ALL local system keyspace modification
        if (SchemaConstants.isLocalSystemKeyspace(keyspace))
            throw new UnauthorizedException(keyspace + " keyspace is not user-modifiable.");

<<<<<<< HEAD
        // allow users with sufficient privileges to alter KS level options on AUTH_KS and
        // TRACING_KS, but not to drop any tables
        if (ALTERABLE_SYSTEM_KEYSPACES.contains(resource.getKeyspace().toLowerCase())
           && ((perm == Permission.ALTER && !resource.isKeyspaceLevel())
               || perm == Permission.DROP))
=======
        if (SchemaConstants.isReplicatedSystemKeyspace(keyspace))
>>>>>>> f5e8d167
        {
            // allow users with sufficient privileges to alter replication params of replicated system keyspaces
            if (perm == Permission.ALTER && resource.isKeyspaceLevel())
                return;

            // allow users with sufficient privileges to drop legacy tables in replicated system keyspaces
            if (perm == Permission.DROP && DROPPABLE_SYSTEM_AUTH_TABLES.contains(resource))
                return;

            // prevent all other modifications of replicated system keyspaces
            throw new UnauthorizedException(String.format("Cannot %s %s", perm, resource));
        }
    }

    public void validateLogin() throws UnauthorizedException
    {
        if (user == null)
            throw new UnauthorizedException("You have not logged in");
    }

    public void ensureNotAnonymous() throws UnauthorizedException
    {
        validateLogin();
        if (user.isAnonymous())
            throw new UnauthorizedException("You have to be logged in and not anonymous to perform this request");
    }

    public void ensureIsSuper(String message) throws UnauthorizedException
    {
        if (DatabaseDescriptor.getAuthenticator().requireAuthentication() && (user == null || !user.isSuper()))
            throw new UnauthorizedException(message);
    }

    private static void validateKeyspace(String keyspace) throws InvalidRequestException
    {
        if (keyspace == null)
            throw new InvalidRequestException("You have not set a keyspace for this session");
    }

    public AuthenticatedUser getUser()
    {
        return user;
    }

    public static CassandraVersion[] getCQLSupportedVersion()
    {
        return new CassandraVersion[]{ QueryProcessor.CQL_VERSION };
    }

    private Set<Permission> authorize(IResource resource)
    {
        return user.getPermissions(resource);
    }
}<|MERGE_RESOLUTION|>--- conflicted
+++ resolved
@@ -55,11 +55,7 @@
 
     private static final Set<IResource> READABLE_SYSTEM_RESOURCES = new HashSet<>();
     private static final Set<IResource> PROTECTED_AUTH_RESOURCES = new HashSet<>();
-<<<<<<< HEAD
-    private static final Set<String> ALTERABLE_SYSTEM_KEYSPACES = new HashSet<>();
-=======
-    private static final Set<IResource> DROPPABLE_SYSTEM_AUTH_TABLES = new HashSet<>();
->>>>>>> f5e8d167
+
     static
     {
         // We want these system cfs to be always readable to authenticated users since many tools rely on them
@@ -76,16 +72,6 @@
             PROTECTED_AUTH_RESOURCES.addAll(DatabaseDescriptor.getAuthorizer().protectedResources());
             PROTECTED_AUTH_RESOURCES.addAll(DatabaseDescriptor.getRoleManager().protectedResources());
         }
-
-<<<<<<< HEAD
-        // allow users with sufficient privileges to alter KS level options on AUTH_KS and TRACING_KS
-        ALTERABLE_SYSTEM_KEYSPACES.add(SchemaConstants.AUTH_KEYSPACE_NAME);
-        ALTERABLE_SYSTEM_KEYSPACES.add(SchemaConstants.TRACE_KEYSPACE_NAME);
-=======
-        DROPPABLE_SYSTEM_AUTH_TABLES.add(DataResource.table(SchemaConstants.AUTH_KEYSPACE_NAME, PasswordAuthenticator.LEGACY_CREDENTIALS_TABLE));
-        DROPPABLE_SYSTEM_AUTH_TABLES.add(DataResource.table(SchemaConstants.AUTH_KEYSPACE_NAME, CassandraRoleManager.LEGACY_USERS_TABLE));
-        DROPPABLE_SYSTEM_AUTH_TABLES.add(DataResource.table(SchemaConstants.AUTH_KEYSPACE_NAME, CassandraAuthorizer.USER_PERMISSIONS));
->>>>>>> f5e8d167
     }
 
     // Current user for the session
@@ -408,24 +394,12 @@
         if (SchemaConstants.isLocalSystemKeyspace(keyspace))
             throw new UnauthorizedException(keyspace + " keyspace is not user-modifiable.");
 
-<<<<<<< HEAD
-        // allow users with sufficient privileges to alter KS level options on AUTH_KS and
-        // TRACING_KS, but not to drop any tables
-        if (ALTERABLE_SYSTEM_KEYSPACES.contains(resource.getKeyspace().toLowerCase())
-           && ((perm == Permission.ALTER && !resource.isKeyspaceLevel())
-               || perm == Permission.DROP))
-=======
         if (SchemaConstants.isReplicatedSystemKeyspace(keyspace))
->>>>>>> f5e8d167
         {
             // allow users with sufficient privileges to alter replication params of replicated system keyspaces
             if (perm == Permission.ALTER && resource.isKeyspaceLevel())
                 return;
 
-            // allow users with sufficient privileges to drop legacy tables in replicated system keyspaces
-            if (perm == Permission.DROP && DROPPABLE_SYSTEM_AUTH_TABLES.contains(resource))
-                return;
-
             // prevent all other modifications of replicated system keyspaces
             throw new UnauthorizedException(String.format("Cannot %s %s", perm, resource));
         }
