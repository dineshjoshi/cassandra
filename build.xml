<?xml version="1.0" encoding="UTF-8" standalone="no"?>
<!--
 ~ Licensed to the Apache Software Foundation (ASF) under one
 ~ or more contributor license agreements.  See the NOTICE file
 ~ distributed with this work for additional information
 ~ regarding copyright ownership.  The ASF licenses this file
 ~ to you under the Apache License, Version 2.0 (the
 ~ "License"); you may not use this file except in compliance
 ~ with the License.  You may obtain a copy of the License at
 ~
 ~    http://www.apache.org/licenses/LICENSE-2.0
 ~
 ~ Unless required by applicable law or agreed to in writing,
 ~ software distributed under the License is distributed on an
 ~ "AS IS" BASIS, WITHOUT WARRANTIES OR CONDITIONS OF ANY
 ~ KIND, either express or implied.  See the License for the
 ~ specific language governing permissions and limitations
 ~ under the License.
 -->
<project basedir="." default="jar" name="apache-cassandra"
         xmlns:artifact="antlib:org.apache.maven.artifact.ant">
    <property environment="env"/>
    <property file="build.properties" />
    <property file="build.properties.default" />
    <property name="debuglevel" value="source,lines,vars"/>

    <!-- default version and SCM information -->
    <property name="base.version" value="3.11.5"/>
    <property name="scm.connection" value="scm:git://git.apache.org/cassandra.git"/>
    <property name="scm.developerConnection" value="scm:git://git.apache.org/cassandra.git"/>
    <property name="scm.url" value="http://git-wip-us.apache.org/repos/asf?p=cassandra.git;a=tree"/>

    <!-- directory details -->
    <property name="basedir" value="."/>
    <property name="build.src" value="${basedir}/src"/>
    <property name="build.src.java" value="${basedir}/src/java"/>
    <property name="build.src.antlr" value="${basedir}/src/antlr"/>
    <property name="build.src.jdkoverride" value="${basedir}/src/jdkoverride" />
    <property name="build.src.resources" value="${basedir}/src/resources"/>
    <property name="build.src.gen-java" value="${basedir}/src/gen-java"/>
    <property name="build.lib" value="${basedir}/lib"/>
    <property name="build.dir" value="${basedir}/build"/>
    <property name="build.dir.lib" value="${basedir}/build/lib"/>
    <property name="build.test.dir" value="${build.dir}/test"/>
    <property name="build.classes" value="${build.dir}/classes"/>
    <property name="build.classes.main" value="${build.classes}/main" />
    <property name="build.classes.thrift" value="${build.classes}/thrift" />
    <property name="javadoc.dir" value="${build.dir}/javadoc"/>
    <property name="javadoc.jars.dir" value="${build.dir}/javadocs"/>
    <property name="interface.dir" value="${basedir}/interface"/>
    <property name="interface.thrift.dir" value="${interface.dir}/thrift"/>
    <property name="interface.thrift.gen-java" value="${interface.thrift.dir}/gen-java"/>
    <property name="test.dir" value="${basedir}/test"/>
    <property name="test.resources" value="${test.dir}/resources"/>
    <property name="test.lib" value="${build.dir}/test/lib"/>
    <property name="test.classes" value="${build.dir}/test/classes"/>
    <property name="test.conf" value="${test.dir}/conf"/>
    <property name="test.data" value="${test.dir}/data"/>
    <property name="test.name" value="*Test"/>
    <property name="test.classlistfile" value="testlist.txt"/>
    <property name="test.classlistprefix" value="unit"/>
    <property name="benchmark.name" value=""/>
    <property name="test.methods" value=""/>
    <property name="test.unit.src" value="${test.dir}/unit"/>
    <property name="test.long.src" value="${test.dir}/long"/>
    <property name="test.burn.src" value="${test.dir}/burn"/>
    <property name="test.microbench.src" value="${test.dir}/microbench"/>
    <property name="test.distributed.src" value="${test.dir}/distributed"/>
    <property name="dist.dir" value="${build.dir}/dist"/>
    <property name="tmp.dir" value="${java.io.tmpdir}"/>

    <property name="doc.dir" value="${basedir}/doc"/>

    <property name="source.version" value="1.8"/>
    <property name="target.version" value="1.8"/>

    <condition property="version" value="${base.version}">
      <isset property="release"/>
    </condition>
    <property name="version" value="${base.version}-SNAPSHOT"/>
    <property name="version.properties.dir"
              value="${build.src.resources}/org/apache/cassandra/config/" />
    <property name="final.name" value="${ant.project.name}-${version}"/>

    <!-- details of what version of Maven ANT Tasks to fetch -->
    <property name="maven-ant-tasks.version" value="2.1.3" />
    <property name="maven-ant-tasks.local" value="${user.home}/.m2/repository/org/apache/maven/maven-ant-tasks"/>
    <property name="maven-ant-tasks.url"
              value="http://repo2.maven.org/maven2/org/apache/maven/maven-ant-tasks" />
    <!-- details of how and which Maven repository we publish to -->
    <property name="maven.version" value="3.0.3" />
    <condition property="maven-repository-url" value="https://repository.apache.org/service/local/staging/deploy/maven2">
      <isset property="release"/>
    </condition>
    <condition property="maven-repository-id" value="apache.releases.https">
      <isset property="release"/>
    </condition>
    <property name="maven-repository-url" value="https://repository.apache.org/content/repositories/snapshots"/>
    <property name="maven-repository-id" value="apache.snapshots.https"/>

    <property name="test.timeout" value="240000" />
    <property name="test.long.timeout" value="600000" />
    <property name="test.burn.timeout" value="60000000" />
    <property name="test.distributed.timeout" value="600000" />

    <!-- default for cql tests. Can be override by -Dcassandra.test.use_prepared=false -->
    <property name="cassandra.test.use_prepared" value="true" />

    <!-- skip flushing schema tables during tests -->
    <property name="cassandra.test.flush_local_schema_changes" value="false" />

    <!-- http://www.eclemma.org/jacoco/ -->
    <property name="jacoco.export.dir" value="${build.dir}/jacoco/" />
    <property name="jacoco.partials.dir" value="${jacoco.export.dir}/partials" />
    <property name="jacoco.partialexecfile" value="${jacoco.partials.dir}/partial.exec" />
    <property name="jacoco.finalexecfile" value="${jacoco.export.dir}/jacoco.exec" />
    <property name="jacoco.version" value="0.7.5.201505241946"/>

    <property name="byteman.version" value="3.0.3"/>

    <property name="ecj.version" value="4.4.2"/>

    <condition property="maven-ant-tasks.jar.exists">
      <available file="${build.dir}/maven-ant-tasks-${maven-ant-tasks.version}.jar" />
    </condition>

    <condition property="maven-ant-tasks.jar.local">
      <available file="${maven-ant-tasks.local}/${maven-ant-tasks.version}/maven-ant-tasks-${maven-ant-tasks.version}.jar" />
    </condition>

    <condition property="is.source.artifact">
      <available file="${build.src.java}" type="dir" />
    </condition>

    <tstamp>
      <format property="YEAR" pattern="yyyy"/>
    </tstamp>

    <!-- Check if all tests are being run or just one. If it's all tests don't spam the console with test output.
         If it's an individual test print the output from the test under the assumption someone is debugging the test
         and wants to know what is going on without having to context switch to the log file that is generated.
         Debug level output still needs to be retrieved from the log file.  -->
    <script language="javascript">
        if (project.getProperty("cassandra.keepBriefBrief") == null)
        {
            if (project.getProperty("test.name").equals("*Test"))
                project.setProperty("cassandra.keepBriefBrief", "true");
            else
                project.setProperty("cassandra.keepBriefBrief", "false");
        }
    </script>

    <!--
         Add all the dependencies.
    -->
    <path id="maven-ant-tasks.classpath" path="${build.dir}/maven-ant-tasks-${maven-ant-tasks.version}.jar" />
    <path id="cassandra.classpath">
        <pathelement location="${build.classes.main}" />
        <pathelement location="${build.classes.thrift}" />
        <fileset dir="${build.lib}">
            <include name="**/*.jar" />
            <exclude name="**/*-sources.jar"/>
            <exclude name="**/ant-*.jar"/>
        </fileset>
        <fileset dir="${build.dir.lib}">
            <include name="**/*.jar" />
            <exclude name="**/*-sources.jar"/>
            <exclude name="**/ant-*.jar"/>
        </fileset>
    </path>

  <macrodef name="create-javadoc">
    <attribute name="destdir"/>
    <element name="filesets"/>
    <sequential>
      <javadoc destdir="@{destdir}" author="true" version="true" use="true"
        windowtitle="${ant.project.name} API" classpathref="cassandra.classpath"
        bottom="Copyright &amp;copy; ${YEAR} The Apache Software Foundation"
        useexternalfile="yes" encoding="UTF-8"
        maxmemory="256m">
        <filesets/>
      </javadoc>
    </sequential>
  </macrodef>

    <!--
        Setup the output directories.
    -->
    <target name="init">
        <fail unless="is.source.artifact"
            message="Not a source artifact, stopping here." />
        <mkdir dir="${build.classes.main}"/>
        <mkdir dir="${build.classes.thrift}"/>
        <mkdir dir="${test.lib}"/>
        <mkdir dir="${test.classes}"/>
        <mkdir dir="${stress.test.classes}"/>
        <mkdir dir="${build.src.gen-java}"/>
        <mkdir dir="${build.dir.lib}"/>
        <mkdir dir="${jacoco.export.dir}"/>
        <mkdir dir="${jacoco.partials.dir}"/>
    </target>

    <target name="clean" description="Remove all locally created artifacts">
        <delete dir="${build.test.dir}" />
        <delete dir="${build.classes}" />
        <delete dir="${build.src.gen-java}" />
        <delete dir="${version.properties.dir}" />
        <delete dir="${jacoco.export.dir}" />
        <delete dir="${jacoco.partials.dir}"/>
    </target>
    <target depends="clean" name="cleanall"/>

    <target name="realclean" depends="clean" description="Remove the entire build directory and all downloaded artifacts">
        <delete dir="${build.dir}" />
    </target>

    <!--
       This generates the CQL grammar files from Cql.g
    -->
    <target name="check-gen-cql3-grammar">
        <uptodate property="cql3current"
                targetfile="${build.src.gen-java}/org/apache/cassandra/cql3/Cql.tokens">
            <srcfiles dir="${build.src.antlr}">
                <include name="*.g"/>
            </srcfiles>
        </uptodate>
    </target>

    <target name="gen-cql3-grammar" depends="check-gen-cql3-grammar" unless="cql3current">
      <echo>Building Grammar ${build.src.antlr}/Cql.g  ...</echo>
      <java classname="org.antlr.Tool"
            classpath="${build.dir.lib}/jars/antlr-3.5.2.jar;${build.lib}/antlr-runtime-3.5.2.jar;${build.lib}/ST4-4.0.8.jar"
            fork="true"
            failonerror="true">
         <jvmarg value="-Xmx512M" />
         <arg value="-Xconversiontimeout" />
         <arg value="10000" />
         <arg value="${build.src.antlr}/Cql.g" />
         <arg value="-fo" />
         <arg value="${build.src.gen-java}/org/apache/cassandra/cql3/" />
         <arg value="-Xmaxinlinedfastates"/>
         <arg value="10"/> <!-- default is 60 -->
      </java>
    </target>

    <target name="generate-cql-html" depends="maven-ant-tasks-init" description="Generate HTML from textile source">
        <artifact:dependencies pathId="wikitext.classpath">
            <dependency groupId="com.datastax.wikitext" artifactId="wikitext-core-ant" version="1.3"/>
            <dependency groupId="org.fusesource.wikitext" artifactId="textile-core" version="1.3"/>
            <remoteRepository refid="central"/>
            <remoteRepository refid="apache"/>
        </artifact:dependencies>
        <taskdef classpathref="wikitext.classpath" resource="wikitexttasks.properties" />
        <wikitext-to-html markupLanguage="Textile">
            <fileset dir="${basedir}">
                <include name="doc/cql3/*.textile"/>
            </fileset>
        </wikitext-to-html>
    </target>

    <target name="gen-doc" depends="maven-ant-tasks-init" description="Generate documentation">
        <exec executable="make" osfamily="unix" dir="${doc.dir}">
            <arg value="html"/>
        </exec>
        <exec executable="cmd" osfamily="dos" dir="${doc.dir}">
            <arg value="/c"/>
            <arg value="make.bat"/>
            <arg value="html"/>
        </exec>
    </target>

    <!--
        Generates Java sources for tokenization support from jflex
        grammar files
    -->
    <target name="generate-jflex-java" description="Generate Java from jflex grammar">
        <taskdef classname="jflex.anttask.JFlexTask" classpath="${build.lib}/jflex-1.6.0.jar" name="jflex" />
        <jflex file="${build.src.java}/org/apache/cassandra/index/sasi/analyzer/StandardTokenizerImpl.jflex" destdir="${build.src.gen-java}/" />
    </target>

    <!--
       Fetch Maven Ant Tasks and Cassandra's dependencies
       These targets are intentionally free of dependencies so that they
       can be run stand-alone from a binary release artifact.
    -->
    <target name="maven-ant-tasks-localrepo" unless="maven-ant-tasks.jar.exists" if="maven-ant-tasks.jar.local"
            depends="init" description="Fetch Maven ANT Tasks from Maven Local Repository">
      <copy file="${maven-ant-tasks.local}/${maven-ant-tasks.version}/maven-ant-tasks-${maven-ant-tasks.version}.jar"
           tofile="${build.dir}/maven-ant-tasks-${maven-ant-tasks.version}.jar"/>
      <property name="maven-ant-tasks.jar.exists" value="true"/>
    </target>

    <target name="maven-ant-tasks-download" depends="init,maven-ant-tasks-localrepo" unless="maven-ant-tasks.jar.exists"
            description="Fetch Maven ANT Tasks from Maven Central Repositroy">
      <echo>Downloading Maven ANT Tasks...</echo>
      <get src="${maven-ant-tasks.url}/${maven-ant-tasks.version}/maven-ant-tasks-${maven-ant-tasks.version}.jar"
           dest="${build.dir}/maven-ant-tasks-${maven-ant-tasks.version}.jar" usetimestamp="true" />
      <copy file="${build.dir}/maven-ant-tasks-${maven-ant-tasks.version}.jar"
            tofile="${maven-ant-tasks.local}/${maven-ant-tasks.version}/maven-ant-tasks-${maven-ant-tasks.version}.jar"/>
    </target>

    <target name="maven-ant-tasks-init" depends="init,maven-ant-tasks-download" unless="maven-ant-tasks.initialized"
            description="Initialize Maven ANT Tasks">
      <typedef uri="antlib:org.apache.maven.artifact.ant" classpathref="maven-ant-tasks.classpath" />

      <!-- define the remote repositories we use -->
      <artifact:remoteRepository id="central"   url="${artifact.remoteRepository.central}"/>
      <artifact:remoteRepository id="apache"    url="${artifact.remoteRepository.apache}"/>

      <macrodef name="install">
        <attribute name="pomFile"/>
        <attribute name="file"/>
        <attribute name="classifier" default=""/>
        <attribute name="packaging" default="jar"/>
        <sequential>
          <artifact:mvn mavenVersion="${maven.version}" fork="true" failonerror="true">
            <arg value="org.apache.maven.plugins:maven-install-plugin:2.3.1:install-file" />
            <arg value="-DpomFile=@{pomFile}" />
            <arg value="-Dfile=@{file}" />
            <arg value="-Dclassifier=@{classifier}" />
            <arg value="-Dpackaging=@{packaging}" />
          </artifact:mvn>
        </sequential>
      </macrodef>

      <macrodef name="deploy">
        <attribute name="pomFile"/>
        <attribute name="file"/>
        <attribute name="classifier" default=""/>
        <attribute name="packaging" default="jar"/>
        <sequential>
          <artifact:mvn mavenVersion="${maven.version}" fork="true" failonerror="true">
            <jvmarg value="-Xmx512m"/>
            <arg value="org.apache.maven.plugins:maven-gpg-plugin:1.4:sign-and-deploy-file" />
            <arg value="-DretryFailedDeploymentCount=5" />
            <arg value="-Durl=${maven-repository-url}" />
            <arg value="-DrepositoryId=${maven-repository-id}" />
            <arg value="-DpomFile=@{pomFile}" />
            <arg value="-Dfile=@{file}" />
            <arg value="-Dclassifier=@{classifier}" />
            <arg value="-Dpackaging=@{packaging}" />
            <arg value="-Papache-release" />
          </artifact:mvn>
        </sequential>
      </macrodef>

      <property name="maven-ant-tasks.initialized" value="true"/>
    </target>

    <!-- this task defines the dependencies that will be fetched by Maven ANT Tasks
         the dependencies are re-used for publishing artifacts to Maven Central
         in order to keep everything consistent -->
    <target name="maven-declare-dependencies" depends="maven-ant-tasks-init"
            description="Define dependencies and dependency versions">
      <!-- The parent pom defines the versions of all dependencies -->
      <artifact:pom id="parent-pom"
                    groupId="org.apache.cassandra"
                    artifactId="cassandra-parent"
                    packaging="pom"
                    version="${version}"
                    url="http://cassandra.apache.org"
                    name="Apache Cassandra"
                    inceptionYear="2009"
                    description="The Apache Cassandra Project develops a highly scalable second-generation distributed database, bringing together Dynamo's fully distributed design and Bigtable's ColumnFamily-based data model.">
        <license name="The Apache Software License, Version 2.0" url="http://www.apache.org/licenses/LICENSE-2.0.txt"/>
        <scm connection="${scm.connection}" developerConnection="${scm.developerConnection}" url="${scm.url}"/>
        <dependencyManagement>
          <dependency groupId="org.xerial.snappy" artifactId="snappy-java" version="1.1.1.7"/>
          <dependency groupId="net.jpountz.lz4" artifactId="lz4" version="1.3.0"/>
          <dependency groupId="com.ning" artifactId="compress-lzf" version="0.8.4"/>
          <dependency groupId="com.google.guava" artifactId="guava" version="18.0"/>
          <dependency groupId="org.hdrhistogram" artifactId="HdrHistogram" version="2.1.9"/>
          <dependency groupId="commons-cli" artifactId="commons-cli" version="1.1"/>
          <dependency groupId="commons-codec" artifactId="commons-codec" version="1.9"/>
          <dependency groupId="org.apache.commons" artifactId="commons-lang3" version="3.1"/>
          <dependency groupId="org.apache.commons" artifactId="commons-math3" version="3.2"/>
          <dependency groupId="com.googlecode.concurrentlinkedhashmap" artifactId="concurrentlinkedhashmap-lru" version="1.4"/>
          <dependency groupId="org.antlr" artifactId="antlr" version="3.5.2">
            <exclusion groupId="org.antlr" artifactId="stringtemplate"/>
          </dependency>
          <dependency groupId="org.antlr" artifactId="antlr-runtime" version="3.5.2">
            <exclusion groupId="org.antlr" artifactId="stringtemplate"/>
          </dependency>
          <dependency groupId="org.slf4j" artifactId="slf4j-api" version="1.7.7"/>
          <dependency groupId="org.slf4j" artifactId="log4j-over-slf4j" version="1.7.7"/>
          <dependency groupId="org.slf4j" artifactId="jcl-over-slf4j" version="1.7.7" />
          <dependency groupId="ch.qos.logback" artifactId="logback-core" version="1.1.3"/>
          <dependency groupId="ch.qos.logback" artifactId="logback-classic" version="1.1.3"/>
          <dependency groupId="org.codehaus.jackson" artifactId="jackson-core-asl" version="1.9.2"/>
          <dependency groupId="org.codehaus.jackson" artifactId="jackson-mapper-asl" version="1.9.2"/>
          <dependency groupId="com.googlecode.json-simple" artifactId="json-simple" version="1.1"/>
          <dependency groupId="com.boundary" artifactId="high-scale-lib" version="1.0.6"/>
          <dependency groupId="com.github.jbellis" artifactId="jamm" version="0.3.0"/>

          <dependency groupId="com.thinkaurelius.thrift" artifactId="thrift-server" version="0.3.7">
            <exclusion groupId="org.slf4j" artifactId="slf4j-log4j12"/>
            <exclusion groupId="junit" artifactId="junit"/>
          </dependency>
          <dependency groupId="org.yaml" artifactId="snakeyaml" version="1.11"/>
          <dependency groupId="org.apache.thrift" artifactId="libthrift" version="0.9.2">
	         <exclusion groupId="commons-logging" artifactId="commons-logging"/>
          </dependency>
          <dependency groupId="junit" artifactId="junit" version="4.6" />
          <dependency groupId="org.apache.rat" artifactId="apache-rat" version="0.10">
             <exclusion groupId="commons-lang" artifactId="commons-lang"/>
          </dependency>
          <dependency groupId="org.apache.hadoop" artifactId="hadoop-core" version="1.0.3">
          	<exclusion groupId="org.mortbay.jetty" artifactId="servlet-api"/>
          	<exclusion groupId="commons-logging" artifactId="commons-logging"/>
          	<exclusion groupId="org.eclipse.jdt" artifactId="core"/>
		    <exclusion groupId="ant" artifactId="ant"/>
		    <exclusion groupId="junit" artifactId="junit"/>
          </dependency>
          <dependency groupId="org.apache.hadoop" artifactId="hadoop-minicluster" version="1.0.3">
		    <exclusion groupId="asm" artifactId="asm"/> <!-- this is the outdated version 3.1 -->
          </dependency>
          <dependency groupId="net.java.dev.jna" artifactId="jna" version="4.2.2"/>

          <dependency groupId="org.jacoco" artifactId="org.jacoco.agent" version="${jacoco.version}"/>
          <dependency groupId="org.jacoco" artifactId="org.jacoco.ant" version="${jacoco.version}"/>

          <dependency groupId="org.jboss.byteman" artifactId="byteman-install" version="${byteman.version}"/>
          <dependency groupId="org.jboss.byteman" artifactId="byteman" version="${byteman.version}"/>
          <dependency groupId="org.jboss.byteman" artifactId="byteman-submit" version="${byteman.version}"/>
          <dependency groupId="org.jboss.byteman" artifactId="byteman-bmunit" version="${byteman.version}"/>


          <dependency groupId="org.openjdk.jmh" artifactId="jmh-core" version="1.21"/>
          <dependency groupId="org.openjdk.jmh" artifactId="jmh-generator-annprocess" version="1.21"/>

          <dependency groupId="org.apache.cassandra" artifactId="cassandra-all" version="${version}" />
          <dependency groupId="org.apache.cassandra" artifactId="cassandra-thrift" version="${version}" />
<<<<<<< HEAD
          <dependency groupId="io.dropwizard.metrics" artifactId="metrics-core" version="3.1.5" />
          <dependency groupId="io.dropwizard.metrics" artifactId="metrics-jvm" version="3.1.5" />
          <dependency groupId="com.addthis.metrics" artifactId="reporter-config3" version="3.0.3" />
          <dependency groupId="org.mindrot" artifactId="jbcrypt" version="0.3m" />
=======
          <dependency groupId="io.dropwizard.metrics" artifactId="metrics-core" version="3.1.0" />
          <dependency groupId="io.dropwizard.metrics" artifactId="metrics-jvm" version="3.1.0" />
          <dependency groupId="com.addthis.metrics" artifactId="reporter-config3" version="3.0.0" />
          <dependency groupId="org.mindrot" artifactId="jbcrypt" version="0.4" />
>>>>>>> 69eefc17
          <dependency groupId="io.airlift" artifactId="airline" version="0.6" />
          <dependency groupId="io.netty" artifactId="netty-all" version="4.0.44.Final" />
          <dependency groupId="com.google.code.findbugs" artifactId="jsr305" version="2.0.2" />
          <dependency groupId="com.clearspring.analytics" artifactId="stream" version="2.5.2" />
          <dependency groupId="com.datastax.cassandra" artifactId="cassandra-driver-core" version="3.0.1" classifier="shaded">
            <exclusion groupId="io.netty" artifactId="netty-buffer"/>
            <exclusion groupId="io.netty" artifactId="netty-codec"/>
            <exclusion groupId="io.netty" artifactId="netty-handler"/>
            <exclusion groupId="io.netty" artifactId="netty-transport"/>
          </dependency>
          <dependency groupId="org.eclipse.jdt.core.compiler" artifactId="ecj" version="4.4.2" />
          <dependency groupId="org.caffinitas.ohc" artifactId="ohc-core" version="0.4.4" />
          <dependency groupId="org.caffinitas.ohc" artifactId="ohc-core-j8" version="0.4.4" />
          <dependency groupId="net.ju-n.compile-command-annotations" artifactId="compile-command-annotations" version="1.2.0" />
          <dependency groupId="org.fusesource" artifactId="sigar" version="1.6.4">
          	<exclusion groupId="log4j" artifactId="log4j"/>
          </dependency>
          <dependency groupId="joda-time" artifactId="joda-time" version="2.4" />
          <dependency groupId="com.carrotsearch" artifactId="hppc" version="0.5.4" />
          <dependency groupId="de.jflex" artifactId="jflex" version="1.6.0" />
          <dependency groupId="com.github.rholder" artifactId="snowball-stemmer" version="1.3.0.581.1" />
          <dependency groupId="com.googlecode.concurrent-trees" artifactId="concurrent-trees" version="2.4.0" />
          <dependency groupId="com.github.ben-manes.caffeine" artifactId="caffeine" version="2.2.6" />
          <dependency groupId="org.jctools" artifactId="jctools-core" version="1.2.1"/>
          <dependency groupId="org.ow2.asm" artifactId="asm" version="5.0.4" />
        </dependencyManagement>
        <developer id="adelapena" name="Andres de la Peña"/>
        <developer id="alakshman" name="Avinash Lakshman"/>
        <developer id="aleksey" name="Aleksey Yeschenko"/>
        <developer id="amorton" name="Aaron Morton"/>
        <developer id="aweisberg" name="Ariel Weisberg"/>
        <developer id="bdeggleston" name="Blake Eggleston"/>
        <developer id="benedict" name="Benedict Elliott Smith"/>
        <developer id="benjamin" name="Benjamin Lerer"/>
        <developer id="blambov" name="Branimir Lambov"/>
        <developer id="brandonwilliams" name="Brandon Williams"/>
        <developer id="carl" name="Carl Yeksigian"/>
        <developer id="dbrosius" name="David Brosiusd"/>
        <developer id="dikang" name="Dikang Gu"/>
        <developer id="eevans" name="Eric Evans"/>
        <developer id="gdusbabek" name="Gary Dusbabek"/>
        <developer id="goffinet" name="Chris Goffinet"/>
        <developer id="ifesdjeen" name="Alex Petrov"/>
        <developer id="jaakko" name="Laine Jaakko Olavi"/>
        <developer id="jake" name="T Jake Luciani"/>
        <developer id="jasonbrown" name="Jason Brown"/>
        <developer id="jbellis" name="Jonathan Ellis"/>
        <developer id="jfarrell" name="Jake Farrell"/>
        <developer id="jjirsa" name="Jeff Jirsa"/>
        <developer id="jkni" name="Joel Knighton"/>
        <developer id="jmckenzie" name="Josh McKenzie"/>
        <developer id="johan" name="Johan Oskarsson"/>
        <developer id="junrao" name="Jun Rao"/>
        <developer id="jzhuang" name="Jay Zhuang"/>
        <developer id="kohlisankalp" name="Sankalp Kohli"/>
        <developer id="marcuse" name="Marcus Eriksson"/>
        <developer id="mck" name="Michael Semb Wever"/>
        <developer id="mishail" name="Mikhail Stepura"/>
        <developer id="mshuler" name="Michael Shuler"/>
        <developer id="paulo" name="Paulo Motta"/>
        <developer id="pmalik" name="Prashant Malik"/>
        <developer id="rstupp" name="Robert Stupp"/>
        <developer id="scode" name="Peter Schuller"/>
        <developer id="beobal" name="Sam Tunnicliffe"/>
        <developer id="slebresne" name="Sylvain Lebresne"/>
        <developer id="stefania" name="Stefania Alborghetti"/>
        <developer id="tylerhobbs" name="Tyler Hobbs"/>
        <developer id="vijay" name="Vijay Parthasarathy"/>
        <developer id="xedin" name="Pavel Yaskevich"/>
        <developer id="yukim" name="Yuki Morishita"/>
        <developer id="zznate" name="Nate McCall"/>
      </artifact:pom>

      <!-- each dependency set then defines the subset of the dependencies for that dependency set -->
      <artifact:pom id="build-deps-pom"
                    artifactId="cassandra-build-deps">
        <parent groupId="org.apache.cassandra"
                artifactId="cassandra-parent"
                version="${version}"/>
        <dependency groupId="junit" artifactId="junit"/>
        <dependency groupId="org.apache.rat" artifactId="apache-rat"/>
        <dependency groupId="org.apache.hadoop" artifactId="hadoop-core"/>
      	<dependency groupId="org.apache.hadoop" artifactId="hadoop-minicluster"/>
      	<dependency groupId="com.google.code.findbugs" artifactId="jsr305"/>
        <dependency groupId="org.antlr" artifactId="antlr"/>
        <dependency groupId="com.datastax.cassandra" artifactId="cassandra-driver-core" classifier="shaded">
          <exclusion groupId="io.netty" artifactId="netty-buffer"/>
          <exclusion groupId="io.netty" artifactId="netty-codec"/>
          <exclusion groupId="io.netty" artifactId="netty-handler"/>
          <exclusion groupId="io.netty" artifactId="netty-transport"/>
        </dependency>
        <dependency groupId="org.eclipse.jdt.core.compiler" artifactId="ecj"/>
        <dependency groupId="org.caffinitas.ohc" artifactId="ohc-core" version="0.4.4" />
        <dependency groupId="org.caffinitas.ohc" artifactId="ohc-core-j8" version="0.4.4" />
        <dependency groupId="org.openjdk.jmh" artifactId="jmh-core"/>
        <dependency groupId="org.openjdk.jmh" artifactId="jmh-generator-annprocess"/>
        <dependency groupId="net.ju-n.compile-command-annotations" artifactId="compile-command-annotations"/>
        <dependency groupId="org.apache.ant" artifactId="ant-junit" version="1.9.4" />
      </artifact:pom>
      <!-- this build-deps-pom-sources "artifact" is the same as build-deps-pom but only with those
           artifacts that have "-source.jar" files -->
      <artifact:pom id="build-deps-pom-sources"
                    artifactId="cassandra-build-deps">
        <parent groupId="org.apache.cassandra"
                artifactId="cassandra-parent"
                version="${version}"/>
        <dependency groupId="junit" artifactId="junit"/>
        <dependency groupId="com.datastax.cassandra" artifactId="cassandra-driver-core" classifier="shaded">
          <exclusion groupId="io.netty" artifactId="netty-buffer"/>
          <exclusion groupId="io.netty" artifactId="netty-codec"/>
          <exclusion groupId="io.netty" artifactId="netty-handler"/>
          <exclusion groupId="io.netty" artifactId="netty-transport"/>
        </dependency>
        <dependency groupId="io.netty" artifactId="netty-all"/>
        <dependency groupId="org.eclipse.jdt.core.compiler" artifactId="ecj"/>
        <dependency groupId="org.caffinitas.ohc" artifactId="ohc-core"/>
        <dependency groupId="org.openjdk.jmh" artifactId="jmh-core"/>
        <dependency groupId="org.openjdk.jmh" artifactId="jmh-generator-annprocess"/>
        <dependency groupId="net.ju-n.compile-command-annotations" artifactId="compile-command-annotations"/>
        <dependency groupId="org.apache.ant" artifactId="ant-junit" version="1.9.4" />
      </artifact:pom>

      <artifact:pom id="coverage-deps-pom"
                    artifactId="cassandra-coverage-deps">
        <parent groupId="org.apache.cassandra"
                artifactId="cassandra-parent"
                version="${version}"/>
        <dependency groupId="org.jacoco" artifactId="org.jacoco.agent"/>
        <dependency groupId="org.jacoco" artifactId="org.jacoco.ant" />
        <dependency groupId="org.jboss.byteman" artifactId="byteman-install"/>
        <dependency groupId="org.jboss.byteman" artifactId="byteman"/>
        <dependency groupId="org.jboss.byteman" artifactId="byteman-submit"/>
        <dependency groupId="org.jboss.byteman" artifactId="byteman-bmunit"/>
      </artifact:pom>

      <artifact:pom id="test-deps-pom"
                    artifactId="cassandra-test-deps">
        <parent groupId="org.apache.cassandra"
                artifactId="cassandra-parent"
                version="${version}"/>
        <dependency groupId="joda-time" artifactId="joda-time"/>
      </artifact:pom>

      <!-- now the pom's for artifacts being deployed to Maven Central -->

      <artifact:pom id="all-pom"
                    artifactId="cassandra-all"
                    url="http://cassandra.apache.org"
                    name="Apache Cassandra">
        <parent groupId="org.apache.cassandra"
                artifactId="cassandra-parent"
                version="${version}"/>
        <scm connection="${scm.connection}" developerConnection="${scm.developerConnection}" url="${scm.url}"/>
        <dependency groupId="org.xerial.snappy" artifactId="snappy-java"/>
        <dependency groupId="net.jpountz.lz4" artifactId="lz4"/>
        <dependency groupId="com.ning" artifactId="compress-lzf"/>
        <dependency groupId="com.google.guava" artifactId="guava"/>
        <dependency groupId="commons-cli" artifactId="commons-cli"/>
        <dependency groupId="commons-codec" artifactId="commons-codec"/>
        <dependency groupId="org.apache.commons" artifactId="commons-lang3"/>
        <dependency groupId="org.apache.commons" artifactId="commons-math3"/>
        <dependency groupId="com.googlecode.concurrentlinkedhashmap" artifactId="concurrentlinkedhashmap-lru"/>
        <dependency groupId="org.antlr" artifactId="antlr"/>
        <dependency groupId="org.antlr" artifactId="antlr-runtime"/>
        <dependency groupId="org.slf4j" artifactId="slf4j-api"/>
        <dependency groupId="org.slf4j" artifactId="log4j-over-slf4j"/>
        <dependency groupId="org.slf4j" artifactId="jcl-over-slf4j"/>
        <dependency groupId="org.codehaus.jackson" artifactId="jackson-core-asl"/>
        <dependency groupId="org.codehaus.jackson" artifactId="jackson-mapper-asl"/>
        <dependency groupId="com.googlecode.json-simple" artifactId="json-simple"/>
        <dependency groupId="com.boundary" artifactId="high-scale-lib"/>
        <dependency groupId="org.yaml" artifactId="snakeyaml"/>
        <dependency groupId="org.mindrot" artifactId="jbcrypt"/>
        <dependency groupId="io.airlift" artifactId="airline"/>
        <dependency groupId="io.dropwizard.metrics" artifactId="metrics-core"/>
        <dependency groupId="io.dropwizard.metrics" artifactId="metrics-jvm"/>
        <dependency groupId="com.addthis.metrics" artifactId="reporter-config3"/>
        <dependency groupId="com.thinkaurelius.thrift" artifactId="thrift-server"/>
        <dependency groupId="com.clearspring.analytics" artifactId="stream"/>

        <dependency groupId="ch.qos.logback" artifactId="logback-core"/>
        <dependency groupId="ch.qos.logback" artifactId="logback-classic"/>

        <dependency groupId="org.apache.thrift" artifactId="libthrift"/>
        <dependency groupId="org.apache.cassandra" artifactId="cassandra-thrift"/>

        <!-- don't need hadoop classes to run, but if you use the hadoop stuff -->
        <dependency groupId="org.apache.hadoop" artifactId="hadoop-core" optional="true"/>
        <dependency groupId="org.apache.hadoop" artifactId="hadoop-minicluster" optional="true"/>

        <!-- don't need the Java Driver to run, but if you use the hadoop stuff or UDFs -->
        <dependency groupId="com.datastax.cassandra" artifactId="cassandra-driver-core" classifier="shaded" optional="true">
          <exclusion groupId="io.netty" artifactId="netty-buffer"/>
          <exclusion groupId="io.netty" artifactId="netty-codec"/>
          <exclusion groupId="io.netty" artifactId="netty-handler"/>
          <exclusion groupId="io.netty" artifactId="netty-transport"/>
        </dependency>

        <!-- don't need jna to run, but nice to have -->
        <dependency groupId="net.java.dev.jna" artifactId="jna"/>

        <!-- don't need jamm unless running a server in which case it needs to be a -javagent to be used anyway -->
        <dependency groupId="com.github.jbellis" artifactId="jamm"/>

        <dependency groupId="io.netty" artifactId="netty-all"/>
        <dependency groupId="joda-time" artifactId="joda-time"/>
        <dependency groupId="org.fusesource" artifactId="sigar"/>
        <dependency groupId="org.eclipse.jdt.core.compiler" artifactId="ecj"/>
        <dependency groupId="org.caffinitas.ohc" artifactId="ohc-core"/>
        <dependency groupId="org.caffinitas.ohc" artifactId="ohc-core-j8"/>
        <dependency groupId="com.github.ben-manes.caffeine" artifactId="caffeine" />
        <dependency groupId="org.jctools" artifactId="jctools-core"/>
        <dependency groupId="org.ow2.asm" artifactId="asm" />
      </artifact:pom>
      <artifact:pom id="thrift-pom"
                    artifactId="cassandra-thrift"
                    url="http://cassandra.apache.org"
                    name="Apache Cassandra">
        <parent groupId="org.apache.cassandra"
                artifactId="cassandra-parent"
                version="${version}"/>
        <scm connection="${scm.connection}" developerConnection="${scm.developerConnection}" url="${scm.url}"/>
        <dependency groupId="org.apache.commons" artifactId="commons-lang3"/>
        <dependency groupId="org.slf4j" artifactId="slf4j-api"/>
        <dependency groupId="org.slf4j" artifactId="log4j-over-slf4j"/>
        <dependency groupId="org.slf4j" artifactId="jcl-over-slf4j"/>
        <dependency groupId="org.apache.thrift" artifactId="libthrift"/>
        <dependency groupId="com.carrotsearch" artifactId="hppc" version="0.5.4" />
        <dependency groupId="de.jflex" artifactId="jflex" version="1.6.0" />
        <dependency groupId="com.github.rholder" artifactId="snowball-stemmer" version="1.3.0.581.1" />
        <dependency groupId="com.googlecode.concurrent-trees" artifactId="concurrent-trees" version="2.4.0" />

      </artifact:pom>
      <artifact:pom id="dist-pom"
                    artifactId="apache-cassandra"
                    packaging="pom"
                    url="http://cassandra.apache.org"
                    name="Apache Cassandra">
        <parent groupId="org.apache.cassandra"
                artifactId="cassandra-parent"
                version="${version}"/>
        <scm connection="${scm.connection}" developerConnection="${scm.developerConnection}" url="${scm.url}"/>
      </artifact:pom>
    </target>

    <target name="maven-ant-tasks-retrieve-build" depends="maven-declare-dependencies" unless="without.maven">
      <!-- retrieve artifacts -->
      <artifact:dependencies pomRefId="build-deps-pom"
                             filesetId="build-dependency-jars"
                             cacheDependencyRefs="true"
                             dependencyRefsBuildFile="${build.dir}/build-dependencies.xml">
          <remoteRepository refid="central"/>
          <remoteRepository refid="apache"/>
      </artifact:dependencies>
      <!-- retrieve -source.jar artifacts using the reference-pom with the artifacts that have these -->
      <artifact:dependencies pomRefId="build-deps-pom-sources"
                             sourcesFilesetId="build-dependency-sources"
                             cacheDependencyRefs="true"
                             dependencyRefsBuildFile="${build.dir}/build-dependencies-sources.xml">
          <remoteRepository refid="central"/>
          <remoteRepository refid="apache"/>
      </artifact:dependencies>
      <copy todir="${build.dir.lib}/jars">
          <fileset refid="build-dependency-jars"/>
          <mapper type="flatten"/>
      </copy>
      <copy todir="${build.dir.lib}/sources">
          <fileset refid="build-dependency-sources"/>
          <mapper type="flatten"/>
      </copy>
      <!-- code coverage tools -->
      <artifact:dependencies pomRefId="coverage-deps-pom"
                             filesetId="coverage-dependency-jars">
          <remoteRepository refid="central"/>
      </artifact:dependencies>
      <copy todir="${build.dir.lib}/jars">
          <fileset refid="coverage-dependency-jars"/>
          <mapper type="flatten"/>
      </copy>
      <!-- jacoco agent jar comes wrapped in a jar -->
      <unzip src="${build.dir.lib}/jars/org.jacoco.agent-${jacoco.version}.jar" dest="${build.dir.lib}/jars">
        <patternset>
            <include name="*.jar"/>
        </patternset>
        <mapper type="flatten"/>
      </unzip>
    </target>

    <target name="maven-ant-tasks-retrieve-test" depends="maven-ant-tasks-init">
      <artifact:dependencies pomRefId="test-deps-pom"
                             filesetId="test-dependency-jars"
                             sourcesFilesetId="test-dependency-sources"
                             cacheDependencyRefs="true"
                             dependencyRefsBuildFile="${build.dir}/test-dependencies.xml">
        <remoteRepository refid="apache"/>
        <remoteRepository refid="central"/>
      </artifact:dependencies>
      <copy todir="${test.lib}/jars">
        <fileset refid="test-dependency-jars"/>
        <mapper type="flatten"/>
      </copy>
      <copy todir="${test.lib}/sources">
        <fileset refid="test-dependency-sources"/>
        <mapper type="flatten"/>
      </copy>
    </target>

    <target name="echo-base-version">
        <echo message="${base.version}" />
    </target>

    <!--
       Generate thrift code.  We have targets to build java because
       Cassandra depends on it, and python because that is what the system
       tests run.
    -->
    <target name="check-gen-thrift-java">
      <uptodate property="thriftUpToDate" srcfile="${interface.dir}/cassandra.thrift"
            targetfile="${interface.thrift.gen-java}/org/apache/cassandra/thrift/Cassandra.java" />
    </target>
    <target name="gen-thrift-java" unless="thriftUpToDate" depends="check-gen-thrift-java"
            description="Generate Thrift Java artifacts">
      <echo>Generating Thrift Java code from ${basedir}/interface/cassandra.thrift...</echo>
      <exec executable="thrift" dir="${basedir}/interface" failonerror="true">
        <arg line="--gen java:hashcode" />
        <arg line="-o ${interface.thrift.dir}" />
        <arg line="cassandra.thrift" />
      </exec>
      <antcall target="write-java-license-headers" />
    </target>

    <target name="_write-java-license-headers" depends="rat-init">
      <java classname="org.apache.rat.Report" fork="true"
            output="${build.dir}/rat-report.log">
        <classpath refid="rat.classpath" />
        <arg value="-a" />
        <arg value="--force" />
        <arg value="interface/thrift" />
      </java>
    </target>

    <target name="write-java-license-headers" unless="without.rat" description="Add missing java license headers">
      <antcall target="_write-java-license-headers" />
    </target>

    <target name="gen-thrift-py" description="Generate Thrift Python artifacts">
      <echo>Generating Thrift Python code from ${basedir}/interface/cassandra.thrift...</echo>
      <exec executable="thrift" dir="${basedir}/interface" failonerror="true">
        <arg line="--gen py" />
        <arg line="-o ${interface.thrift.dir}" />
        <arg line="cassandra.thrift" />
      </exec>
      <exec executable="thrift" dir="${basedir}/interface" failonerror="true">
        <arg line="--gen py:twisted" />
        <arg line="-o ${interface.thrift.dir}" />
        <arg line="cassandra.thrift" />
      </exec>
    </target>

    <!-- create properties file with C version -->
    <target name="createVersionPropFile">
      <taskdef name="propertyfile" classname="org.apache.tools.ant.taskdefs.optional.PropertyFile"/>
      <mkdir dir="${version.properties.dir}"/>
      <propertyfile file="${version.properties.dir}/version.properties">
        <entry key="CassandraVersion" value="${version}"/>
      </propertyfile>
    </target>

    <target name="test-run" depends="build"
            description="Run in test mode.  Not for production use!">
      <java classname="org.apache.cassandra.service.CassandraDaemon" fork="true">
        <classpath>
          <path refid="cassandra.classpath"/>
          <pathelement location="${test.conf}"/>
        </classpath>
        <jvmarg value="-Dstorage-config=${test.conf}"/>
        <jvmarg value="-javaagent:${basedir}/lib/jamm-0.3.0.jar" />
        <jvmarg value="-ea"/>
      </java>
    </target>

    <!--
        The build target builds all the .class files
    -->
    <target name="build"
        depends="maven-ant-tasks-retrieve-build,build-project" description="Compile Cassandra classes"/>
    <target name="codecoverage" depends="jacoco-run,jacoco-report" description="Create code coverage report"/>

    <target depends="init,gen-cql3-grammar,generate-cql-html,generate-jflex-java"
            name="build-project">
        <echo message="${ant.project.name}: ${ant.file}"/>
        <!-- Order matters! -->
        <javac fork="true"
               debug="true" debuglevel="${debuglevel}" encoding="utf-8"
               destdir="${build.classes.thrift}" includeantruntime="false" source="${source.version}" target="${target.version}"
               memorymaximumsize="512M">
            <src path="${interface.thrift.dir}/gen-java"/>
            <classpath refid="cassandra.classpath"/>
        </javac>
        <javac fork="true"
               debug="true" debuglevel="${debuglevel}" encoding="utf-8"
               destdir="${build.classes.main}" includeantruntime="false" source="${source.version}" target="${target.version}"
               memorymaximumsize="512M">
            <src path="${build.src.java}"/>
            <src path="${build.src.gen-java}"/>
            <compilerarg value="-XDignore.symbol.file"/>
            <compilerarg value="-Xbootclasspath/p:${build.src.jdkoverride}"/>
            <classpath refid="cassandra.classpath"/>
        </javac>
        <antcall target="createVersionPropFile"/>
        <copy todir="${build.classes.main}">
            <fileset dir="${build.src.resources}" />
        </copy>
	<copy todir="${basedir}/conf" file="${build.classes.main}/META-INF/hotspot_compiler"/>
    </target>

    <!-- Stress build file -->
    <property name="stress.build.src" value="${basedir}/tools/stress/src" />
    <property name="stress.test.src" value="${basedir}/tools/stress/test/unit" />
    <property name="stress.build.classes" value="${build.classes}/stress" />
    <property name="stress.test.classes" value="${build.dir}/test/stress-classes" />
	<property name="stress.manifest" value="${stress.build.classes}/MANIFEST.MF" />
    <path id="cassandra.classes">
        <pathelement location="${basedir}/build/classes/main" />
        <pathelement location="${basedir}/build/classes/thrift" />
    </path>

    <target name="stress-build-test" depends="stress-build" description="Compile stress tests">
        <javac debug="true" debuglevel="${debuglevel}" destdir="${stress.test.classes}"
               includeantruntime="false"
               source="${source.version}"
               target="${target.version}"
               encoding="utf-8">
            <classpath>
                <path refid="cassandra.classpath"/>
                <pathelement location="${stress.build.classes}" />
            </classpath>
            <src path="${stress.test.src}"/>
        </javac>
    </target>

    <target name="stress-build" depends="build" description="build stress tool">
    	<mkdir dir="${stress.build.classes}" />
        <javac compiler="modern" debug="true" debuglevel="${debuglevel}" encoding="utf-8" destdir="${stress.build.classes}" includeantruntime="true" source="${source.version}" target="${target.version}">
            <src path="${stress.build.src}" />
            <classpath>
                <path refid="cassandra.classes" />
                <path>
                    <fileset dir="${build.lib}">
                        <include name="**/*.jar" />
                    </fileset>
                </path>
            </classpath>
        </javac>
        <copy todir="${stress.build.classes}">
            <fileset dir="${stress.build.src}/resources" />
        </copy>
    </target>

    <target name="stress-test" depends="stress-build-test, build-test" description="Runs stress tests">
        <testmacro inputdir="${stress.test.src}"
                       timeout="${test.timeout}">
        </testmacro>
    </target>

	<target name="_write-poms" depends="maven-declare-dependencies">
	    <artifact:writepom pomRefId="parent-pom" file="${build.dir}/${final.name}-parent.pom"/>
	    <artifact:writepom pomRefId="thrift-pom"
	                       file="${build.dir}/${ant.project.name}-thrift-${version}.pom"/>
	    <artifact:writepom pomRefId="all-pom" file="${build.dir}/${final.name}.pom"/>
	</target>

	<target name="write-poms" unless="without.maven">
	    <antcall target="_write-poms" />
	</target>

    <!--
        The jar target makes cassandra.jar output.
    -->
    <target name="jar"
            depends="build, build-test, stress-build, write-poms"
            description="Assemble Cassandra JAR files">
      <mkdir dir="${build.classes.main}/META-INF" />
      <mkdir dir="${build.classes.thrift}/META-INF" />
      <copy file="LICENSE.txt"
            tofile="${build.classes.main}/META-INF/LICENSE.txt"/>
      <copy file="LICENSE.txt"
            tofile="${build.classes.thrift}/META-INF/LICENSE.txt"/>
      <copy file="NOTICE.txt"
            tofile="${build.classes.main}/META-INF/NOTICE.txt"/>
      <copy file="NOTICE.txt"
            tofile="${build.classes.thrift}/META-INF/NOTICE.txt"/>

      <!-- Thrift Jar -->
      <jar jarfile="${build.dir}/${ant.project.name}-thrift-${version}.jar"
           basedir="${build.classes.thrift}">
        <fileset dir="${build.classes.main}">
          <include name="org/apache/cassandra/thrift/ITransportFactory*.class" />
          <include name="org/apache/cassandra/thrift/TFramedTransportFactory*.class" />
        </fileset>
        <manifest>
          <attribute name="Implementation-Title" value="Cassandra"/>
          <attribute name="Implementation-Version" value="${version}"/>
          <attribute name="Implementation-Vendor" value="Apache"/>
        </manifest>
      </jar>

      <!-- Main Jar -->
      <jar jarfile="${build.dir}/${final.name}.jar">
        <fileset dir="${build.classes.main}">
          <exclude name="org/apache/cassandra/thrift/ITransportFactory*.class" />
          <exclude name="org/apache/cassandra/thrift/TFramedTransportFactory*.class" />
        </fileset>
        <manifest>
        <!-- <section name="org/apache/cassandra/infrastructure"> -->
          <attribute name="Implementation-Title" value="Cassandra"/>
          <attribute name="Implementation-Version" value="${version}"/>
          <attribute name="Implementation-Vendor" value="Apache"/>
          <attribute name="Premain-Class"
                     value="org.apache.cassandra.infrastructure.continuations.CAgent"/>
          <attribute name="Class-Path"
                     value="${ant.project.name}-thrift-${version}.jar" />
        <!-- </section> -->
        </manifest>
      </jar>

      <!-- Stress jar -->
      <manifest file="${stress.manifest}">
        <attribute name="Built-By" value="Pavel Yaskevich"/>
        <attribute name="Main-Class" value="org.apache.cassandra.stress.Stress"/>
      </manifest>
      <mkdir dir="${stress.build.classes}/META-INF" />
      <mkdir dir="${build.dir}/tools/lib/" />
      <jar destfile="${build.dir}/tools/lib/stress.jar" manifest="${stress.manifest}">
        <fileset dir="${stress.build.classes}"/>
      </jar>
    </target>

    <!--
        The javadoc-jar target makes cassandra-javadoc.jar output required for publishing to Maven central repository.
    -->
    <target name="javadoc-jar" description="Assemble Cassandra JavaDoc JAR file">
      <mkdir dir="${javadoc.jars.dir}"/>
      <create-javadoc destdir="${javadoc.jars.dir}/thrift">
        <filesets>
          <fileset dir="${interface.thrift.dir}/gen-java" defaultexcludes="yes">
            <include name="org/apache/**/*.java"/>
          </fileset>
        </filesets>
      </create-javadoc>
      <jar jarfile="${build.dir}/${ant.project.name}-thrift-${version}-javadoc.jar"
           basedir="${javadoc.jars.dir}/thrift"/>

      <create-javadoc destdir="${javadoc.jars.dir}/main">
        <filesets>
          <fileset dir="${build.src.java}" defaultexcludes="yes">
            <include name="org/apache/**/*.java"/>
          </fileset>
          <fileset dir="${build.src.gen-java}" defaultexcludes="yes">
            <include name="org/apache/**/*.java"/>
          </fileset>
        </filesets>
      </create-javadoc>
      <jar jarfile="${build.dir}/${final.name}-javadoc.jar"
           basedir="${javadoc.jars.dir}/main"/>

      <!-- javadoc task always rebuilds so might as well remove the generated docs to prevent
           being pulled into the distribution by accident -->
      <delete quiet="true" dir="${javadoc.jars.dir}"/>
    </target>

    <!--
        The sources-jar target makes cassandra-sources.jar output required for publishing to Maven central repository.
    -->
    <target name="sources-jar" depends="init" description="Assemble Cassandra Sources JAR file">
      <jar jarfile="${build.dir}/${ant.project.name}-thrift-${version}-sources.jar">
        <fileset dir="${interface.thrift.dir}/gen-java" defaultexcludes="yes">
          <include name="org/apache/**/*.java"/>
        </fileset>
      </jar>
      <jar jarfile="${build.dir}/${final.name}-sources.jar">
        <fileset dir="${build.src.java}" defaultexcludes="yes">
          <include name="org/apache/**/*.java"/>
        </fileset>
        <fileset dir="${build.src.gen-java}" defaultexcludes="yes">
          <include name="org/apache/**/*.java"/>
        </fileset>
      </jar>
    </target>

    <!-- creates release tarballs -->
    <target name="artifacts" depends="jar,javadoc,gen-doc"
            description="Create Cassandra release artifacts">
      <mkdir dir="${dist.dir}"/>
      <!-- fix the control linefeed so that builds on windows works on linux -->
      <fixcrlf srcdir="bin" includes="**/*" excludes="**/*.bat, **/*.ps1" eol="lf" eof="remove" />
      <fixcrlf srcdir="conf" includes="**/*" excludes="**/*.bat, **/*.ps1" eol="lf" eof="remove" />
      <fixcrlf srcdir="tools/bin" includes="**/*" excludes="**/*.bat, **/*.ps1" eol="lf" eof="remove" />
      <copy todir="${dist.dir}/lib">
        <fileset dir="${build.lib}"/>
        <fileset dir="${build.dir}">
          <include name="${final.name}.jar" />
          <include name="${ant.project.name}-thrift-${version}.jar" />
        </fileset>
      </copy>
      <copy todir="${dist.dir}/javadoc">
        <fileset dir="${javadoc.dir}"/>
      </copy>
      <copy todir="${dist.dir}/doc">
        <fileset dir="doc">
          <include name="cql3/CQL.html" />
          <include name="cql3/CQL.css" />
          <include name="SASI.md" />
        </fileset>
      </copy>
      <copy todir="${dist.dir}/doc/html">
        <fileset dir="doc" />
        <globmapper from="build/html/*" to="*"/>
      </copy>
      <copy todir="${dist.dir}/bin">
        <fileset dir="bin"/>
      </copy>
      <copy todir="${dist.dir}/conf">
        <fileset dir="conf"/>
      </copy>
      <copy todir="${dist.dir}/interface">
        <fileset dir="interface">
          <include name="**/*.thrift" />
        </fileset>
      </copy>
      <copy todir="${dist.dir}/pylib">
        <fileset dir="pylib">
          <include name="**" />
          <exclude name="**/*.pyc" />
        </fileset>
      </copy>
      <copy todir="${dist.dir}/">
        <fileset dir="${basedir}">
          <include name="*.txt" />
        </fileset>
      </copy>
      <copy todir="${dist.dir}/tools/bin">
        <fileset dir="${basedir}/tools/bin"/>
      </copy>
      <copy todir="${dist.dir}/tools/">
        <fileset dir="${basedir}/tools/">
            <include name="*.yaml"/>
	</fileset>
      </copy>
      <copy todir="${dist.dir}/tools/lib">
        <fileset dir="${build.dir}/tools/lib/">
            <include name="*.jar" />
        </fileset>
      </copy>
      <artifact:writepom pomRefId="dist-pom"
            file="${build.dir}/${final.name}-dist.pom"/>
      <tar compression="gzip" longfile="gnu"
        destfile="${build.dir}/${final.name}-bin.tar.gz">

        <!-- Everything but bin/ (default mode) -->
        <tarfileset dir="${dist.dir}" prefix="${final.name}">
          <include name="**"/>
          <exclude name="bin/*" />
        </tarfileset>
        <!-- Shell includes in bin/ (default mode) -->
        <tarfileset dir="${dist.dir}" prefix="${final.name}">
          <include name="bin/*.in.sh" />
        </tarfileset>
        <!-- Executable scripts in bin/ -->
        <tarfileset dir="${dist.dir}" prefix="${final.name}" mode="755">
          <include name="bin/*"/>
          <include name="tools/bin/*"/>
          <not>
                <filename name="bin/*.in.sh" />
          </not>
        </tarfileset>
      </tar>

      <tar compression="gzip" longfile="gnu"
           destfile="${build.dir}/${final.name}-src.tar.gz">

        <tarfileset dir="${basedir}"
                    prefix="${final.name}-src">
          <include name="**"/>
          <exclude name="build/**" />
          <exclude name="src/gen-java/**" />
          <exclude name=".git/**" />
          <exclude name="bin/*" /> <!-- handled separately below -->
          <!-- exclude Eclipse files -->
          <exclude name=".project" />
          <exclude name=".classpath" />
          <exclude name=".settings/**" />
          <exclude name=".externalToolBuilders/**" />
        </tarfileset>

        <!-- Shell includes and batch files in bin/ -->
        <tarfileset dir="${basedir}" prefix="${final.name}-src">
          <include name="bin/*.in.sh" />
          <include name="bin/*.bat" />
        </tarfileset>
        <!-- Everything else (assumed to be scripts), is executable -->
        <tarfileset dir="${basedir}" prefix="${final.name}-src" mode="755">
          <include name="bin/*"/>
          <exclude name="bin/*.in.sh" />
          <exclude name="bin/*.bat" />
        </tarfileset>
      </tar>
    </target>

    <target name="release" depends="eclipse-warnings,artifacts,rat-init"
            description="Create and QC release artifacts">
      <checksum forceOverwrite="yes" todir="${build.dir}" fileext=".sha256"
                algorithm="SHA-256">
        <fileset dir="${build.dir}">
          <include name="*.tar.gz" />
        </fileset>
      </checksum>
      <checksum forceOverwrite="yes" todir="${build.dir}" fileext=".sha512"
                algorithm="SHA-512">
        <fileset dir="${build.dir}">
          <include name="*.tar.gz" />
        </fileset>
      </checksum>

      <rat:report xmlns:rat="antlib:org.apache.rat.anttasks"
                  reportFile="${build.dir}/${final.name}-bin.rat.txt">
        <tarfileset>
          <gzipresource>
            <file file="${build.dir}/${final.name}-bin.tar.gz" />
          </gzipresource>
        </tarfileset>
      </rat:report>

      <rat:report xmlns:rat="antlib:org.apache.rat.anttasks"
                  reportFile="${build.dir}/${final.name}-src.rat.txt">
        <tarfileset>
          <gzipresource>
            <file file="${build.dir}/${final.name}-src.tar.gz" />
          </gzipresource>
        </tarfileset>
      </rat:report>
    </target>

  <target name="build-jmh" depends="build-test" description="Create JMH uber jar">
      <jar jarfile="${build.test.dir}/deps.jar">
          <zipgroupfileset dir="${build.dir.lib}/jars">
              <include name="*jmh*.jar"/>
              <include name="jopt*.jar"/>
              <include name="commons*.jar"/>
          </zipgroupfileset>
          <zipgroupfileset dir="${build.lib}" includes="*.jar"/>
      </jar>
      <jar jarfile="${build.test.dir}/benchmarks.jar">
          <manifest>
              <attribute name="Main-Class" value="org.openjdk.jmh.Main"/>
          </manifest>
          <zipfileset src="${build.test.dir}/deps.jar" excludes="META-INF/*.SF" />
          <fileset dir="${build.classes.main}"/>
          <fileset dir="${test.classes}"/>
      </jar>
  </target>

  <target name="build-test" depends="build" description="Compile test classes">
    <javac
     compiler="modern"
     debug="true"
     debuglevel="${debuglevel}"
     destdir="${test.classes}"
     includeantruntime="true"
     source="${source.version}"
     target="${target.version}"
     encoding="utf-8">
     <classpath>
        <path refid="cassandra.classpath"/>
     </classpath>
     <compilerarg value="-XDignore.symbol.file"/>
     <src path="${test.unit.src}"/>
     <src path="${test.long.src}"/>
     <src path="${test.burn.src}"/>
     <src path="${test.microbench.src}"/>
     <src path="${test.distributed.src}"/>
    </javac>

    <!-- Non-java resources needed by the test suite -->
    <copy todir="${test.classes}">
      <fileset dir="${test.resources}"/>
    </copy>
  </target>

  <target name="dtest-jar" depends="build-test, build" description="Create dtest-compatible jar, including all dependencies">
      <jar jarfile="${build.dir}/dtest-${base.version}.jar">
          <zipgroupfileset dir="${build.lib}" includes="*.jar" excludes="META-INF/*.SF"/>
          <fileset dir="${build.classes.main}"/>
          <fileset dir="${test.classes}"/>
          <fileset dir="${test.conf}" />
      </jar>
  </target>

  <!-- Defines how to run a set of tests. If you change the defaults for attributes
       you should also update them in testmacro.,
       The two are split because the helper doesn't generate
       a junit report or fail on errors, since this is called in parallel to run tests
       when we choose to run tests in parallel -->
  <macrodef name="testmacrohelper">
    <attribute name="inputdir" />
    <attribute name="timeout" default="${test.timeout}" />
    <attribute name="forkmode" default="perTest"/>
    <element name="optjvmargs" implicit="true" optional="true" />
    <attribute name="filter" default="**/${test.name}.java"/>
    <attribute name="exclude" default="" />
    <attribute name="filelist" default="" />
    <attribute name="poffset" default="0"/>
    <attribute name="testtag" default=""/>
    <attribute name="usejacoco" default="no"/>

    <sequential>
      <condition property="additionalagent"
                 value="-javaagent:${build.dir.lib}/jars/jacocoagent.jar=destfile=${jacoco.partialexecfile}"
                 else="">
        <istrue value="${usejacoco}"/>
      </condition>
      <!-- use https://github.com/krummas/jstackjunit to get thread dumps when unit tests time out -->
      <taskdef name="junit-timeout" classname="org.krummas.junit.JStackJUnitTask" classpath="lib/jstackjunit-0.0.1.jar"/>
      <mkdir dir="${build.test.dir}/cassandra"/>
      <mkdir dir="${build.test.dir}/output"/>
      <mkdir dir="${build.test.dir}/output/@{testtag}"/>
      <junit-timeout fork="on" forkmode="@{forkmode}" failureproperty="testfailed" maxmemory="1024m" timeout="@{timeout}">
        <formatter classname="org.apache.cassandra.CassandraXMLJUnitResultFormatter" extension=".xml" usefile="true"/>
        <formatter classname="org.apache.cassandra.CassandraBriefJUnitResultFormatter" usefile="false"/>
        <jvmarg value="-Dstorage-config=${test.conf}"/>
        <jvmarg value="-Djava.awt.headless=true"/>
        <!-- Cassandra 3.0+ needs <jvmarg line="... ${additionalagent}" /> here! (not value=) -->
        <jvmarg line="-javaagent:${basedir}/lib/jamm-0.3.0.jar ${additionalagent}" />
        <jvmarg value="-ea"/>
        <jvmarg value="-Dcassandra.debugrefcount=true"/>
        <jvmarg value="-Xss256k"/>
        <!-- When we do classloader manipulation SoftReferences can cause memory leaks
             that can OOM our test runs. The next two settings informs our GC
             algorithm to limit the metaspace size and clean up SoftReferences
             more aggressively rather than waiting. See CASSANDRA-14922 for more details.
        -->
        <jvmarg value="-XX:MaxMetaspaceSize=256M" />
        <jvmarg value="-XX:SoftRefLRUPolicyMSPerMB=0" />
        <jvmarg value="-Dcassandra.memtable_row_overhead_computation_step=100"/>
        <jvmarg value="-Dcassandra.test.use_prepared=${cassandra.test.use_prepared}"/>
        <jvmarg value="-Dcassandra.test.offsetseed=@{poffset}"/>
        <jvmarg value="-Dcassandra.test.sstableformatdevelopment=true"/>
        <!-- The first time SecureRandom initializes can be slow if it blocks on /dev/random -->
        <jvmarg value="-Djava.security.egd=file:/dev/urandom" />
        <jvmarg value="-Dcassandra.testtag=@{testtag}"/>
        <jvmarg value="-Dcassandra.keepBriefBrief=${cassandra.keepBriefBrief}" />
	<optjvmargs/>
        <classpath>
          <pathelement path="${java.class.path}"/>
          <pathelement location="${stress.build.classes}"/>
          <path refid="cassandra.classpath" />
          <pathelement location="${test.classes}"/>
          <pathelement location="${stress.test.classes}"/>
          <pathelement location="${test.conf}"/>
          <fileset dir="${test.lib}">
            <include name="**/*.jar" />
          </fileset>
        </classpath>
        <batchtest todir="${build.test.dir}/output/@{testtag}">
            <fileset dir="@{inputdir}" includes="@{filter}" excludes="@{exclude}"/>
            <filelist dir="@{inputdir}" files="@{filelist}"/>
        </batchtest>
      </junit-timeout>

      <condition property="fileSep" value=";">
        <os family="windows"/>
      </condition>
      <condition property="fileSep" else=":">
        <isset property="fileSep"/>
      </condition>
      <fail unless="fileSep">Failed to set File Separator. This shouldn't happen.</fail>

      <delete quiet="true" failonerror="false" dir="${build.test.dir}/cassandra/commitlog${fileSep}@{poffset}"/>
      <delete quiet="true" failonerror="false" dir="${build.test.dir}/cassandra/cdc_raw${fileSep}@{poffset}"/>
      <delete quiet="true" failonerror="false" dir="${build.test.dir}/cassandra/data${fileSep}@{poffset}"/>
      <delete quiet="true" failonerror="false" dir="${build.test.dir}/cassandra/saved_caches${fileSep}@{poffset}"/>
      <delete quiet="true" failonerror="false" dir="${build.test.dir}/cassandra/hints${fileSep}@{poffset}"/>
    </sequential>
  </macrodef>

  <target name="testold" depends="build-test" description="Execute unit tests">
    <testmacro inputdir="${test.unit.src}" timeout="${test.timeout}">
      <jvmarg value="-Dlegacy-sstable-root=${test.data}/legacy-sstables"/>
      <jvmarg value="-Dinvalid-legacy-sstable-root=${test.data}/invalid-legacy-sstables"/>
      <jvmarg value="-Dmigration-sstable-root=${test.data}/migration-sstables"/>
      <jvmarg value="-Dcassandra.ring_delay_ms=1000"/>
      <jvmarg value="-Dcassandra.tolerate_sstable_size=true"/>
      <jvmarg value="-Djava.io.tmpdir=${tmp.dir}"/>
      <jvmarg value="-Dcassandra.skip_sync=true" />
    </testmacro>
    <fileset dir="${test.unit.src}" />
  </target>

  <!-- Will not generate a junit report or fail on error since it is called in parallel for test-compression
       That is taken care of by testparallel -->
  <macrodef name="testlist">
    <attribute name="test.file.list"/>
    <attribute name="testlist.offset"/>
    <sequential>
      <testmacrohelper inputdir="${test.dir}/${test.classlistprefix}" filelist="@{test.file.list}" poffset="@{testlist.offset}" exclude="**/*.java" timeout="${test.timeout}">
        <jvmarg value="-Dlegacy-sstable-root=${test.data}/legacy-sstables"/>
        <jvmarg value="-Dinvalid-legacy-sstable-root=${test.data}/invalid-legacy-sstables"/>
        <jvmarg value="-Dmigration-sstable-root=${test.data}/migration-sstables"/>
        <jvmarg value="-Dcassandra.ring_delay_ms=1000"/>
        <jvmarg value="-Dcassandra.tolerate_sstable_size=true"/>
        <jvmarg value="-Dcassandra.config.loader=org.apache.cassandra.OffsetAwareConfigurationLoader"/>
        <jvmarg value="-Dcassandra.skip_sync=true" />
      </testmacrohelper>
    </sequential>
  </macrodef>

  <!-- Will not generate a junit report or fail on error since it is called in parallel for test-compression
       That is taken care of by testparallel -->
  <macrodef name="testlist-compression">
    <attribute name="test.file.list" />
    <attribute name="testlist.offset" />
    <sequential>
      <property name="compressed_yaml" value="${build.test.dir}/cassandra.compressed.yaml"/>
      <testmacrohelper inputdir="${test.unit.src}" filelist="@{test.file.list}" poffset="@{testlist.offset}"
                       exclude="**/*.java" timeout="${test.timeout}" testtag="compression">
        <jvmarg value="-Dlegacy-sstable-root=${test.data}/legacy-sstables"/>
        <jvmarg value="-Dinvalid-legacy-sstable-root=${test.data}/invalid-legacy-sstables"/>
        <jvmarg value="-Dmigration-sstable-root=${test.data}/migration-sstables"/>
        <jvmarg value="-Dcassandra.test.compression=true"/>
        <jvmarg value="-Dcassandra.ring_delay_ms=1000"/>
        <jvmarg value="-Dcassandra.tolerate_sstable_size=true"/>
        <jvmarg value="-Dcassandra.config=file:///${compressed_yaml}"/>
        <jvmarg value="-Dcassandra.skip_sync=true" />
        <jvmarg value="-Dcassandra.config.loader=org.apache.cassandra.OffsetAwareConfigurationLoader"/>
      </testmacrohelper>
    </sequential>
  </macrodef>

  <macrodef name="testlist-cdc">
    <attribute name="test.file.list" />
    <attribute name="testlist.offset" />
    <sequential>
      <property name="cdc_yaml" value="${build.test.dir}/cassandra.cdc.yaml"/>
      <testmacrohelper inputdir="${test.unit.src}" filelist="@{test.file.list}" poffset="@{testlist.offset}"
                       exclude="**/*.java" timeout="${test.timeout}" testtag="cdc">
        <jvmarg value="-Dlegacy-sstable-root=${test.data}/legacy-sstables"/>
        <jvmarg value="-Dinvalid-legacy-sstable-root=${test.data}/invalid-legacy-sstables"/>
        <jvmarg value="-Dmigration-sstable-root=${test.data}/migration-sstables"/>
        <jvmarg value="-Dcassandra.ring_delay_ms=1000"/>
        <jvmarg value="-Dcassandra.tolerate_sstable_size=true"/>
        <jvmarg value="-Dcassandra.config=file:///${cdc_yaml}"/>
        <jvmarg value="-Dcassandra.skip_sync=true" />
        <jvmarg value="-Dcassandra.config.loader=org.apache.cassandra.OffsetAwareConfigurationLoader"/>
      </testmacrohelper>
    </sequential>
  </macrodef>

  <!--
    Run named ant task with jacoco, such as "ant jacoco-run -Dtaskname=test"
    the target run must enable the jacoco agent if usejacoco is 'yes' -->
  <target name="jacoco-run" description="run named task with jacoco instrumentation">
    <condition property="runtask" value="${taskname}" else="test">
      <isset property="taskname"/>
    </condition>
    <antcall target="${runtask}">
      <param name="usejacoco" value="yes"/>
    </antcall>
  </target>

  <!-- Use this with an FQDN for test class, and a csv list of methods like this:
    ant testsome -Dtest.name=org.apache.cassandra.service.StorageServiceServerTest -Dtest.methods=testRegularMode,testGetAllRangesEmpty
  -->
  <target name="testsome" depends="build-test" description="Execute specific unit tests" >
    <testmacro inputdir="${test.unit.src}" timeout="${test.timeout}">
      <test name="${test.name}" methods="${test.methods}"/>
      <jvmarg value="-Dlegacy-sstable-root=${test.data}/legacy-sstables"/>
      <jvmarg value="-Dinvalid-legacy-sstable-root=${test.data}/invalid-legacy-sstables"/>
      <jvmarg value="-Dmigration-sstable-root=${test.data}/migration-sstables"/>
      <jvmarg value="-Dcassandra.ring_delay_ms=1000"/>
      <jvmarg value="-Dcassandra.tolerate_sstable_size=true"/>
      <jvmarg value="-Dcassandra.skip_sync=true" />
    </testmacro>
  </target>

  <!-- Use this with an FQDN for test class, and a csv list of methods like this:
    ant burn-testsome -Dtest.name=org.apache.cassandra.utils.memory.LongBufferPoolTest -Dtest.methods=testAllocate
  -->
  <target name="burn-testsome" depends="build-test" description="Execute specific burn unit tests" >
    <testmacro inputdir="${test.burn.src}" timeout="${test.burn.timeout}">
      <test name="${test.name}" methods="${test.methods}"/>
    </testmacro>
  </target>
  <target name="test-compression" depends="build-test,stress-build" description="Execute unit tests with sstable compression enabled">
    <property name="compressed_yaml" value="${build.test.dir}/cassandra.compressed.yaml"/>
    <concat destfile="${compressed_yaml}">
      <fileset file="${test.conf}/cassandra.yaml"/>
      <fileset file="${test.conf}/commitlog_compression.yaml"/>
    </concat>
    <path id="all-test-classes-path">
      <fileset dir="${test.unit.src}" includes="**/${test.name}.java" />
      <fileset dir="${test.distributed.src}" includes="**/${test.name}.java" />
    </path>
    <property name="all-test-classes" refid="all-test-classes-path"/>
    <testparallel testdelegate="testlist-compression" />
  </target>

  <target name="test-cdc" depends="build-test" description="Execute unit tests with change-data-capture enabled">
    <property name="cdc_yaml" value="${build.test.dir}/cassandra.cdc.yaml"/>
    <concat destfile="${cdc_yaml}">
      <fileset file="${test.conf}/cassandra.yaml"/>
      <fileset file="${test.conf}/cdc.yaml"/>
    </concat>
    <path id="all-test-classes-path">
      <fileset dir="${test.unit.src}" includes="**/${test.name}.java" />
    </path>
    <property name="all-test-classes" refid="all-test-classes-path"/>
    <testparallel testdelegate="testlist-cdc" />
  </target>

  <target name="msg-ser-gen-test" depends="build-test" description="Generates message serializations">
    <testmacro inputdir="${test.unit.src}"
        timeout="${test.timeout}" filter="**/SerializationsTest.java">
      <jvmarg value="-Dcassandra.test-serialization-writes=True"/>
    </testmacro>
  </target>

  <target name="msg-ser-test" depends="build-test" description="Tests message serializations">
      <testmacro inputdir="${test.unit.src}" timeout="${test.timeout}"
               filter="**/SerializationsTest.java"/>
  </target>

  <target name="msg-ser-test-7" depends="build-test" description="Generates message serializations">
    <testmacro inputdir="${test.unit.src}"
        timeout="${test.timeout}" filter="**/SerializationsTest.java">
      <jvmarg value="-Dcassandra.version=0.7"/>
    </testmacro>
  </target>

  <target name="msg-ser-test-10" depends="build-test" description="Tests message serializations on 1.0 messages">
    <testmacro inputdir="${test.unit.src}"
        timeout="${test.timeout}" filter="**/SerializationsTest.java">
      <jvmarg value="-Dcassandra.version=1.0"/>
    </testmacro>
  </target>

  <target name="test-burn" depends="build-test" description="Execute functional tests">
    <testmacro inputdir="${test.burn.src}"
               timeout="${test.burn.timeout}">
    </testmacro>
  </target>

  <target name="long-test" depends="build-test" description="Execute functional tests">
    <testmacro inputdir="${test.long.src}"
               timeout="${test.long.timeout}">
      <jvmarg value="-Dcassandra.ring_delay_ms=1000"/>
      <jvmarg value="-Dcassandra.tolerate_sstable_size=true"/>
    </testmacro>
  </target>

  <target name="cql-test" depends="build-test" description="Execute CQL tests">
    <sequential>
      <echo message="running CQL tests"/>
      <mkdir dir="${build.test.dir}/cassandra"/>
      <mkdir dir="${build.test.dir}/output"/>
      <junit fork="on" forkmode="once" failureproperty="testfailed" maxmemory="1024m" timeout="${test.timeout}">
        <formatter type="brief" usefile="false"/>
        <jvmarg value="-Dstorage-config=${test.conf}"/>
        <jvmarg value="-Djava.awt.headless=true"/>
        <jvmarg value="-javaagent:${basedir}/lib/jamm-0.3.0.jar" />
        <jvmarg value="-ea"/>
        <jvmarg value="-Xss256k"/>
        <jvmarg value="-Dcassandra.memtable_row_overhead_computation_step=100"/>
        <jvmarg value="-Dcassandra.test.use_prepared=${cassandra.test.use_prepared}"/>
        <jvmarg value="-Dcassandra.skip_sync=true" />
        <classpath>
          <path refid="cassandra.classpath" />
          <pathelement location="${test.classes}"/>
          <pathelement location="${test.conf}"/>
          <fileset dir="${test.lib}">
            <include name="**/*.jar" />
          </fileset>
        </classpath>
        <batchtest todir="${build.test.dir}/output">
            <fileset dir="${test.unit.src}" includes="**/cql3/*Test.java">
                <contains text="CQLTester" casesensitive="yes"/>
            </fileset>
        </batchtest>
      </junit>
      <fail message="Some CQL test(s) failed.">
        <condition>
            <and>
            <isset property="testfailed"/>
            <not>
              <isset property="ant.test.failure.ignore"/>
            </not>
          </and>
        </condition>
      </fail>
    </sequential>
  </target>

  <target name="cql-test-some" depends="build-test" description="Execute specific CQL tests" >
    <sequential>
      <echo message="running ${test.methods} tests from ${test.name}"/>
      <mkdir dir="${build.test.dir}/cassandra"/>
      <mkdir dir="${build.test.dir}/output"/>
      <junit fork="on" forkmode="once" failureproperty="testfailed" maxmemory="1024m" timeout="${test.timeout}">
        <formatter type="brief" usefile="false"/>
        <jvmarg value="-Dstorage-config=${test.conf}"/>
        <jvmarg value="-Djava.awt.headless=true"/>
        <jvmarg value="-javaagent:${basedir}/lib/jamm-0.3.0.jar" />
        <jvmarg value="-ea"/>
        <jvmarg value="-Xss256k"/>
        <jvmarg value="-Dcassandra.test.use_prepared=${cassandra.test.use_prepared}"/>
        <jvmarg value="-Dcassandra.memtable_row_overhead_computation_step=100"/>
        <jvmarg value="-Dcassandra.skip_sync=true" />
        <classpath>
          <path refid="cassandra.classpath" />
          <pathelement location="${test.classes}"/>
          <pathelement location="${test.conf}"/>
          <fileset dir="${test.lib}">
            <include name="**/*.jar" />
          </fileset>
        </classpath>
        <test name="org.apache.cassandra.cql3.${test.name}" methods="${test.methods}" todir="${build.test.dir}/output"/>
      </junit>
    </sequential>
  </target>

  <target name="test-all"
          depends="eclipse-warnings,test,long-test,test-compression,stress-test"
          description="Run all tests except for those under test-burn" />

  <!-- Use JaCoCo ant extension without needing externally saved lib -->
  <target name="jacoco-init" depends="maven-ant-tasks-init">
    <artifact:dependencies pathId="jacocoant.classpath">
      <dependency groupId="org.jacoco" artifactId="org.jacoco.ant" version="${jacoco.version}" />
    </artifact:dependencies>
    <typedef uri="antlib:org.jacoco.ant" classpathref="jacocoant.classpath"/>
  </target>

  <target name="jacoco-merge" depends="jacoco-init">
    <jacoco:merge destfile="${jacoco.finalexecfile}" xmlns:jacoco="antlib:org.jacoco.ant">
        <fileset dir="${jacoco.export.dir}" includes="*.exec,**/*.exec"/>
    </jacoco:merge>
  </target>

  <target name="jacoco-report" depends="jacoco-merge">
    <jacoco:report xmlns:jacoco="antlib:org.jacoco.ant">
      <executiondata>
        <file file="${jacoco.finalexecfile}" />
      </executiondata>
      <structure name="JaCoCo Cassandara Coverage Report">
        <classfiles>
          <fileset dir="${build.classes.main}">
            <include name="**/*.class"/>
          </fileset>
        </classfiles>
        <sourcefiles encoding="UTF-8">
          <dirset dir="${build.src}">
            <include name="java"/>
            <include name="gen-java"/>
          </dirset>
        </sourcefiles>
      </structure>
      <!-- to produce reports in different formats. -->
      <html destdir="${jacoco.export.dir}" />
      <csv destfile="${jacoco.export.dir}/report.csv" />
      <xml destfile="${jacoco.export.dir}/report.xml" />
    </jacoco:report>
  </target>

  <target name="jacoco-cleanup" description="Destroy JaCoCo exec data and reports">
    <delete file="${jacoco.partialexecfile}"/>
    <delete dir="${jacoco.export.dir}"/>
  </target>

  <!--
    License audit tool
  -->
  <target name="rat-init" depends="maven-ant-tasks-init">
    <artifact:dependencies pathId="rat.classpath">
      <dependency groupId="org.apache.rat" artifactId="apache-rat-tasks" version="0.6" />
    </artifact:dependencies>
    <typedef uri="antlib:org.apache.rat.anttasks" classpathref="rat.classpath"/>
  </target>

  <target name="rat-check" depends="rat-init">
    <rat:report xmlns:rat="antlib:org.apache.rat.anttasks"
                reportFile="${build.dir}/rat-report.log">
      <fileset dir="."  excludesfile=".rat-excludes" />
    </rat:report>
    <condition property="rat.passed">
      <isfileselected file="${build.dir}/rat-report.log">
        <containsregexp expression="^0 Unknown Licenses"/>
      </isfileselected>
    </condition>
    <fail unless="rat.passed">Unknown licenses: See build/rat-report.log.</fail>
  </target>

  <target name="rat-write" depends="rat-init">
    <echo>RAT: invoking addLicense to write missing headers</echo>
    <java classname="org.apache.rat.Report" fork="true"
          output="${build.dir}/rat-report.log">
      <classpath refid="rat.classpath" />
      <arg value="-a" />
      <arg value="--force" />
      <arg value="." />
    </java>
  </target>

  <target name="javadoc" depends="init" description="Create javadoc" unless="no-javadoc">
    <create-javadoc destdir="${javadoc.dir}">
      <filesets>
      <fileset dir="${build.src.java}" defaultexcludes="yes">
        <include name="org/apache/**/*.java"/>
      </fileset>
      <fileset dir="${interface.thrift.gen-java}" defaultexcludes="yes">
        <include name="org/apache/**/*.java"/>
      </fileset>
      </filesets>
    </create-javadoc>
   </target>

  <!-- Run tests not in parallel and reports errors and generates a junit report after -->
  <macrodef name="testmacro">
    <attribute name="inputdir" />
    <attribute name="timeout" default="${test.timeout}" />
    <attribute name="forkmode" default="perTest"/>
    <element name="optjvmargs" implicit="true" optional="true" />
    <attribute name="filter" default="**/${test.name}.java"/>
    <attribute name="exclude" default="" />
    <attribute name="filelist" default="" />
    <attribute name="poffset" default="0"/>
    <attribute name="testtag" default=""/>

    <sequential>
      <testmacrohelper inputdir="@{inputdir}" timeout="@{timeout}"
                       forkmode="@{forkmode}" filter="@{filter}"
                       exclude="@{exclude}" filelist="@{filelist}" poffset="@{poffset}"
                       testtag="@{testtag}" >
          <optjvmargs/>
      </testmacrohelper>
      <junitreport todir="${build.test.dir}">
        <fileset dir="${build.test.dir}/output">
          <include name="**/TEST-*.xml"/>
        </fileset>
        <report format="frames" todir="${build.test.dir}/junitreport"/>
      </junitreport>
      <fail message="Some test(s) failed.">
        <condition>
            <and>
            <isset property="testfailed"/>
            <not>
              <isset property="ant.test.failure.ignore"/>
            </not>
          </and>
        </condition>
      </fail>
    </sequential>
  </macrodef>

  <!-- Run tests in parallel and report errors after and generate a junit report -->
  <macrodef name="testparallel">
    <attribute name="testdelegate"/>
    <sequential>
      <testparallelhelper testdelegate="@{testdelegate}"/>
      <junitreport todir="${build.test.dir}">
        <fileset dir="${build.test.dir}/output">
          <include name="**/TEST-*.xml"/>
        </fileset>
        <report format="frames" todir="${build.test.dir}/junitreport"/>
      </junitreport>
      <fail message="Some test(s) failed.">
        <condition>
            <and>
            <isset property="testfailed"/>
            <not>
              <isset property="ant.test.failure.ignore"/>
            </not>
          </and>
        </condition>
      </fail>
    </sequential>
  </macrodef>

  <!-- Run multiple junit tasks in parallel, but don't track errors or generate a report after
       If a test fails the testfailed property will be set. All the tests are run using te testdelegate
       macro that is specified as an attribute and they will be run concurrently in this ant process -->
  <scriptdef name="testparallelhelper" language="javascript">
    <attribute name="testdelegate"/>
    <![CDATA[
        sep = project.getProperty("path.separator");
        all = project.getProperty("all-test-classes").split(sep);
        runners = project.getProperty("test.runners")
        cores = project.getProperty("cores.count")
        mem = project.getProperty("mem.size")

        numRunners = 1
        if (runners != null) // there's test.runners override
            numRunners = parseInt(runners) || 1;
        else if (cores != null && mem != null) // only if cores and memory size is set
            numRunners = Math.min(Math.floor(Math.sqrt(parseInt(cores) || 1)),
                                  Math.floor((parseInt(mem) || 1)/(4*1024*1024*1024)));

        if (numRunners < 1)
            numRunners = 1

        var echo = project.createTask("echo");
        echo.setMessage("Number of test runners: " + numRunners);
        echo.perform();

        var p = project.createTask('parallel');
        p.setThreadCount(numRunners);

        for (i = 0; i < all.length; i++) {

            if (all[i] == undefined) continue;

            task = project.createTask( attributes.get("testdelegate") );

            task.setDynamicAttribute( "test.file.list", "" + all[i]);

            task.setDynamicAttribute( "testlist.offset", "" + i );

            p.addTask(task);
        }

        p.perform();
    ]]>
  </scriptdef>

  <target name="get-cores">
    <property environment="env"/>
    <!-- support for Windows -->
    <condition property="cores.count" value="${env.NUMBER_OF_PROCESSORS}">
      <os family="windows" />
    </condition>
    <!-- support for Linux and Solaris (package SUNWgnu-coreutils is required) -->
    <exec executable="nproc" outputproperty="cores.count" os="Linux,SunOS,Solaris" failifexecutionfails="false">
      <arg value="--all"/>
    </exec>
    <!-- support for Mac OS X -->
    <exec executable="sysctl" outputproperty="cores.count" os="Mac,Mac OS X,Darwin" failifexecutionfails="false">
      <arg value="-n"/>
      <arg value="hw.ncpu"/>
    </exec>
    <echo message="Number of cores: ${cores.count}"/>
  </target>

  <target name="get-mem">
    <condition property="mem.size" value="unknown">
      <os family="windows" />
    </condition>
    <!-- support for Linux and Solaris (package SUNWgnu-coreutils is required) -->
    <exec executable="bash" outputproperty="mem.size" os="Linux,SunOS,Solaris" failifexecutionfails="false">
      <arg value="-c"/>
      <arg value="free -b | grep Mem: | awk '{print $2}'"/>
    </exec>
    <!-- support for Mac OS X -->
    <exec executable="sysctl" outputproperty="mem.size" os="Mac,Mac OS X,Darwin" failifexecutionfails="false">
      <arg value="-n"/>
      <arg value="hw.memsize"/>
    </exec>
    <echo message="Mem size : ${mem.size}"/>
  </target>

  <target name="test" depends="build-test,get-cores,get-mem,stress-build" description="Parallel Test Runner">
    <path id="all-test-classes-path">
      <fileset dir="${test.unit.src}" includes="**/${test.name}.java" excludes="**/distributed/test/UpgradeTest*.java" />
    </path>
    <property name="all-test-classes" refid="all-test-classes-path"/>
    <testparallel testdelegate="testlist"/>
  </target>

  <!-- run a list of tests as provided in -Dtest.classlistfile (or default of 'testnames.txt')
  The class list file should be one test class per line, with the path starting after test/unit
  e.g. org/apache/cassandra/hints/HintMessageTest.java -->
  <target name="testclasslist" depends="build-test" description="Parallel-run tests given in file -Dtest.classlistfile (one-class-per-line, e.g. org/apache/cassandra/db/SomeTest.java)">
    <path id="all-test-classes-path">
      <fileset dir="${test.dir}/${test.classlistprefix}" includesfile="${test.classlistfile}"/>
    </path>
    <property name="all-test-classes" refid="all-test-classes-path"/>
    <testparallel testdelegate="testlist"/>
  </target>

  <!-- run microbenchmarks suite -->
  <target name="microbench" depends="build-jmh">
      <java classname="org.openjdk.jmh.Main"
            fork="true"
            failonerror="true">
          <classpath>
              <path refid="cassandra.classpath" />
              <pathelement location="${test.classes}"/>
              <pathelement location="${test.conf}"/>
              <fileset dir="${test.lib}">
                  <include name="**/*.jar" />
              </fileset>
          </classpath>
          <arg value=".*microbench.*${benchmark.name}"/>
      </java>
  </target>

  <!-- run arbitrary mains in tests, for example to run the long running memory tests with lots of memory pressure
      ant run-main -Dmainclass=org.apache.cassandra.utils.memory.LongBufferPoolTest -Dvmargs="-Xmx30m -XX:-UseGCOverheadLimit"
  -->
  <target name="run-main" depends="build-test">
      <property name="mainclass" value="" />
      <property name="vmargs" value="" />
      <property name="args" value="" />
      <java classname="${mainclass}"
            fork="true"
            failonerror="true">
          <jvmarg value="-server" />
          <jvmarg value="-ea" />
          <jvmarg line="${vmargs}" />
          <arg line="${args}" />
          <classpath>
              <path refid="cassandra.classpath" />
              <pathelement location="${test.classes}"/>
              <pathelement location="${test.conf}"/>
              <fileset dir="${test.lib}">
                  <include name="**/*.jar" />
              </fileset>
          </classpath>
      </java>
  </target>

  <!-- Generate IDEA project description files -->
  <target name="generate-idea-files" depends="build-test" description="Generate IDEA files">
    <mkdir dir=".idea"/>
    <mkdir dir=".idea/libraries"/>
    <copy todir=".idea">
        <fileset dir="ide/idea"/>
    </copy>
    <copy tofile="${eclipse.project.name}.iml" file="ide/idea-iml-file.xml"/>
    <echo file=".idea/.name">Apache Cassandra ${eclipse.project.name}</echo>
    <echo file=".idea/modules.xml"><![CDATA[<?xml version="1.0" encoding="UTF-8"?>
<project version="4">
  <component name="ProjectModuleManager">
    <modules>
      <module fileurl="file://$PROJECT_DIR$/]]>${eclipse.project.name}<![CDATA[.iml" filepath="$PROJECT_DIR$/]]>${eclipse.project.name}<![CDATA[.iml" />
    </modules>
  </component>
</project>]]></echo>
  </target>

  <!-- Generate Eclipse project description files -->
  <target name="generate-eclipse-files" depends="build-test" description="Generate eclipse files">
    <echo file=".project"><![CDATA[<?xml version="1.0" encoding="UTF-8"?>
<projectDescription>
  <name>${eclipse.project.name}</name>
  <comment></comment>
  <projects>
  </projects>
  <buildSpec>
    <buildCommand>
      <name>org.eclipse.jdt.core.javabuilder</name>
    </buildCommand>
  </buildSpec>
  <natures>
    <nature>org.eclipse.jdt.core.javanature</nature>
  </natures>
</projectDescription>]]>
    </echo>
	<echo file=".classpath"><![CDATA[<?xml version="1.0" encoding="UTF-8"?>
<classpath>
  <classpathentry kind="src" path="src/java"/>
  <classpathentry kind="src" path="src/resources"/>
  <classpathentry kind="src" path="src/gen-java"/>
  <classpathentry kind="src" path="conf" including="hotspot_compiler"/>
  <classpathentry kind="src" path="interface/thrift/gen-java"/>
  <classpathentry kind="src" output="build/test/classes" path="test/unit"/>
  <classpathentry kind="src" output="build/test/classes" path="test/long"/>
  <classpathentry kind="src" output="build/test/classes" path="test/distributed"/>
  <classpathentry kind="src" output="build/test/classes" path="test/resources" />
  <classpathentry kind="src" path="tools/stress/src"/>
  <classpathentry kind="src" output="build/test/stress-classes" path="tools/stress/test/unit" />
  <classpathentry kind="con" path="org.eclipse.jdt.launching.JRE_CONTAINER"/>
  <classpathentry kind="output" path="build/classes/eclipse"/>
  <classpathentry kind="lib" path="build/classes/thrift" sourcepath="interface/thrift/gen-java/"/>
  <classpathentry kind="lib" path="test/conf"/>
  <classpathentry kind="lib" path="${java.home}/../lib/tools.jar"/>
]]>
	</echo>
  	<path id="eclipse-project-libs-path">
  	 <fileset dir="lib">
  	    <include name="**/*.jar" />
     </fileset>
 	 <fileset dir="build/lib/jars">
  	    <include name="**/*.jar" />
  	 </fileset>
  	</path>
  	<property name="eclipse-project-libs" refid="eclipse-project-libs-path"/>
  	<script language="javascript" classpathref="cassandra.classpath"> <![CDATA[
  		var File = java.io.File;
  		var FilenameUtils = Packages.org.apache.commons.io.FilenameUtils;
  		jars = project.getProperty("eclipse-project-libs").split(project.getProperty("path.separator"));

  		cp = "";
  	    for (i=0; i< jars.length; i++) {
  	       srcjar = FilenameUtils.getBaseName(jars[i]) + '-sources.jar';
  		   srcdir = FilenameUtils.concat(project.getProperty("build.dir.lib"), 'sources');
  		   srcfile = new File(FilenameUtils.concat(srcdir, srcjar));

  		   cp += ' <classpathentry kind="lib" path="' + jars[i] + '"';
  		   if (srcfile.exists()) {
  		      cp += ' sourcepath="' + srcfile.getAbsolutePath() + '"';
  		   }
  		   cp += '/>\n';
  		}

  		cp += '</classpath>';

  		echo = project.createTask("echo");
  	    echo.setMessage(cp);
  		echo.setFile(new File(".classpath"));
  		echo.setAppend(true);
  	    echo.perform();
  	]]> </script>
    <mkdir dir=".settings" />
  </target>

  <pathconvert property="eclipse.project.name">
    <path path="${basedir}" />
    <regexpmapper from="^.*/([^/]+)$$" to="\1" handledirsep="yes" />
  </pathconvert>

  <!-- Clean Eclipse project description files -->
  <target name="clean-eclipse-files">
    <delete file=".project" />
    <delete file=".classpath" />
    <delete dir=".settings" />
  	<delete dir=".externalToolBuilders" />
  	<delete dir="build/eclipse-classes" />
  </target>


  <target name="eclipse-warnings" depends="build" description="Run eclipse compiler code analysis">
        <property name="ecj.log.dir" value="${build.dir}/ecj" />
        <property name="ecj.warnings.file" value="${ecj.log.dir}/eclipse_compiler_checks.txt"/>
        <mkdir  dir="${ecj.log.dir}" />

        <property name="ecj.properties" value="${basedir}/eclipse_compiler.properties" />

        <echo message="Running Eclipse Code Analysis.  Output logged to ${ecj.warnings.file}" />

	<java
	    jar="${build.dir.lib}/jars/ecj-${ecj.version}.jar"
            fork="true"
	    failonerror="true"
            maxmemory="512m">
            <arg value="-source"/>
	    <arg value="${source.version}" />
	    <arg value="-target"/>
	    <arg value="${target.version}" />
	    <arg value="-d" />
            <arg value="none" />
	    <arg value="-proc:none" />
            <arg value="-log" />
            <arg value="${ecj.warnings.file}" />
            <arg value="-properties" />
            <arg value="${ecj.properties}" />
            <arg value="-cp" />
            <arg value="${toString:cassandra.classpath}" />
            <arg value="${build.src.java}" />
        </java>
  </target>


  <!-- Publish artifacts to Maven repositories -->
  <target name="mvn-install"
          depends="maven-declare-dependencies,artifacts,jar,sources-jar,javadoc-jar"
          description="Installs the artifacts in the Maven Local Repository">

    <!-- the parent -->
    <install pomFile="${build.dir}/${final.name}-parent.pom"
             file="${build.dir}/${final.name}-parent.pom"
             packaging="pom"/>

    <!-- the distribution -->
    <install pomFile="${build.dir}/${final.name}-dist.pom"
             file="${build.dir}/${final.name}-dist.pom"
             packaging="pom"/>
    <install pomFile="${build.dir}/${final.name}-dist.pom"
             file="${build.dir}/${final.name}-bin.tar.gz"
             packaging="tar.gz"
             classifier="bin"/>
    <install pomFile="${build.dir}/${final.name}-dist.pom"
             file="${build.dir}/${final.name}-src.tar.gz"
             packaging="tar.gz"
             classifier="src"/>

    <!-- the cassandra-thrift jar -->
    <install pomFile="${build.dir}/${ant.project.name}-thrift-${version}.pom"
             file="${build.dir}/${ant.project.name}-thrift-${version}.jar"/>
    <install pomFile="${build.dir}/${ant.project.name}-thrift-${version}.pom"
             file="${build.dir}/${ant.project.name}-thrift-${version}-sources.jar"
             classifier="sources"/>
    <install pomFile="${build.dir}/${ant.project.name}-thrift-${version}.pom"
             file="${build.dir}/${ant.project.name}-thrift-${version}-javadoc.jar"
             classifier="javadoc"/>

    <!-- the cassandra-all jar -->
    <install pomFile="${build.dir}/${final.name}.pom"
             file="${build.dir}/${final.name}.jar"/>
    <install pomFile="${build.dir}/${final.name}.pom"
             file="${build.dir}/${final.name}-sources.jar"
             classifier="sources"/>
    <install pomFile="${build.dir}/${final.name}.pom"
             file="${build.dir}/${final.name}-javadoc.jar"
             classifier="javadoc"/>
  </target>

  <target name="publish"
          depends="mvn-install"
          if="release"
          description="Publishes the artifacts to the Maven repository">

    <!-- the parent -->
    <deploy pomFile="${build.dir}/${final.name}-parent.pom"
            file="${build.dir}/${final.name}-parent.pom"
            packaging="pom"/>

    <!-- the distribution -->
    <deploy pomFile="${build.dir}/${final.name}-dist.pom"
            file="${build.dir}/${final.name}-dist.pom"
            packaging="pom"/>
    <deploy pomFile="${build.dir}/${final.name}-dist.pom"
            file="${build.dir}/${final.name}-bin.tar.gz"
            packaging="tar.gz"
            classifier="bin"/>
    <deploy pomFile="${build.dir}/${final.name}-dist.pom"
            file="${build.dir}/${final.name}-src.tar.gz"
            packaging="tar.gz"
            classifier="src"/>

    <!-- the cassandra-thrift jar -->
    <deploy pomFile="${build.dir}/${ant.project.name}-thrift-${version}.pom"
            file="${build.dir}/${ant.project.name}-thrift-${version}.jar"/>
    <deploy pomFile="${build.dir}/${ant.project.name}-thrift-${version}.pom"
            file="${build.dir}/${ant.project.name}-thrift-${version}-sources.jar"
            classifier="sources"/>
    <deploy pomFile="${build.dir}/${ant.project.name}-thrift-${version}.pom"
            file="${build.dir}/${ant.project.name}-thrift-${version}-javadoc.jar"
            classifier="javadoc"/>

    <!-- the cassandra-all jar -->
    <deploy pomFile="${build.dir}/${final.name}.pom"
            file="${build.dir}/${final.name}.jar"/>
    <deploy pomFile="${build.dir}/${final.name}.pom"
            file="${build.dir}/${final.name}-sources.jar"
            classifier="sources"/>
    <deploy pomFile="${build.dir}/${final.name}.pom"
            file="${build.dir}/${final.name}-javadoc.jar"
            classifier="javadoc"/>
  </target>

</project><|MERGE_RESOLUTION|>--- conflicted
+++ resolved
@@ -430,17 +430,10 @@
 
           <dependency groupId="org.apache.cassandra" artifactId="cassandra-all" version="${version}" />
           <dependency groupId="org.apache.cassandra" artifactId="cassandra-thrift" version="${version}" />
-<<<<<<< HEAD
           <dependency groupId="io.dropwizard.metrics" artifactId="metrics-core" version="3.1.5" />
           <dependency groupId="io.dropwizard.metrics" artifactId="metrics-jvm" version="3.1.5" />
           <dependency groupId="com.addthis.metrics" artifactId="reporter-config3" version="3.0.3" />
-          <dependency groupId="org.mindrot" artifactId="jbcrypt" version="0.3m" />
-=======
-          <dependency groupId="io.dropwizard.metrics" artifactId="metrics-core" version="3.1.0" />
-          <dependency groupId="io.dropwizard.metrics" artifactId="metrics-jvm" version="3.1.0" />
-          <dependency groupId="com.addthis.metrics" artifactId="reporter-config3" version="3.0.0" />
           <dependency groupId="org.mindrot" artifactId="jbcrypt" version="0.4" />
->>>>>>> 69eefc17
           <dependency groupId="io.airlift" artifactId="airline" version="0.6" />
           <dependency groupId="io.netty" artifactId="netty-all" version="4.0.44.Final" />
           <dependency groupId="com.google.code.findbugs" artifactId="jsr305" version="2.0.2" />
