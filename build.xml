--- conflicted
+++ resolved
@@ -1,522 +1,518 @@
 <?xml version="1.0" encoding="UTF-8" standalone="no"?>
 <!--
- ~ Licensed to the Apache Software Foundation (ASF) under one
- ~ or more contributor license agreements.  See the NOTICE file
- ~ distributed with this work for additional information
- ~ regarding copyright ownership.  The ASF licenses this file
- ~ to you under the Apache License, Version 2.0 (the
- ~ "License"); you may not use this file except in compliance
- ~ with the License.  You may obtain a copy of the License at
- ~
- ~    http://www.apache.org/licenses/LICENSE-2.0
- ~
- ~ Unless required by applicable law or agreed to in writing,
- ~ software distributed under the License is distributed on an
- ~ "AS IS" BASIS, WITHOUT WARRANTIES OR CONDITIONS OF ANY
- ~ KIND, either express or implied.  See the License for the
- ~ specific language governing permissions and limitations
- ~ under the License.
- -->
+~ Licensed to the Apache Software Foundation (ASF) under one
+~ or more contributor license agreements.  See the NOTICE file
+~ distributed with this work for additional information
+~ regarding copyright ownership.  The ASF licenses this file
+~ to you under the Apache License, Version 2.0 (the
+~ "License"); you may not use this file except in compliance
+~ with the License.  You may obtain a copy of the License at
+~
+~    http://www.apache.org/licenses/LICENSE-2.0
+~
+~ Unless required by applicable law or agreed to in writing,
+~ software distributed under the License is distributed on an
+~ "AS IS" BASIS, WITHOUT WARRANTIES OR CONDITIONS OF ANY
+~ KIND, either express or implied.  See the License for the
+~ specific language governing permissions and limitations
+~ under the License.
+-->
 <project basedir="." default="build" name="apache-cassandra"
-         xmlns:artifact="antlib:org.apache.maven.artifact.ant">
-    <property environment="env"/>
-    <property file="build.properties" />
-    <property file="build.properties.default" />
-    <property name="debuglevel" value="source,lines,vars"/>
-
-    <!-- default version and SCM information (we need the default SCM info as people may checkout with git-svn) -->
-    <property name="base.version" value="1.0.1"/>
-    <property name="scm.default.path" value="cassandra/branches/cassandra-1.0.0"/>
-    <property name="scm.default.connection" value="scm:svn:http://svn.apache.org/repos/asf/${scm.default.path}"/>
-    <property name="scm.default.developerConnection" value="scm:svn:https://svn.apache.org/repos/asf/${scm.default.path}"/>
-    <property name="scm.default.url" value="http://svn.apache.org/viewvc/${scm.default.path}"/>
-
-    <!-- directory details -->
-    <property name="basedir" value="."/>
-    <property name="build.src" value="${basedir}/src"/>
-    <property name="build.src.java" value="${basedir}/src/java"/>
-    <property name="build.src.resources" value="${basedir}/src/resources"/>
-    <property name="avro.src" value="${basedir}/src/avro"/>
-    <property name="build.src.gen-java" value="${basedir}/src/gen-java"/>
-    <property name="build.lib" value="${basedir}/lib"/>
-    <property name="build.dir" value="${basedir}/build"/>
-    <property name="build.dir.lib" value="${basedir}/build/lib"/>
-    <property name="build.test.dir" value="${build.dir}/test"/>
-    <property name="build.classes" value="${build.dir}/classes"/>
-    <property name="build.classes.main" value="${build.classes}/main" />
-    <property name="build.classes.thrift" value="${build.classes}/thrift" />
-    <property name="javadoc.dir" value="${build.dir}/javadoc"/>
-    <property name="javadoc.jars.dir" value="${build.dir}/javadocs"/>
-    <property name="interface.dir" value="${basedir}/interface"/>
-    <property name="interface.thrift.dir" value="${interface.dir}/thrift"/>
-    <property name="interface.thrift.gen-java" value="${interface.thrift.dir}/gen-java"/>
-    <property name="test.dir" value="${basedir}/test"/>
-    <property name="test.resources" value="${test.dir}/resources"/>
-    <property name="test.lib" value="${build.dir}/test/lib"/>
-    <property name="test.classes" value="${build.dir}/test/classes"/>
-    <property name="test.conf" value="${test.dir}/conf"/>
-    <property name="test.data" value="${test.dir}/data"/>
-    <property name="test.name" value="*Test"/>
-    <property name="test.unit.src" value="${test.dir}/unit"/>
-    <property name="test.long.src" value="${test.dir}/long"/>
-    <property name="test.distributed.src" value="${test.dir}/distributed"/>
-    <property name="dist.dir" value="${build.dir}/dist"/>
-    <condition property="version" value="${base.version}">
-      <isset property="release"/>
-    </condition>
-    <property name="version" value="${base.version}-SNAPSHOT"/>
-    <property name="version.properties.dir"
-              value="${build.classes.main}/org/apache/cassandra/config/" />
-    <property name="final.name" value="${ant.project.name}-${version}"/>
- 
-    <!-- details of what version of Maven ANT Tasks to fetch -->
-    <property name="maven-ant-tasks.version" value="2.1.3" />
-    <property name="maven-ant-tasks.local" value="${user.home}/.m2/repository/org/apache/maven/maven-ant-tasks"/>
-    <property name="maven-ant-tasks.url"
-              value="http://repo2.maven.org/maven2/org/apache/maven/maven-ant-tasks" />
-    <!-- details of how and which Maven repository we publish to -->
-    <property name="maven.version" value="3.0.3" />
-    <condition property="maven-repository-url" value="https://repository.apache.org/service/local/staging/deploy/maven2">
-      <isset property="release"/>
-    </condition>
-    <condition property="maven-repository-id" value="apache.releases.https">
-      <isset property="release"/>
-    </condition>
-    <property name="maven-repository-url" value="https://repository.apache.org/content/repositories/snapshots"/>
-    <property name="maven-repository-id" value="apache.snapshots.https"/>
-
-    <property name="test.timeout" value="60000" />
-    <property name="test.long.timeout" value="300000" />
-
-    <!-- http://cobertura.sourceforge.net/ -->
-    <property name="cobertura.version" value="1.9.4.1"/>
-    <property name="cobertura.build.dir" value="${build.dir}/cobertura"/>
-    <property name="cobertura.report.dir" value="${cobertura.build.dir}/report"/>
-    <property name="cobertura.classes.dir" value="${cobertura.build.dir}/classes"/>
-    <property name="cobertura.datafile" value="${cobertura.build.dir}/cobertura.ser"/>
-
-    <condition property="maven-ant-tasks.jar.exists">
-      <available file="${build.dir}/maven-ant-tasks-${maven-ant-tasks.version}.jar" />
-    </condition>
-
-    <condition property="maven-ant-tasks.jar.local">
-      <available file="${maven-ant-tasks.local}/${maven-ant-tasks.version}/maven-ant-tasks-${maven-ant-tasks.version}.jar" />
-    </condition>
-
-    <condition property="is.source.artifact">
-      <available file="${build.src.java}" type="dir" />
-    </condition>
-
-    <condition property="scm.provider.git-svn">
-      <available file="${basedir}/.git" type="dir"/>
-    </condition>
-
-    <condition property="scm.provider.svn">
-      <available file="${basedir}/.svn" type="dir"/>
-    </condition>
-
-    <tstamp>
-      <format property="YEAR" pattern="yyyy"/>
-    </tstamp>
-
-    <!--
-         Add all the dependencies.
-    -->
-    <path id="maven-ant-tasks.classpath" path="${build.dir}/maven-ant-tasks-${maven-ant-tasks.version}.jar" />
-    <path id="cassandra.classpath">
-        <pathelement location="${cobertura.classes.dir}"/>
-        <pathelement location="${build.classes.main}" />
-        <pathelement location="${build.classes.thrift}" />
-        <fileset dir="${build.lib}">
-          <include name="**/*.jar" />
-        </fileset>
-        <fileset dir="${build.dir.lib}">
-          <include name="**/*.jar" />
-        </fileset>
-    </path>
-
-  <macrodef name="create-javadoc">
-    <attribute name="destdir"/>
-    <element name="filesets"/>
-    <sequential>
-      <javadoc destdir="@{destdir}" author="true" version="true" use="true"
-        windowtitle="${ant.project.name} API" classpathref="cassandra.classpath"
-        bottom="Copyright &amp;copy; ${YEAR} The Apache Software Foundation"
-        useexternalfile="yes"
-        maxmemory="256m">
-        <filesets/>
-      </javadoc>
-    </sequential>
-  </macrodef>
-
-    <!--
-        Setup the output directories.
-    -->
-    <target name="init">
-        <fail unless="is.source.artifact"
-            message="Not a source artifact, stopping here." />
-        <mkdir dir="${build.classes.main}"/>
-        <mkdir dir="${build.classes.thrift}"/>
-        <mkdir dir="${test.lib}"/>
-        <mkdir dir="${test.classes}"/>
-        <mkdir dir="${build.src.gen-java}"/>
-    </target>
-
-    <target name="clean" description="Remove all locally created artifacts">
-        <delete dir="${build.test.dir}" />
-        <delete dir="${build.classes}" />
-        <delete dir="${cobertura.classes.dir}" />
-        <delete dir="${build.src.gen-java}" />
-        <delete file="${build.dir}/internode.avpr" />
-    </target>
-    <target depends="clean" name="cleanall"/>
-
-    <target name="realclean" depends="clean">
-        <delete dir="${build.dir}" />
-    </target>
-
-    <!--
-       This generates the CLI grammar files from Cli.g
-    -->
-    <target name="check-gen-cli-grammar">
-        <uptodate property="cliUpToDate"
-                srcfile="${build.src.java}/org/apache/cassandra/cli/Cli.g"
-                targetfile="${build.src.gen-java}/org/apache/cassandra/cli/Cli.tokens"/>
-    </target>
-
-    <target name="gen-cli-grammar" depends="check-gen-cli-grammar" unless="cliUpToDate">
-      <echo>Building Grammar ${build.src.java}/org/apache/cassandra/cli/Cli.g  ....</echo>
-      <java classname="org.antlr.Tool"
-            classpath="${build.lib}/antlr-3.2.jar"
-            fork="true"
-            failonerror="true">
-         <arg value="${build.src.java}/org/apache/cassandra/cli/Cli.g" />
-         <arg value="-fo" />
-         <arg value="${build.src.gen-java}/org/apache/cassandra/cli/" />
-      </java>
-    </target>
-
-    <!--
-       This generates the CQL grammar files from Cql.g
-    -->
-    <target name="check-gen-cql-grammar">
-      <uptodate property="cqlcurrent" 
-                srcfile="${build.src.java}/org/apache/cassandra/cql/Cql.g" 
-                targetfile="${build.src.gen-java}/org/apache/cassandra/cql/Cql.tokens"/>
-    </target>
- 
-    <target name="gen-cql-grammar" depends="check-gen-cql-grammar" unless="cqlcurrent">
-      <echo>Building Grammar ${build.src.java}/org/apache/cassandra/cql/Cql.g  ...</echo>
-      <java classname="org.antlr.Tool"
-            classpath="${build.lib}/antlr-3.2.jar"
-            fork="true"
-            failonerror="true">
-         <arg value="${build.src.java}/org/apache/cassandra/cql/Cql.g" />
-         <arg value="-fo" />
-         <arg value="${build.src.gen-java}/org/apache/cassandra/cql/" />
-      </java> 
-    </target>
-	
-	<target name="generate-cql-html" depends="maven-ant-tasks-init" description="Generate HTML from textile source">
-	  <artifact:dependencies pathId="wikitext.classpath">
-	    <dependency groupId="com.datastax.wikitext" artifactId="wikitext-core-ant" version="1.3"/>	    	  
-	    <dependency groupId="org.fusesource.wikitext" artifactId="textile-core" version="1.3"/>		          
-	  </artifact:dependencies>
-      <taskdef classpathref="wikitext.classpath" resource="wikitexttasks.properties" />
-	    <wikitext-to-html markupLanguage="Textile">
-		  <fileset dir="${basedir}">
-    		<include name="doc/cql/*.textile"/>
-		  </fileset>
-		</wikitext-to-html>
-	</target>
-
-    <target name="scm-svn-info" description="Determines the current Subversion URL with peg revision"
-            if="scm.provider.svn">
-      <exec executable="svn" dir="${basedir}" output="${build.dir}/svn-info.xml">
-        <arg line="info --xml"/>
-      </exec>
-      <xmlproperty file="${build.dir}/svn-info.xml" collapseAttributes="true" prefix="svn" keepRoot="false"/>
-      <echo file="${build.dir}/scm.properties">
+       xmlns:artifact="antlib:org.apache.maven.artifact.ant">
+  <property environment="env"/>
+  <property file="build.properties" />
+  <property file="build.properties.default" />
+  <property name="debuglevel" value="source,lines,vars"/>
+
+  <!-- default version and SCM information (we need the default SCM info as people may checkout with git-svn) -->
+  <property name="base.version" value="1.0.1"/>
+  <property name="scm.default.path" value="cassandra/branches/cassandra-1.0.0"/>
+  <property name="scm.default.connection" value="scm:svn:http://svn.apache.org/repos/asf/${scm.default.path}"/>
+  <property name="scm.default.developerConnection" value="scm:svn:https://svn.apache.org/repos/asf/${scm.default.path}"/>
+  <property name="scm.default.url" value="http://svn.apache.org/viewvc/${scm.default.path}"/>
+
+  <!-- directory details -->
+  <property name="basedir" value="."/>
+  <property name="build.src" value="${basedir}/src"/>
+  <property name="build.src.java" value="${basedir}/src/java"/>
+  <property name="build.src.resources" value="${basedir}/src/resources"/>
+  <property name="avro.src" value="${basedir}/src/avro"/>
+  <property name="build.src.gen-java" value="${basedir}/src/gen-java"/>
+  <property name="build.lib" value="${basedir}/lib"/>
+  <property name="build.dir" value="${basedir}/build"/>
+  <property name="build.dir.lib" value="${basedir}/build/lib"/>
+  <property name="build.test.dir" value="${build.dir}/test"/>
+  <property name="build.classes" value="${build.dir}/classes"/>
+  <property name="build.classes.main" value="${build.classes}/main" />
+  <property name="build.classes.thrift" value="${build.classes}/thrift" />
+  <property name="javadoc.dir" value="${build.dir}/javadoc"/>
+  <property name="javadoc.jars.dir" value="${build.dir}/javadocs"/>
+  <property name="interface.dir" value="${basedir}/interface"/>
+  <property name="interface.thrift.dir" value="${interface.dir}/thrift"/>
+  <property name="interface.thrift.gen-java" value="${interface.thrift.dir}/gen-java"/>
+  <property name="test.dir" value="${basedir}/test"/>
+  <property name="test.resources" value="${test.dir}/resources"/>
+  <property name="test.lib" value="${build.dir}/test/lib"/>
+  <property name="test.classes" value="${build.dir}/test/classes"/>
+  <property name="test.conf" value="${test.dir}/conf"/>
+  <property name="test.data" value="${test.dir}/data"/>
+  <property name="test.name" value="*Test"/>
+  <property name="test.unit.src" value="${test.dir}/unit"/>
+  <property name="test.long.src" value="${test.dir}/long"/>
+  <property name="test.distributed.src" value="${test.dir}/distributed"/>
+  <property name="dist.dir" value="${build.dir}/dist"/>
+  <condition property="version" value="${base.version}">
+    <isset property="release"/>
+  </condition>
+  <property name="version" value="${base.version}-SNAPSHOT"/>
+  <property name="version.properties.dir"
+            value="${build.classes.main}/org/apache/cassandra/config/" />
+  <property name="final.name" value="${ant.project.name}-${version}"/>
+
+  <!-- details of what version of Maven ANT Tasks to fetch -->
+  <property name="maven-ant-tasks.version" value="2.1.3" />
+  <property name="maven-ant-tasks.local" value="${user.home}/.m2/repository/org/apache/maven/maven-ant-tasks"/>
+  <property name="maven-ant-tasks.url"
+            value="http://repo2.maven.org/maven2/org/apache/maven/maven-ant-tasks" />
+  <!-- details of how and which Maven repository we publish to -->
+  <property name="maven.version" value="3.0.3" />
+  <condition property="maven-repository-url" value="https://repository.apache.org/service/local/staging/deploy/maven2">
+    <isset property="release"/>
+  </condition>
+  <condition property="maven-repository-id" value="apache.releases.https">
+    <isset property="release"/>
+  </condition>
+  <property name="maven-repository-url" value="https://repository.apache.org/content/repositories/snapshots"/>
+  <property name="maven-repository-id" value="apache.snapshots.https"/>
+
+  <property name="test.timeout" value="60000" />
+  <property name="test.long.timeout" value="300000" />
+
+  <!-- http://cobertura.sourceforge.net/ -->
+  <property name="cobertura.version" value="1.9.4.1"/>
+  <property name="cobertura.build.dir" value="${build.dir}/cobertura"/>
+  <property name="cobertura.report.dir" value="${cobertura.build.dir}/report"/>
+  <property name="cobertura.classes.dir" value="${cobertura.build.dir}/classes"/>
+  <property name="cobertura.datafile" value="${cobertura.build.dir}/cobertura.ser"/>
+
+  <condition property="maven-ant-tasks.jar.exists">
+    <available file="${build.dir}/maven-ant-tasks-${maven-ant-tasks.version}.jar" />
+  </condition>
+
+  <condition property="maven-ant-tasks.jar.local">
+    <available file="${maven-ant-tasks.local}/${maven-ant-tasks.version}/maven-ant-tasks-${maven-ant-tasks.version}.jar" />
+  </condition>
+
+  <condition property="is.source.artifact">
+    <available file="${build.src.java}" type="dir" />
+  </condition>
+
+  <condition property="scm.provider.git-svn">
+    <available file="${basedir}/.git" type="dir"/>
+  </condition>
+
+  <condition property="scm.provider.svn">
+    <available file="${basedir}/.svn" type="dir"/>
+  </condition>
+
+  <tstamp>
+    <format property="YEAR" pattern="yyyy"/>
+  </tstamp>
+
+  <!--
+       Add all the dependencies.
+  -->
+  <path id="maven-ant-tasks.classpath" path="${build.dir}/maven-ant-tasks-${maven-ant-tasks.version}.jar" />
+  <path id="cassandra.classpath">
+      <pathelement location="${cobertura.classes.dir}"/>
+      <pathelement location="${build.classes.main}" />
+      <pathelement location="${build.classes.thrift}" />
+      <fileset dir="${build.lib}">
+        <include name="**/*.jar" />
+      </fileset>
+      <fileset dir="${build.dir.lib}">
+        <include name="**/*.jar" />
+      </fileset>
+  </path>
+
+<macrodef name="create-javadoc">
+  <attribute name="destdir"/>
+  <element name="filesets"/>
+  <sequential>
+    <javadoc destdir="@{destdir}" author="true" version="true" use="true"
+      windowtitle="${ant.project.name} API" classpathref="cassandra.classpath"
+      bottom="Copyright &amp;copy; ${YEAR} The Apache Software Foundation"
+      useexternalfile="yes"
+      maxmemory="256m">
+      <filesets/>
+    </javadoc>
+  </sequential>
+</macrodef>
+
+  <!--
+      Setup the output directories.
+  -->
+  <target name="init">
+      <fail unless="is.source.artifact"
+          message="Not a source artifact, stopping here." />
+      <mkdir dir="${build.classes.main}"/>
+      <mkdir dir="${build.classes.thrift}"/>
+      <mkdir dir="${test.lib}"/>
+      <mkdir dir="${test.classes}"/>
+      <mkdir dir="${build.src.gen-java}"/>
+  </target>
+
+  <target name="clean" description="Remove all locally created artifacts">
+      <delete dir="${build.test.dir}" />
+      <delete dir="${build.classes}" />
+      <delete dir="${cobertura.classes.dir}" />
+      <delete dir="${build.src.gen-java}" />
+      <delete file="${build.dir}/internode.avpr" />
+  </target>
+  <target depends="clean" name="cleanall"/>
+
+  <target name="realclean" depends="clean">
+      <delete dir="${build.dir}" />
+  </target>
+
+  <!--
+     This generates the CLI grammar files from Cli.g
+  -->
+  <target name="check-gen-cli-grammar">
+      <uptodate property="cliUpToDate"
+              srcfile="${build.src.java}/org/apache/cassandra/cli/Cli.g"
+              targetfile="${build.src.gen-java}/org/apache/cassandra/cli/Cli.tokens"/>
+  </target>
+
+  <target name="gen-cli-grammar" depends="check-gen-cli-grammar" unless="cliUpToDate">
+    <echo>Building Grammar ${build.src.java}/org/apache/cassandra/cli/Cli.g  ....</echo>
+    <java classname="org.antlr.Tool"
+          classpath="${build.lib}/antlr-3.2.jar"
+          fork="true"
+          failonerror="true">
+       <arg value="${build.src.java}/org/apache/cassandra/cli/Cli.g" />
+       <arg value="-fo" />
+       <arg value="${build.src.gen-java}/org/apache/cassandra/cli/" />
+    </java>
+  </target>
+
+  <!--
+     This generates the CQL grammar files from Cql.g
+  -->
+  <target name="check-gen-cql-grammar">
+    <uptodate property="cqlcurrent" 
+              srcfile="${build.src.java}/org/apache/cassandra/cql/Cql.g" 
+              targetfile="${build.src.gen-java}/org/apache/cassandra/cql/Cql.tokens"/>
+  </target>
+
+  <target name="gen-cql-grammar" depends="check-gen-cql-grammar" unless="cqlcurrent">
+    <echo>Building Grammar ${build.src.java}/org/apache/cassandra/cql/Cql.g  ...</echo>
+    <java classname="org.antlr.Tool"
+          classpath="${build.lib}/antlr-3.2.jar"
+          fork="true"
+          failonerror="true">
+       <arg value="${build.src.java}/org/apache/cassandra/cql/Cql.g" />
+       <arg value="-fo" />
+       <arg value="${build.src.gen-java}/org/apache/cassandra/cql/" />
+    </java> 
+  </target>
+
+<target name="generate-cql-html" depends="maven-ant-tasks-init" description="Generate HTML from textile source">
+  <artifact:dependencies pathId="wikitext.classpath">
+    <dependency groupId="com.datastax.wikitext" artifactId="wikitext-core-ant" version="1.3"/>	    	  
+    <dependency groupId="org.fusesource.wikitext" artifactId="textile-core" version="1.3"/>		          
+  </artifact:dependencies>
+    <taskdef classpathref="wikitext.classpath" resource="wikitexttasks.properties" />
+    <wikitext-to-html markupLanguage="Textile">
+    <fileset dir="${basedir}">
+      <include name="doc/cql/*.textile"/>
+    </fileset>
+  </wikitext-to-html>
+</target>
+
+  <target name="scm-svn-info" description="Determines the current Subversion URL with peg revision"
+          if="scm.provider.svn">
+    <exec executable="svn" dir="${basedir}" output="${build.dir}/svn-info.xml">
+      <arg line="info --xml"/>
+    </exec>
+    <xmlproperty file="${build.dir}/svn-info.xml" collapseAttributes="true" prefix="svn" keepRoot="false"/>
+    <echo file="${build.dir}/scm.properties">
 connection=scm:svn:${svn.entry.url}@${svn.entry.commit.revision}
 developerConnection=scm:svn:${svn.entry.url}@${svn.entry.commit.revision}
 url=${svn.entry.url}?pathrev=${svn.entry.commit.revision}
-      </echo>
-      <replace file="${build.dir}/scm.properties">
-        <replacefilter token="connection=scm:svn:https:" value="connection=scm:svn:http:"/>
-        <replacefilter token="Connection=scm:svn:http:" value="Connection=scm:svn:https:"/>
-        <replacefilter token="url=${svn.entry.repository.root}" value="url=http://svn.apache.org/viewvc"/>
-      </replace>
-      <property file="${build.dir}/scm.properties" prefix="scm"/>
-    </target>
-
-    <target name="scm-info" description="Determines the SCM details"
-            unless="scm.connection" depends="scm-svn-info">
-      <property name="scm.connection" value="${scm.default.connection}"/>
-      <property name="scm.developerConnection" value="${scm.default.developerConnection}"/>
-      <property name="scm.url" value="${scm.default.url}"/>
-    </target>
-    <!--
-       Fetch Maven Ant Tasks and Cassandra's dependencies
-       These targets are intentionally free of dependencies so that they
-       can be run stand-alone from a binary release artifact.
-    -->
-    <target name="maven-ant-tasks-localrepo" unless="maven-ant-tasks.jar.exists" if="maven-ant-tasks.jar.local"
-            description="Fetch Maven ANT Tasks from Maven Local Repository">
-      <mkdir dir="${build.dir}" />
-      <copy file="${maven-ant-tasks.local}/${maven-ant-tasks.version}/maven-ant-tasks-${maven-ant-tasks.version}.jar"
-           tofile="${build.dir}/maven-ant-tasks-${maven-ant-tasks.version}.jar"/>
-      <property name="maven-ant-tasks.jar.exists" value="true"/>
-    </target>
-
-    <target name="maven-ant-tasks-download" depends="maven-ant-tasks-localrepo" unless="maven-ant-tasks.jar.exists"
-            description="Fetch Maven ANT Tasks from Maven Central Repositroy">
-      <echo>Downloading Maven ANT Tasks...</echo>
-      <mkdir dir="${build.dir}" />
-      <get src="${maven-ant-tasks.url}/${maven-ant-tasks.version}/maven-ant-tasks-${maven-ant-tasks.version}.jar"
-           dest="${build.dir}/maven-ant-tasks-${maven-ant-tasks.version}.jar" usetimestamp="true" />
-    </target>
-
-    <target name="maven-ant-tasks-init" depends="maven-ant-tasks-download" unless="maven-ant-tasks.initialized"
-            description="Initialize Maven ANT Tasks">
-      <mkdir dir="${build.dir.lib}"/>
-      <typedef uri="antlib:org.apache.maven.artifact.ant" classpathref="maven-ant-tasks.classpath" />
-
-      <!-- define the remote repositories we use -->
-      <artifact:remoteRepository id="central"   url="${artifact.remoteRepository.central}"/>
-      <artifact:remoteRepository id="java.net2" url="${artifact.remoteRepository.java.net2}"/>
-      <artifact:remoteRepository id="apache"    url="${artifact.remoteRepository.apache}"/>
-      <!-- for distributed tests -->
-      <artifact:remoteRepository id="jclouds"   url="${artifact.remoteRepository.jclouds}"/>
-      <artifact:remoteRepository id="oauth"     url="${artifact.remoteRepository.oauth}"/>
-
-      <macrodef name="install">
-        <attribute name="pomFile"/>
-        <attribute name="file"/>
-        <attribute name="classifier" default=""/>
-        <attribute name="packaging" default="jar"/>
-        <sequential>
-          <artifact:mvn mavenVersion="${maven.version}" fork="true" failonerror="true">
-            <arg value="org.apache.maven.plugins:maven-install-plugin:2.3.1:install-file" />
-            <arg value="-DpomFile=@{pomFile}" />
-            <arg value="-Dfile=@{file}" />
-            <arg value="-Dclassifier=@{classifier}" />
-            <arg value="-Dpackaging=@{packaging}" />
-          </artifact:mvn>
-        </sequential>
-      </macrodef>
-
-      <macrodef name="deploy">
-        <attribute name="pomFile"/>
-        <attribute name="file"/>
-        <attribute name="classifier" default=""/>
-        <attribute name="packaging" default="jar"/>
-        <sequential>
-          <artifact:mvn mavenVersion="${maven.version}" fork="true" failonerror="true">
-            <jvmarg value="-Xmx512m"/>
-            <arg value="org.apache.maven.plugins:maven-gpg-plugin:1.4:sign-and-deploy-file" />
-            <arg value="-DretryFailedDeploymentCount=5" />
-            <arg value="-Durl=${maven-repository-url}" />
-            <arg value="-DrepositoryId=${maven-repository-id}" />
-            <arg value="-DpomFile=@{pomFile}" />
-            <arg value="-Dfile=@{file}" />
-            <arg value="-Dclassifier=@{classifier}" />
-            <arg value="-Dpackaging=@{packaging}" />
-            <arg value="-Papache-release" />
-          </artifact:mvn>
-        </sequential>
-      </macrodef>
-
-      <property name="maven-ant-tasks.initialized" value="true"/>
-    </target>
-
-    <!-- this task defines the dependencies that will be fetched by Maven ANT Tasks
-         the dependencies are re-used for publishing artifacts to Maven Central
-         in order to keep everything consistent -->
-    <target name="maven-declare-dependencies" depends="maven-ant-tasks-init, scm-info"
-            description="Define dependencies and dependency versions">
-      <!-- The parent pom defines the versions of all dependencies -->
-      <artifact:pom id="parent-pom"
-                    groupId="org.apache.cassandra"
-                    artifactId="cassandra-parent"
-                    packaging="pom"
-                    version="${version}"
-                    url="http://cassandra.apache.org"
-                    name="Apache Cassandra"
-                    inceptionYear="2009"
-                    description="The Apache Cassandra Project develops a highly scalable second-generation distributed database, bringing together Dynamo's fully distributed design and Bigtable's ColumnFamily-based data model.">
-        <license name="The Apache Software License, Version 2.0" url="http://www.apache.org/licenses/LICENSE-2.0.txt"/>
-        <scm connection="${scm.connection}" developerConnection="${scm.developerConnection}" url="${scm.url}"/>
-        <dependencyManagement>
-          <dependency groupId="org.xerial.snappy" artifactId="snappy-java" version="1.0.3"/>
-          <dependency groupId="com.ning" artifactId="compress-lzf" version="0.8.4"/>
-          <dependency groupId="com.google.guava" artifactId="guava" version="r08"/>
-          <dependency groupId="commons-cli" artifactId="commons-cli" version="1.1"/>
-          <dependency groupId="commons-codec" artifactId="commons-codec" version="1.2"/>
-          <dependency groupId="commons-lang" artifactId="commons-lang" version="2.4"/>
-          <dependency groupId="com.googlecode.concurrentlinkedhashmap" artifactId="concurrentlinkedhashmap-lru" version="1.2"/>
-          <dependency groupId="org.antlr" artifactId="antlr" version="3.2"/>
-          <dependency groupId="org.slf4j" artifactId="slf4j-api" version="1.6.1"/>
-          <dependency groupId="org.slf4j" artifactId="slf4j-log4j12" version="1.6.1"/>
-          <dependency groupId="org.codehaus.jackson" artifactId="jackson-core-asl" version="1.4.0"/>
-          <dependency groupId="org.codehaus.jackson" artifactId="jackson-mapper-asl" version="1.4.0"/>
-          <dependency groupId="jline" artifactId="jline" version="0.9.94">
-            <exclusion groupId="junit" artifactId="junit"/>
-          </dependency>
-          <dependency groupId="com.googlecode.json-simple" artifactId="json-simple" version="1.1"/>
-          <dependency groupId="com.github.stephenc.high-scale-lib" artifactId="high-scale-lib" version="1.1.2"/>
-          <dependency groupId="com.github.stephenc" artifactId="jamm" version="0.2.5"/>
-          <dependency groupId="org.yaml" artifactId="snakeyaml" version="1.6"/>
-          <dependency groupId="org.apache.cassandra.deps" artifactId="avro" version="1.4.0-cassandra-1">
-            <exclusion groupId="org.jboss.netty" artifactId="netty"/>
-            <exclusion groupId="com.thoughtworks.paranamer" artifactId="paranamer"/>
-            <exclusion groupId="com.thoughtworks.paranamer" artifactId="paranamer-ant"/>
-            <exclusion groupId="org.apache.velocity" artifactId="velocity"/>
-          </dependency>
-          
-          <dependency groupId="org.apache.thrift" artifactId="libthrift" version="0.6.1">
-            <exclusion groupId="org.slf4j" artifactId="slf4j-log4j12"/>
-          </dependency>
-
-          <dependency groupId="com.thoughtworks.paranamer" artifactId="paranamer-ant" version="2.1"/>
-          <dependency groupId="junit" artifactId="junit" version="4.6" />
-          <dependency groupId="commons-logging" artifactId="commons-logging" version="1.1.1"/>
-          <dependency groupId="org.apache.rat" artifactId="apache-rat" version="0.6" />
-          <dependency groupId="org.apache.hadoop" artifactId="hadoop-core" version="0.20.203.0"/>
-          <dependency groupId="net.sf.jopt-simple" artifactId="jopt-simple" version="3.2"/>
-          <dependency groupId="net.java.dev.jna" artifactId="jna" version="3.2.7"/>
-
-          <dependency groupId="net.sourceforge.cobertura" artifactId="cobertura" version="${cobertura.version}"/>
-
-          <dependency groupId="org.apache.whirr" artifactId="whirr-core" version="0.4.0-incubating"/>
-          <dependency groupId="org.apache.whirr" artifactId="whirr-cli" version="0.4.0-incubating"/>
-          <dependency groupId="org.jclouds.provider" artifactId="aws-s3" version="1.0-beta-9b" />
-
-          <dependency groupId="log4j" artifactId="log4j" version="1.2.16" />
-          <dependency groupId="org.apache.cassandra" artifactId="cassandra-all" version="${version}" />
-          <dependency groupId="org.apache.cassandra" artifactId="cassandra-thrift" version="${version}" />
-        </dependencyManagement>
-        <developer id="alakshman" name="Avinash Lakshman"/>
-        <developer id="antelder" name="Anthony Elder"/>
-        <developer id="brandonwilliams" name="Brandon Williams"/>
-        <developer id="eevans" name="Eric Evans"/>
-        <developer id="gdusbabek" name="Gary Dusbabek"/>
-        <developer id="goffinet" name="Chris Goffinet"/>
-        <developer id="jaakko" name="Laine Jaakko Olavi"/>
-        <developer id="jake" name="T Jake Luciani"/>
-        <developer id="jbellis" name="Jonathan Ellis"/>
-        <developer id="johan" name="Johan Oskarsson"/>
-        <developer id="junrao" name="Jun Rao"/>
-        <developer id="mriou" name="Matthieu Riou"/>
-        <developer id="pmalik" name="Prashant Malik"/>
-        <developer id="slebresne" name="Sylvain Lebresne"/>
-      </artifact:pom>
-
-      <!-- each dependency set then defines the subset of the dependencies for that dependency set -->
-      <artifact:pom id="build-deps-pom"
-                    artifactId="cassandra-build-deps">
-        <parent groupId="org.apache.cassandra"
-                artifactId="cassandra-parent"
-                version="${version}"/>
-        <!-- FIXME: paranamer can be dropped after we're depending on avro
-        (since it depends on them). -->
-        <dependency groupId="com.thoughtworks.paranamer" artifactId="paranamer-ant"/>
-        <dependency groupId="junit" artifactId="junit"/>
-        <dependency groupId="commons-logging" artifactId="commons-logging"/>
-        <dependency groupId="org.apache.rat" artifactId="apache-rat"/>
-        <dependency groupId="org.apache.hadoop" artifactId="hadoop-core"/>
-        <dependency groupId="net.sf.jopt-simple" artifactId="jopt-simple"/>
-
-        <dependency groupId="net.java.dev.jna" artifactId="jna"/>
-      </artifact:pom>
-
-      <artifact:pom id="coverage-deps-pom"
-                    artifactId="cassandra-coverage-deps">
-        <parent groupId="org.apache.cassandra"
-                artifactId="cassandra-parent"
-                version="${version}"/>
-        <dependency groupId="net.sourceforge.cobertura" artifactId="cobertura"/>
-      </artifact:pom>
-
-      <artifact:pom id="test-deps-pom"
-                    artifactId="cassandra-test-deps">
-        <parent groupId="org.apache.cassandra"
-                artifactId="cassandra-parent"
-                version="${version}"/>
-        <dependency groupId="org.apache.whirr" artifactId="whirr-core"/>
-        <dependency groupId="org.apache.whirr" artifactId="whirr-cli"/>
-        <dependency groupId="org.jclouds.provider" artifactId="aws-s3"/>
-      </artifact:pom>
-
-      <!-- now the pom's for artifacts being deployed to Maven Central -->
-
-      <artifact:pom id="all-pom"
-                    artifactId="cassandra-all"
-                    url="http://cassandra.apache.org"
-                    name="Apache Cassandra">
-        <parent groupId="org.apache.cassandra"
-                artifactId="cassandra-parent"
-                version="${version}"/>
-        <scm connection="${scm.connection}" developerConnection="${scm.developerConnection}" url="${scm.url}"/>
-        <dependency groupId="org.xerial.snappy" artifactId="snappy-java"/>
-        <dependency groupId="com.ning" artifactId="compress-lzf"/>
-        <dependency groupId="com.google.guava" artifactId="guava"/>
-        <dependency groupId="commons-cli" artifactId="commons-cli"/>
-        <dependency groupId="commons-codec" artifactId="commons-codec"/>
-        <dependency groupId="commons-lang" artifactId="commons-lang"/>
-        <dependency groupId="com.googlecode.concurrentlinkedhashmap" artifactId="concurrentlinkedhashmap-lru"/>
-        <dependency groupId="org.antlr" artifactId="antlr"/>
-        <dependency groupId="org.slf4j" artifactId="slf4j-api"/>
-        <dependency groupId="org.apache.cassandra.deps" artifactId="avro"/>
-        <dependency groupId="org.codehaus.jackson" artifactId="jackson-core-asl"/>
-        <dependency groupId="org.codehaus.jackson" artifactId="jackson-mapper-asl"/>
-        <dependency groupId="jline" artifactId="jline"/>
-        <dependency groupId="com.googlecode.json-simple" artifactId="json-simple"/>
-        <dependency groupId="com.github.stephenc.high-scale-lib" artifactId="high-scale-lib"/>
-        <dependency groupId="org.yaml" artifactId="snakeyaml"/>
+    </echo>
+    <replace file="${build.dir}/scm.properties">
+      <replacefilter token="connection=scm:svn:https:" value="connection=scm:svn:http:"/>
+      <replacefilter token="Connection=scm:svn:http:" value="Connection=scm:svn:https:"/>
+      <replacefilter token="url=${svn.entry.repository.root}" value="url=http://svn.apache.org/viewvc"/>
+    </replace>
+    <property file="${build.dir}/scm.properties" prefix="scm"/>
+  </target>
+
+  <target name="scm-info" description="Determines the SCM details"
+          unless="scm.connection" depends="scm-svn-info">
+    <property name="scm.connection" value="${scm.default.connection}"/>
+    <property name="scm.developerConnection" value="${scm.default.developerConnection}"/>
+    <property name="scm.url" value="${scm.default.url}"/>
+  </target>
+  <!--
+     Fetch Maven Ant Tasks and Cassandra's dependencies
+     These targets are intentionally free of dependencies so that they
+     can be run stand-alone from a binary release artifact.
+  -->
+  <target name="maven-ant-tasks-localrepo" unless="maven-ant-tasks.jar.exists" if="maven-ant-tasks.jar.local"
+          description="Fetch Maven ANT Tasks from Maven Local Repository">
+    <mkdir dir="${build.dir}" />
+    <copy file="${maven-ant-tasks.local}/${maven-ant-tasks.version}/maven-ant-tasks-${maven-ant-tasks.version}.jar"
+         tofile="${build.dir}/maven-ant-tasks-${maven-ant-tasks.version}.jar"/>
+    <property name="maven-ant-tasks.jar.exists" value="true"/>
+  </target>
+
+  <target name="maven-ant-tasks-download" depends="maven-ant-tasks-localrepo" unless="maven-ant-tasks.jar.exists"
+          description="Fetch Maven ANT Tasks from Maven Central Repositroy">
+    <echo>Downloading Maven ANT Tasks...</echo>
+    <mkdir dir="${build.dir}" />
+    <get src="${maven-ant-tasks.url}/${maven-ant-tasks.version}/maven-ant-tasks-${maven-ant-tasks.version}.jar"
+         dest="${build.dir}/maven-ant-tasks-${maven-ant-tasks.version}.jar" usetimestamp="true" />
+  </target>
+
+  <target name="maven-ant-tasks-init" depends="maven-ant-tasks-download" unless="maven-ant-tasks.initialized"
+          description="Initialize Maven ANT Tasks">
+    <mkdir dir="${build.dir.lib}"/>
+    <typedef uri="antlib:org.apache.maven.artifact.ant" classpathref="maven-ant-tasks.classpath" />
+
+    <!-- define the remote repositories we use -->
+    <artifact:remoteRepository id="central"   url="${artifact.remoteRepository.central}"/>
+    <artifact:remoteRepository id="java.net2" url="${artifact.remoteRepository.java.net2}"/>
+    <artifact:remoteRepository id="apache"    url="${artifact.remoteRepository.apache}"/>
+    <!-- for distributed tests -->
+    <artifact:remoteRepository id="jclouds"   url="${artifact.remoteRepository.jclouds}"/>
+    <artifact:remoteRepository id="oauth"     url="${artifact.remoteRepository.oauth}"/>
+
+    <macrodef name="install">
+      <attribute name="pomFile"/>
+      <attribute name="file"/>
+      <attribute name="classifier" default=""/>
+      <attribute name="packaging" default="jar"/>
+      <sequential>
+        <artifact:mvn mavenVersion="${maven.version}" fork="true" failonerror="true">
+          <arg value="org.apache.maven.plugins:maven-install-plugin:2.3.1:install-file" />
+          <arg value="-DpomFile=@{pomFile}" />
+          <arg value="-Dfile=@{file}" />
+          <arg value="-Dclassifier=@{classifier}" />
+          <arg value="-Dpackaging=@{packaging}" />
+        </artifact:mvn>
+      </sequential>
+    </macrodef>
+
+    <macrodef name="deploy">
+      <attribute name="pomFile"/>
+      <attribute name="file"/>
+      <attribute name="classifier" default=""/>
+      <attribute name="packaging" default="jar"/>
+      <sequential>
+        <artifact:mvn mavenVersion="${maven.version}" fork="true" failonerror="true">
+          <jvmarg value="-Xmx512m"/>
+          <arg value="org.apache.maven.plugins:maven-gpg-plugin:1.4:sign-and-deploy-file" />
+          <arg value="-DretryFailedDeploymentCount=5" />
+          <arg value="-Durl=${maven-repository-url}" />
+          <arg value="-DrepositoryId=${maven-repository-id}" />
+          <arg value="-DpomFile=@{pomFile}" />
+          <arg value="-Dfile=@{file}" />
+          <arg value="-Dclassifier=@{classifier}" />
+          <arg value="-Dpackaging=@{packaging}" />
+          <arg value="-Papache-release" />
+        </artifact:mvn>
+      </sequential>
+    </macrodef>
+
+    <property name="maven-ant-tasks.initialized" value="true"/>
+  </target>
+
+  <!-- this task defines the dependencies that will be fetched by Maven ANT Tasks
+       the dependencies are re-used for publishing artifacts to Maven Central
+       in order to keep everything consistent -->
+  <target name="maven-declare-dependencies" depends="maven-ant-tasks-init, scm-info"
+          description="Define dependencies and dependency versions">
+    <!-- The parent pom defines the versions of all dependencies -->
+    <artifact:pom id="parent-pom"
+                  groupId="org.apache.cassandra"
+                  artifactId="cassandra-parent"
+                  packaging="pom"
+                  version="${version}"
+                  url="http://cassandra.apache.org"
+                  name="Apache Cassandra"
+                  inceptionYear="2009"
+                  description="The Apache Cassandra Project develops a highly scalable second-generation distributed database, bringing together Dynamo's fully distributed design and Bigtable's ColumnFamily-based data model.">
+      <license name="The Apache Software License, Version 2.0" url="http://www.apache.org/licenses/LICENSE-2.0.txt"/>
+      <scm connection="${scm.connection}" developerConnection="${scm.developerConnection}" url="${scm.url}"/>
+      <dependencyManagement>
+        <dependency groupId="org.xerial.snappy" artifactId="snappy-java" version="1.0.3"/>
+        <dependency groupId="com.ning" artifactId="compress-lzf" version="0.8.4"/>
+        <dependency groupId="com.google.guava" artifactId="guava" version="r08"/>
+        <dependency groupId="commons-cli" artifactId="commons-cli" version="1.1"/>
+        <dependency groupId="commons-codec" artifactId="commons-codec" version="1.2"/>
+        <dependency groupId="commons-lang" artifactId="commons-lang" version="2.4"/>
+        <dependency groupId="com.googlecode.concurrentlinkedhashmap" artifactId="concurrentlinkedhashmap-lru" version="1.2"/>
+        <dependency groupId="org.antlr" artifactId="antlr" version="3.2"/>
+        <dependency groupId="org.slf4j" artifactId="slf4j-api" version="1.6.1"/>
+        <dependency groupId="org.slf4j" artifactId="slf4j-log4j12" version="1.6.1"/>
+        <dependency groupId="org.codehaus.jackson" artifactId="jackson-core-asl" version="1.4.0"/>
+        <dependency groupId="org.codehaus.jackson" artifactId="jackson-mapper-asl" version="1.4.0"/>
+        <dependency groupId="jline" artifactId="jline" version="0.9.94">
+          <exclusion groupId="junit" artifactId="junit"/>
+        </dependency>
+        <dependency groupId="com.googlecode.json-simple" artifactId="json-simple" version="1.1"/>
+        <dependency groupId="com.github.stephenc.high-scale-lib" artifactId="high-scale-lib" version="1.1.2"/>
+        <dependency groupId="com.github.stephenc" artifactId="jamm" version="0.2.5"/>
+        <dependency groupId="org.yaml" artifactId="snakeyaml" version="1.6"/>
+        <dependency groupId="org.apache.cassandra.deps" artifactId="avro" version="1.4.0-cassandra-1">
+          <exclusion groupId="org.jboss.netty" artifactId="netty"/>
+          <exclusion groupId="com.thoughtworks.paranamer" artifactId="paranamer"/>
+          <exclusion groupId="com.thoughtworks.paranamer" artifactId="paranamer-ant"/>
+          <exclusion groupId="org.apache.velocity" artifactId="velocity"/>
+        </dependency>
         
-        <dependency groupId="log4j" artifactId="log4j"/>
-        <!-- cassandra has a hard dependency on log4j, so force slf4j's log4j provider at runtime -->
-        <dependency groupId="org.slf4j" artifactId="slf4j-log4j12" scope="runtime"/>
-
-        <dependency groupId="org.apache.thrift" artifactId="libthrift"/>
-        <dependency groupId="org.apache.cassandra" artifactId="cassandra-thrift"/>
-        
-        <!-- don't need hadoop classes to run, but if you use the hadoop stuff -->
-        <dependency groupId="org.apache.hadoop" artifactId="hadoop-core" optional="true"/>
-
-        <!-- don't need jna to run, but nice to have -->
-        <dependency groupId="net.java.dev.jna" artifactId="jna" optional="true"/>
-        
-        <!-- don't need jamm unless running a server in which case it needs to be a -javagent to be used anyway -->
-        <dependency groupId="com.github.stephenc" artifactId="jamm"/>
-      </artifact:pom>
-      <artifact:pom id="thrift-pom"
-                    artifactId="cassandra-thrift"
-                    url="http://cassandra.apache.org"
-                    name="Apache Cassandra">
-        <parent groupId="org.apache.cassandra"
-                artifactId="cassandra-parent"
-                version="${version}"/>
-        <scm connection="${scm.connection}" developerConnection="${scm.developerConnection}" url="${scm.url}"/>
-        <dependency groupId="commons-lang" artifactId="commons-lang"/>
-        <dependency groupId="org.slf4j" artifactId="slf4j-api"/>
-        <dependency groupId="org.apache.thrift" artifactId="libthrift"/>
-      </artifact:pom>
-      <artifact:pom id="clientutil-pom"
-                    artifactId="cassandra-clientutil"
-                    url="http://cassandra.apache.org"
-                    name="Apache Cassandra">
-        <parent groupId="org.apache.cassandra"
-                artifactId="cassandra-parent"
-                version="${version}"/>
-        <scm connection="${scm.connection}" developerConnection="${scm.developerConnection}" url="${scm.url}"/>
-	<dependency groupId="com.google.guava" artifactId="guava"/>
-      </artifact:pom>
-<<<<<<< HEAD
-
-=======
+        <dependency groupId="org.apache.thrift" artifactId="libthrift" version="0.6.1">
+          <exclusion groupId="org.slf4j" artifactId="slf4j-log4j12"/>
+        </dependency>
+
+        <dependency groupId="com.thoughtworks.paranamer" artifactId="paranamer-ant" version="2.1"/>
+        <dependency groupId="junit" artifactId="junit" version="4.6" />
+        <dependency groupId="commons-logging" artifactId="commons-logging" version="1.1.1"/>
+        <dependency groupId="org.apache.rat" artifactId="apache-rat" version="0.6" />
+        <dependency groupId="org.apache.hadoop" artifactId="hadoop-core" version="0.20.203.0"/>
+        <dependency groupId="net.sf.jopt-simple" artifactId="jopt-simple" version="3.2"/>
+        <dependency groupId="net.java.dev.jna" artifactId="jna" version="3.2.7"/>
+
+        <dependency groupId="net.sourceforge.cobertura" artifactId="cobertura" version="${cobertura.version}"/>
+
+        <dependency groupId="org.apache.whirr" artifactId="whirr-core" version="0.4.0-incubating"/>
+        <dependency groupId="org.apache.whirr" artifactId="whirr-cli" version="0.4.0-incubating"/>
+        <dependency groupId="org.jclouds.provider" artifactId="aws-s3" version="1.0-beta-9b" />
+
+        <dependency groupId="log4j" artifactId="log4j" version="1.2.16" />
+        <dependency groupId="org.apache.cassandra" artifactId="cassandra-all" version="${version}" />
+        <dependency groupId="org.apache.cassandra" artifactId="cassandra-thrift" version="${version}" />
+      </dependencyManagement>
+      <developer id="alakshman" name="Avinash Lakshman"/>
+      <developer id="antelder" name="Anthony Elder"/>
+      <developer id="brandonwilliams" name="Brandon Williams"/>
+      <developer id="eevans" name="Eric Evans"/>
+      <developer id="gdusbabek" name="Gary Dusbabek"/>
+      <developer id="goffinet" name="Chris Goffinet"/>
+      <developer id="jaakko" name="Laine Jaakko Olavi"/>
+      <developer id="jake" name="T Jake Luciani"/>
+      <developer id="jbellis" name="Jonathan Ellis"/>
+      <developer id="johan" name="Johan Oskarsson"/>
+      <developer id="junrao" name="Jun Rao"/>
+      <developer id="mriou" name="Matthieu Riou"/>
+      <developer id="pmalik" name="Prashant Malik"/>
+      <developer id="slebresne" name="Sylvain Lebresne"/>
+    </artifact:pom>
+
+    <!-- each dependency set then defines the subset of the dependencies for that dependency set -->
+    <artifact:pom id="build-deps-pom"
+                  artifactId="cassandra-build-deps">
+      <parent groupId="org.apache.cassandra"
+              artifactId="cassandra-parent"
+              version="${version}"/>
+      <!-- FIXME: paranamer can be dropped after we're depending on avro
+      (since it depends on them). -->
+      <dependency groupId="com.thoughtworks.paranamer" artifactId="paranamer-ant"/>
+      <dependency groupId="junit" artifactId="junit"/>
+      <dependency groupId="commons-logging" artifactId="commons-logging"/>
+      <dependency groupId="org.apache.rat" artifactId="apache-rat"/>
+      <dependency groupId="org.apache.hadoop" artifactId="hadoop-core"/>
+      <dependency groupId="net.sf.jopt-simple" artifactId="jopt-simple"/>
+
+      <dependency groupId="net.java.dev.jna" artifactId="jna"/>
+    </artifact:pom>
+
+    <artifact:pom id="coverage-deps-pom"
+                  artifactId="cassandra-coverage-deps">
+      <parent groupId="org.apache.cassandra"
+              artifactId="cassandra-parent"
+              version="${version}"/>
+      <dependency groupId="net.sourceforge.cobertura" artifactId="cobertura"/>
+    </artifact:pom>
+
+    <artifact:pom id="test-deps-pom"
+                  artifactId="cassandra-test-deps">
+      <parent groupId="org.apache.cassandra"
+              artifactId="cassandra-parent"
+              version="${version}"/>
+      <dependency groupId="org.apache.whirr" artifactId="whirr-core"/>
+      <dependency groupId="org.apache.whirr" artifactId="whirr-cli"/>
+      <dependency groupId="org.jclouds.provider" artifactId="aws-s3"/>
+    </artifact:pom>
+
+    <!-- now the pom's for artifacts being deployed to Maven Central -->
+
+    <artifact:pom id="all-pom"
+                  artifactId="cassandra-all"
+                  url="http://cassandra.apache.org"
+                  name="Apache Cassandra">
+      <parent groupId="org.apache.cassandra"
+              artifactId="cassandra-parent"
+              version="${version}"/>
+      <scm connection="${scm.connection}" developerConnection="${scm.developerConnection}" url="${scm.url}"/>
+      <dependency groupId="org.xerial.snappy" artifactId="snappy-java"/>
+      <dependency groupId="com.ning" artifactId="compress-lzf"/>
+      <dependency groupId="com.google.guava" artifactId="guava"/>
+      <dependency groupId="commons-cli" artifactId="commons-cli"/>
+      <dependency groupId="commons-codec" artifactId="commons-codec"/>
+      <dependency groupId="commons-lang" artifactId="commons-lang"/>
+      <dependency groupId="com.googlecode.concurrentlinkedhashmap" artifactId="concurrentlinkedhashmap-lru"/>
+      <dependency groupId="org.antlr" artifactId="antlr"/>
+      <dependency groupId="org.slf4j" artifactId="slf4j-api"/>
+      <dependency groupId="org.apache.cassandra.deps" artifactId="avro"/>
+      <dependency groupId="org.codehaus.jackson" artifactId="jackson-core-asl"/>
+      <dependency groupId="org.codehaus.jackson" artifactId="jackson-mapper-asl"/>
+      <dependency groupId="jline" artifactId="jline"/>
+      <dependency groupId="com.googlecode.json-simple" artifactId="json-simple"/>
+      <dependency groupId="com.github.stephenc.high-scale-lib" artifactId="high-scale-lib"/>
+      <dependency groupId="org.yaml" artifactId="snakeyaml"/>
       
->>>>>>> 2284ee0e
+      <dependency groupId="log4j" artifactId="log4j"/>
+      <!-- cassandra has a hard dependency on log4j, so force slf4j's log4j provider at runtime -->
+      <dependency groupId="org.slf4j" artifactId="slf4j-log4j12" scope="runtime"/>
+
+      <dependency groupId="org.apache.thrift" artifactId="libthrift"/>
+      <dependency groupId="org.apache.cassandra" artifactId="cassandra-thrift"/>
+      
+      <!-- don't need hadoop classes to run, but if you use the hadoop stuff -->
+      <dependency groupId="org.apache.hadoop" artifactId="hadoop-core" optional="true"/>
+
+      <!-- don't need jna to run, but nice to have -->
+      <dependency groupId="net.java.dev.jna" artifactId="jna" optional="true"/>
+      
+      <!-- don't need jamm unless running a server in which case it needs to be a -javagent to be used anyway -->
+      <dependency groupId="com.github.stephenc" artifactId="jamm"/>
+    </artifact:pom>
+    <artifact:pom id="thrift-pom"
+                  artifactId="cassandra-thrift"
+                  url="http://cassandra.apache.org"
+                  name="Apache Cassandra">
+      <parent groupId="org.apache.cassandra"
+              artifactId="cassandra-parent"
+              version="${version}"/>
+      <scm connection="${scm.connection}" developerConnection="${scm.developerConnection}" url="${scm.url}"/>
+      <dependency groupId="commons-lang" artifactId="commons-lang"/>
+      <dependency groupId="org.slf4j" artifactId="slf4j-api"/>
+      <dependency groupId="org.apache.thrift" artifactId="libthrift"/>
+    </artifact:pom>
+    <artifact:pom id="clientutil-pom"
+                  artifactId="cassandra-clientutil"
+                  url="http://cassandra.apache.org"
+                  name="Apache Cassandra">
+      <parent groupId="org.apache.cassandra"
+              artifactId="cassandra-parent"
+              version="${version}"/>
+      <scm connection="${scm.connection}" developerConnection="${scm.developerConnection}" url="${scm.url}"/>
+<dependency groupId="com.google.guava" artifactId="guava"/>
+    </artifact:pom>
+      
       <artifact:pom id="dist-pom"
                     artifactId="apache-cassandra"
                     packaging="pom"
