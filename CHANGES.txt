--- conflicted
+++ resolved
@@ -1,13 +1,12 @@
-<<<<<<< HEAD
 3.2
  * Added graphing option to cassandra-stress (CASSANDRA-7918)
  * Abort in-progress queries that time out (CASSANDRA-7392)
  * Add transparent data encryption core classes (CASSANDRA-9945)
-=======
+
+
 3.0.1
 Merged from 2.1:
  * Remove superfluous COUNTER_MUTATION stage mapping (CASSANDRA-10605)
->>>>>>> b408f9eb
 
 
 3.0
