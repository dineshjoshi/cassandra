<<<<<<< HEAD
3.11.4
 * Make stop-server.bat wait for Cassandra to terminate (CASSANDRA-14829)
 * Correct sstable sorting for garbagecollect and levelled compaction (CASSANDRA-14870)
Merged from 3.0:
=======
3.0.18
 * Differentiate between slices and RTs when decoding legacy bounds (CASSANDRA-14919)
 * CommitLogReplayer.handleReplayError should print stack traces (CASSANDRA-14589)
>>>>>>> 11043610
 * Netty epoll IOExceptions caused by unclean client disconnects being logged at INFO (CASSANDRA-14909)
 * Unfiltered.isEmpty conflicts with Row extends AbstractCollection.isEmpty (CASSANDRA-14588)
 * RangeTombstoneList doesn't properly clean up mergeable or superseded rts in some cases (CASSANDRA-14894)
 * Fix handling of collection tombstones for dropped columns from legacy sstables (CASSANDRA-14912)
 * Throw exception if Columns serialized subset encode more columns than possible (CASSANDRA-14591)
 * Drop/add column name with different Kind can result in corruption (CASSANDRA-14843)
 * Fix missing rows when reading 2.1 SSTables with static columns in 3.0 (CASSANDRA-14873)
 * Move TWCS message 'No compaction necessary for bucket size' to Trace level (CASSANDRA-14884)
 * Sstable min/max metadata can cause data loss (CASSANDRA-14861)
 * Dropped columns can cause reverse sstable iteration to return prematurely (CASSANDRA-14838)
 * Legacy sstables with  multi block range tombstones create invalid bound sequences (CASSANDRA-14823)
 * Expand range tombstone validation checks to multiple interim request stages (CASSANDRA-14824)
 * Reverse order reads can return incomplete results (CASSANDRA-14803)
 * Avoid calling iter.next() in a loop when notifying indexers about range tombstones (CASSANDRA-14794)
 * Fix purging semi-expired RT boundaries in reversed iterators (CASSANDRA-14672)
 * DESC order reads can fail to return the last Unfiltered in the partition (CASSANDRA-14766)
 * Fix corrupted collection deletions for dropped columns in 3.0 <-> 2.{1,2} messages (CASSANDRA-14568)
 * Fix corrupted static collection deletions in 3.0 <-> 2.{1,2} messages (CASSANDRA-14568)
 * Handle failures in parallelAllSSTableOperation (cleanup/upgradesstables/etc) (CASSANDRA-14657)
 * Improve TokenMetaData cache populating performance avoid long locking (CASSANDRA-14660)
 * Backport: Flush netty client messages immediately (not by default) (CASSANDRA-13651)
 * Fix static column order for SELECT * wildcard queries (CASSANDRA-14638)
 * sstableloader should use discovered broadcast address to connect intra-cluster (CASSANDRA-14522)
 * Fix reading columns with non-UTF names from schema (CASSANDRA-14468)
 Merged from 2.2:
 * Fix incorrect cqlsh results when selecting same columns multiple times (CASSANDRA-13262)
 * Returns null instead of NaN or Infinity in JSON strings (CASSANDRA-14377)


3.11.3
 * Validate supported column type with SASI analyzer (CASSANDRA-13669)
 * Remove BTree.Builder Recycler to reduce memory usage (CASSANDRA-13929)
 * Reduce nodetool GC thread count (CASSANDRA-14475)
 * Fix New SASI view creation during Index Redistribution (CASSANDRA-14055)
 * Remove string formatting lines from BufferPool hot path (CASSANDRA-14416)
 * Update metrics to 3.1.5 (CASSANDRA-12924)
 * Detect OpenJDK jvm type and architecture (CASSANDRA-12793)
 * Don't use guava collections in the non-system keyspace jmx attributes (CASSANDRA-12271)
 * Allow existing nodes to use all peers in shadow round (CASSANDRA-13851)
 * Fix cqlsh to read connection.ssl cqlshrc option again (CASSANDRA-14299)
 * Downgrade log level to trace for CommitLogSegmentManager (CASSANDRA-14370)
 * CQL fromJson(null) throws NullPointerException (CASSANDRA-13891)
 * Serialize empty buffer as empty string for json output format (CASSANDRA-14245)
 * Allow logging implementation to be interchanged for embedded testing (CASSANDRA-13396)
 * SASI tokenizer for simple delimiter based entries (CASSANDRA-14247)
 * Fix Loss of digits when doing CAST from varint/bigint to decimal (CASSANDRA-14170)
 * RateBasedBackPressure unnecessarily invokes a lock on the Guava RateLimiter (CASSANDRA-14163)
 * Fix wildcard GROUP BY queries (CASSANDRA-14209)
Merged from 3.0:
 * Fix corrupted static collection deletions in 3.0 -> 2.{1,2} messages (CASSANDRA-14568)
 * Fix potential IndexOutOfBoundsException with counters (CASSANDRA-14167)
 * Always close RT markers returned by ReadCommand#executeLocally() (CASSANDRA-14515)
 * Reverse order queries with range tombstones can cause data loss (CASSANDRA-14513)
 * Fix regression of lagging commitlog flush log message (CASSANDRA-14451)
 * Add Missing dependencies in pom-all (CASSANDRA-14422)
 * Cleanup StartupClusterConnectivityChecker and PING Verb (CASSANDRA-14447)
 * Fix deprecated repair error notifications from 3.x clusters to legacy JMX clients (CASSANDRA-13121)
 * Cassandra not starting when using enhanced startup scripts in windows (CASSANDRA-14418)
 * Fix progress stats and units in compactionstats (CASSANDRA-12244)
 * Better handle missing partition columns in system_schema.columns (CASSANDRA-14379)
 * Delay hints store excise by write timeout to avoid race with decommission (CASSANDRA-13740)
 * Deprecate background repair and probablistic read_repair_chance table options
   (CASSANDRA-13910)
 * Add missed CQL keywords to documentation (CASSANDRA-14359)
 * Fix unbounded validation compactions on repair / revert CASSANDRA-13797 (CASSANDRA-14332)
 * Avoid deadlock when running nodetool refresh before node is fully up (CASSANDRA-14310)
 * Handle all exceptions when opening sstables (CASSANDRA-14202)
 * Handle incompletely written hint descriptors during startup (CASSANDRA-14080)
 * Handle repeat open bound from SRP in read repair (CASSANDRA-14330)
 * Respect max hint window when hinting for LWT (CASSANDRA-14215)
 * Adding missing WriteType enum values to v3, v4, and v5 spec (CASSANDRA-13697)
 * Don't regenerate bloomfilter and summaries on startup (CASSANDRA-11163)
 * Fix NPE when performing comparison against a null frozen in LWT (CASSANDRA-14087)
 * Log when SSTables are deleted (CASSANDRA-14302)
 * Fix batch commitlog sync regression (CASSANDRA-14292)
 * Write to pending endpoint when view replica is also base replica (CASSANDRA-14251)
 * Chain commit log marker potential performance regression in batch commit mode (CASSANDRA-14194)
 * Fully utilise specified compaction threads (CASSANDRA-14210)
 * Pre-create deletion log records to finish compactions quicker (CASSANDRA-12763)
Merged from 2.2:
 * Fix bug that prevented compaction of SSTables after full repairs (CASSANDRA-14423)
 * Incorrect counting of pending messages in OutboundTcpConnection (CASSANDRA-11551)
 * Fix compaction failure caused by reading un-flushed data (CASSANDRA-12743)
 * Use Bounds instead of Range for sstables in anticompaction (CASSANDRA-14411)
 * Fix JSON queries with IN restrictions and ORDER BY clause (CASSANDRA-14286)
 * Backport circleci yaml (CASSANDRA-14240)
Merged from 2.1:
 * Check checksum before decompressing data (CASSANDRA-14284)
 * CVE-2017-5929 Security vulnerability in Logback warning in NEWS.txt (CASSANDRA-14183)


3.11.2
 * Fix ReadCommandTest (CASSANDRA-14234)
 * Remove trailing period from latency reports at keyspace level (CASSANDRA-14233)
 * Backport CASSANDRA-13080: Use new token allocation for non bootstrap case as well (CASSANDRA-14212)
 * Remove dependencies on JVM internal classes from JMXServerUtils (CASSANDRA-14173) 
 * Add DEFAULT, UNSET, MBEAN and MBEANS to `ReservedKeywords` (CASSANDRA-14205)
 * Add Unittest for schema migration fix (CASSANDRA-14140)
 * Print correct snitch info from nodetool describecluster (CASSANDRA-13528)
 * Close socket on error during connect on OutboundTcpConnection (CASSANDRA-9630)
 * Enable CDC unittest (CASSANDRA-14141)
 * Acquire read lock before accessing CompactionStrategyManager fields (CASSANDRA-14139)
 * Split CommitLogStressTest to avoid timeout (CASSANDRA-14143)
 * Avoid invalidating disk boundaries unnecessarily (CASSANDRA-14083)
 * Avoid exposing compaction strategy index externally (CASSANDRA-14082)
 * Prevent continuous schema exchange between 3.0 and 3.11 nodes (CASSANDRA-14109)
 * Fix imbalanced disks when replacing node with same address with JBOD (CASSANDRA-14084)
 * Reload compaction strategies when disk boundaries are invalidated (CASSANDRA-13948)
 * Remove OpenJDK log warning (CASSANDRA-13916)
 * Prevent compaction strategies from looping indefinitely (CASSANDRA-14079)
 * Cache disk boundaries (CASSANDRA-13215)
 * Add asm jar to build.xml for maven builds (CASSANDRA-11193)
 * Round buffer size to powers of 2 for the chunk cache (CASSANDRA-13897)
 * Update jackson JSON jars (CASSANDRA-13949)
 * Avoid locks when checking LCS fanout and if we should defrag (CASSANDRA-13930)
 * Correctly count range tombstones in traces and tombstone thresholds (CASSANDRA-8527)
Merged from 3.0:
 * Add MinGW uname check to start scripts (CASSANDRA-12840)
 * Use the correct digest file and reload sstable metadata in nodetool verify (CASSANDRA-14217)
 * Handle failure when mutating repaired status in Verifier (CASSANDRA-13933)
 * Set encoding for javadoc generation (CASSANDRA-14154)
 * Fix index target computation for dense composite tables with dropped compact storage (CASSANDRA-14104)
 * Improve commit log chain marker updating (CASSANDRA-14108)
 * Extra range tombstone bound creates double rows (CASSANDRA-14008)
 * Fix SStable ordering by max timestamp in SinglePartitionReadCommand (CASSANDRA-14010)
 * Accept role names containing forward-slash (CASSANDRA-14088)
 * Optimize CRC check chance probability calculations (CASSANDRA-14094)
 * Fix cleanup on keyspace with no replicas (CASSANDRA-13526)
 * Fix updating base table rows with TTL not removing view entries (CASSANDRA-14071)
 * Reduce garbage created by DynamicSnitch (CASSANDRA-14091)
 * More frequent commitlog chained markers (CASSANDRA-13987)
 * Fix serialized size of DataLimits (CASSANDRA-14057)
 * Add flag to allow dropping oversized read repair mutations (CASSANDRA-13975)
 * Fix SSTableLoader logger message (CASSANDRA-14003)
 * Fix repair race that caused gossip to block (CASSANDRA-13849)
 * Tracing interferes with digest requests when using RandomPartitioner (CASSANDRA-13964)
 * Add flag to disable materialized views, and warnings on creation (CASSANDRA-13959)
 * Don't let user drop or generally break tables in system_distributed (CASSANDRA-13813)
 * Provide a JMX call to sync schema with local storage (CASSANDRA-13954)
 * Mishandling of cells for removed/dropped columns when reading legacy files (CASSANDRA-13939)
 * Deserialise sstable metadata in nodetool verify (CASSANDRA-13922)
Merged from 2.2:
 * Fix the inspectJvmOptions startup check (CASSANDRA-14112)
 * Fix race that prevents submitting compaction for a table when executor is full (CASSANDRA-13801)
 * Rely on the JVM to handle OutOfMemoryErrors (CASSANDRA-13006)
 * Grab refs during scrub/index redistribution/cleanup (CASSANDRA-13873)
Merged from 2.1:
 * Protect against overflow of local expiration time (CASSANDRA-14092)
 * RPM package spec: fix permissions for installed jars and config files (CASSANDRA-14181)
 * More PEP8 compiance for cqlsh (CASSANDRA-14021)


3.11.1
 * Fix the computation of cdc_total_space_in_mb for exabyte filesystems (CASSANDRA-13808)
 * AbstractTokenTreeBuilder#serializedSize returns wrong value when there is a single leaf and overflow collisions (CASSANDRA-13869)
 * Add a compaction option to TWCS to ignore sstables overlapping checks (CASSANDRA-13418)
 * BTree.Builder memory leak (CASSANDRA-13754)
 * Revert CASSANDRA-10368 of supporting non-pk column filtering due to correctness (CASSANDRA-13798)
 * Add a skip read validation flag to cassandra-stress (CASSANDRA-13772)
 * Fix cassandra-stress hang issues when an error during cluster connection happens (CASSANDRA-12938)
 * Better bootstrap failure message when blocked by (potential) range movement (CASSANDRA-13744)
 * "ignore" option is ignored in sstableloader (CASSANDRA-13721)
 * Deadlock in AbstractCommitLogSegmentManager (CASSANDRA-13652)
 * Duplicate the buffer before passing it to analyser in SASI operation (CASSANDRA-13512)
 * Properly evict pstmts from prepared statements cache (CASSANDRA-13641)
Merged from 3.0:
 * Improve TRUNCATE performance (CASSANDRA-13909)
 * Implement short read protection on partition boundaries (CASSANDRA-13595)
 * Fix ISE thrown by UPI.Serializer.hasNext() for some SELECT queries (CASSANDRA-13911)
 * Filter header only commit logs before recovery (CASSANDRA-13918)
 * AssertionError prepending to a list (CASSANDRA-13149)
 * Fix support for SuperColumn tables (CASSANDRA-12373)
 * Handle limit correctly on tables with strict liveness (CASSANDRA-13883)
 * Fix missing original update in TriggerExecutor (CASSANDRA-13894)
 * Remove non-rpc-ready nodes from counter leader candidates (CASSANDRA-13043)
 * Improve short read protection performance (CASSANDRA-13794)
 * Fix sstable reader to support range-tombstone-marker for multi-slices (CASSANDRA-13787)
 * Fix short read protection for tables with no clustering columns (CASSANDRA-13880)
 * Make isBuilt volatile in PartitionUpdate (CASSANDRA-13619)
 * Prevent integer overflow of timestamps in CellTest and RowsTest (CASSANDRA-13866)
 * Fix counter application order in short read protection (CASSANDRA-12872)
 * Don't block RepairJob execution on validation futures (CASSANDRA-13797)
 * Wait for all management tasks to complete before shutting down CLSM (CASSANDRA-13123)
 * INSERT statement fails when Tuple type is used as clustering column with default DESC order (CASSANDRA-13717)
 * Fix pending view mutations handling and cleanup batchlog when there are local and remote paired mutations (CASSANDRA-13069)
 * Improve config validation and documentation on overflow and NPE (CASSANDRA-13622)
 * Range deletes in a CAS batch are ignored (CASSANDRA-13655)
 * Avoid assertion error when IndexSummary > 2G (CASSANDRA-12014)
 * Change repair midpoint logging for tiny ranges (CASSANDRA-13603)
 * Better handle corrupt final commitlog segment (CASSANDRA-11995)
 * StreamingHistogram is not thread safe (CASSANDRA-13756)
 * Fix MV timestamp issues (CASSANDRA-11500)
 * Better tolerate improperly formatted bcrypt hashes (CASSANDRA-13626)
 * Fix race condition in read command serialization (CASSANDRA-13363)
 * Fix AssertionError in short read protection (CASSANDRA-13747)
 * Don't skip corrupted sstables on startup (CASSANDRA-13620)
 * Fix the merging of cells with different user type versions (CASSANDRA-13776)
 * Copy session properties on cqlsh.py do_login (CASSANDRA-13640)
 * Potential AssertionError during ReadRepair of range tombstone and partition deletions (CASSANDRA-13719)
 * Don't let stress write warmup data if n=0 (CASSANDRA-13773)
 * Gossip thread slows down when using batch commit log (CASSANDRA-12966)
 * Randomize batchlog endpoint selection with only 1 or 2 racks (CASSANDRA-12884)
 * Fix digest calculation for counter cells (CASSANDRA-13750)
 * Fix ColumnDefinition.cellValueType() for non-frozen collection and change SSTabledump to use type.toJSONString() (CASSANDRA-13573)
 * Skip materialized view addition if the base table doesn't exist (CASSANDRA-13737)
 * Drop table should remove corresponding entries in dropped_columns table (CASSANDRA-13730)
 * Log warn message until legacy auth tables have been migrated (CASSANDRA-13371)
 * Fix incorrect [2.1 <- 3.0] serialization of counter cells created in 2.0 (CASSANDRA-13691)
 * Fix invalid writetime for null cells (CASSANDRA-13711)
 * Fix ALTER TABLE statement to atomically propagate changes to the table and its MVs (CASSANDRA-12952)
 * Fixed ambiguous output of nodetool tablestats command (CASSANDRA-13722)
 * Fix Digest mismatch Exception if hints file has UnknownColumnFamily (CASSANDRA-13696)
 * Purge tombstones created by expired cells (CASSANDRA-13643)
 * Make concat work with iterators that have different subsets of columns (CASSANDRA-13482)
 * Set test.runners based on cores and memory size (CASSANDRA-13078)
 * Allow different NUMACTL_ARGS to be passed in (CASSANDRA-13557)
 * Allow native function calls in CQLSSTableWriter (CASSANDRA-12606)
 * Fix secondary index queries on COMPACT tables (CASSANDRA-13627)
 * Nodetool listsnapshots output is missing a newline, if there are no snapshots (CASSANDRA-13568)
 * sstabledump reports incorrect usage for argument order (CASSANDRA-13532)
Merged from 2.2:
 * Safely handle empty buffers when outputting to JSON (CASSANDRA-13868)
 * Copy session properties on cqlsh.py do_login (CASSANDRA-13847)
 * Fix load over calculated issue in IndexSummaryRedistribution (CASSANDRA-13738)
 * Fix compaction and flush exception not captured (CASSANDRA-13833)
 * Uncaught exceptions in Netty pipeline (CASSANDRA-13649)
 * Prevent integer overflow on exabyte filesystems (CASSANDRA-13067)
 * Fix queries with LIMIT and filtering on clustering columns (CASSANDRA-11223)
 * Fix potential NPE when resume bootstrap fails (CASSANDRA-13272)
 * Fix toJSONString for the UDT, tuple and collection types (CASSANDRA-13592)
 * Fix nested Tuples/UDTs validation (CASSANDRA-13646)
Merged from 2.1:
 * Clone HeartBeatState when building gossip messages. Make its generation/version volatile (CASSANDRA-13700)


3.11.0
 * Allow native function calls in CQLSSTableWriter (CASSANDRA-12606)
 * Replace string comparison with regex/number checks in MessagingService test (CASSANDRA-13216)
 * Fix formatting of duration columns in CQLSH (CASSANDRA-13549)
 * Fix the problem with duplicated rows when using paging with SASI (CASSANDRA-13302)
 * Allow CONTAINS statements filtering on the partition key and it’s parts (CASSANDRA-13275)
 * Fall back to even ranges calculation in clusters with vnodes when tokens are distributed unevenly (CASSANDRA-13229)
 * Fix duration type validation to prevent overflow (CASSANDRA-13218)
 * Forbid unsupported creation of SASI indexes over partition key columns (CASSANDRA-13228)
 * Reject multiple values for a key in CQL grammar. (CASSANDRA-13369)
 * UDA fails without input rows (CASSANDRA-13399)
 * Fix compaction-stress by using daemonInitialization (CASSANDRA-13188)
 * V5 protocol flags decoding broken (CASSANDRA-13443)
 * Use write lock not read lock for removing sstables from compaction strategies. (CASSANDRA-13422)
 * Use corePoolSize equal to maxPoolSize in JMXEnabledThreadPoolExecutors (CASSANDRA-13329)
 * Avoid rebuilding SASI indexes containing no values (CASSANDRA-12962)
 * Add charset to Analyser input stream (CASSANDRA-13151)
 * Fix testLimitSSTables flake caused by concurrent flush (CASSANDRA-12820)
 * cdc column addition strikes again (CASSANDRA-13382)
 * Fix static column indexes (CASSANDRA-13277)
 * DataOutputBuffer.asNewBuffer broken (CASSANDRA-13298)
 * unittest CipherFactoryTest failed on MacOS (CASSANDRA-13370)
 * Forbid SELECT restrictions and CREATE INDEX over non-frozen UDT columns (CASSANDRA-13247)
 * Default logging we ship will incorrectly print "?:?" for "%F:%L" pattern (CASSANDRA-13317)
 * Possible AssertionError in UnfilteredRowIteratorWithLowerBound (CASSANDRA-13366)
 * Support unaligned memory access for AArch64 (CASSANDRA-13326)
 * Improve SASI range iterator efficiency on intersection with an empty range (CASSANDRA-12915).
 * Fix equality comparisons of columns using the duration type (CASSANDRA-13174)
 * Obfuscate password in stress-graphs (CASSANDRA-12233)
 * Move to FastThreadLocalThread and FastThreadLocal (CASSANDRA-13034)
 * nodetool stopdaemon errors out (CASSANDRA-13030)
 * Tables in system_distributed should not use gcgs of 0 (CASSANDRA-12954)
 * Fix primary index calculation for SASI (CASSANDRA-12910)
 * More fixes to the TokenAllocator (CASSANDRA-12990)
 * NoReplicationTokenAllocator should work with zero replication factor (CASSANDRA-12983)
 * Address message coalescing regression (CASSANDRA-12676)
 * Delete illegal character from StandardTokenizerImpl.jflex (CASSANDRA-13417)
 * Fix cqlsh automatic protocol downgrade regression (CASSANDRA-13307)
 * Tracing payload not passed from QueryMessage to tracing session (CASSANDRA-12835)
Merged from 3.0:
 * Ensure int overflow doesn't occur when calculating large partition warning size (CASSANDRA-13172)
 * Ensure consistent view of partition columns between coordinator and replica in ColumnFilter (CASSANDRA-13004)
 * Failed unregistering mbean during drop keyspace (CASSANDRA-13346)
 * nodetool scrub/cleanup/upgradesstables exit code is wrong (CASSANDRA-13542)
 * Fix the reported number of sstable data files accessed per read (CASSANDRA-13120)
 * Fix schema digest mismatch during rolling upgrades from versions before 3.0.12 (CASSANDRA-13559)
 * Upgrade JNA version to 4.4.0 (CASSANDRA-13072)
 * Interned ColumnIdentifiers should use minimal ByteBuffers (CASSANDRA-13533)
 * ReverseIndexedReader may drop rows during 2.1 to 3.0 upgrade (CASSANDRA-13525)
 * Fix repair process violating start/end token limits for small ranges (CASSANDRA-13052)
 * Add storage port options to sstableloader (CASSANDRA-13518)
 * Properly handle quoted index names in cqlsh DESCRIBE output (CASSANDRA-12847)
 * Avoid reading static row twice from old format sstables (CASSANDRA-13236)
 * Fix NPE in StorageService.excise() (CASSANDRA-13163)
 * Expire OutboundTcpConnection messages by a single Thread (CASSANDRA-13265)
 * Fail repair if insufficient responses received (CASSANDRA-13397)
 * Fix SSTableLoader fail when the loaded table contains dropped columns (CASSANDRA-13276)
 * Avoid name clashes in CassandraIndexTest (CASSANDRA-13427)
 * Handling partially written hint files (CASSANDRA-12728)
 * Interrupt replaying hints on decommission (CASSANDRA-13308)
 * Handling partially written hint files (CASSANDRA-12728)
 * Fix NPE issue in StorageService (CASSANDRA-13060)
 * Make reading of range tombstones more reliable (CASSANDRA-12811)
 * Fix startup problems due to schema tables not completely flushed (CASSANDRA-12213)
 * Fix view builder bug that can filter out data on restart (CASSANDRA-13405)
 * Fix 2i page size calculation when there are no regular columns (CASSANDRA-13400)
 * Fix the conversion of 2.X expired rows without regular column data (CASSANDRA-13395)
 * Fix hint delivery when using ext+internal IPs with prefer_local enabled (CASSANDRA-13020)
 * Fix possible NPE on upgrade to 3.0/3.X in case of IO errors (CASSANDRA-13389)
 * Legacy deserializer can create empty range tombstones (CASSANDRA-13341)
 * Legacy caching options can prevent 3.0 upgrade (CASSANDRA-13384)
 * Use the Kernel32 library to retrieve the PID on Windows and fix startup checks (CASSANDRA-13333)
 * Fix code to not exchange schema across major versions (CASSANDRA-13274)
 * Dropping column results in "corrupt" SSTable (CASSANDRA-13337)
 * Bugs handling range tombstones in the sstable iterators (CASSANDRA-13340)
 * Fix CONTAINS filtering for null collections (CASSANDRA-13246)
 * Applying: Use a unique metric reservoir per test run when using Cassandra-wide metrics residing in MBeans (CASSANDRA-13216)
 * Propagate row deletions in 2i tables on upgrade (CASSANDRA-13320)
 * Slice.isEmpty() returns false for some empty slices (CASSANDRA-13305)
 * Add formatted row output to assertEmpty in CQL Tester (CASSANDRA-13238)
 * Prevent data loss on upgrade 2.1 - 3.0 by adding component separator to LogRecord absolute path (CASSANDRA-13294)
 * Improve testing on macOS by eliminating sigar logging (CASSANDRA-13233)
 * Cqlsh copy-from should error out when csv contains invalid data for collections (CASSANDRA-13071)
 * Fix "multiple versions of ant detected..." when running ant test (CASSANDRA-13232)
 * Coalescing strategy sleeps too much (CASSANDRA-13090)
 * Faster StreamingHistogram (CASSANDRA-13038)
 * Legacy deserializer can create unexpected boundary range tombstones (CASSANDRA-13237)
 * Remove unnecessary assertion from AntiCompactionTest (CASSANDRA-13070)
 * Fix cqlsh COPY for dates before 1900 (CASSANDRA-13185)
 * Use keyspace replication settings on system.size_estimates table (CASSANDRA-9639)
 * Add vm.max_map_count StartupCheck (CASSANDRA-13008)
 * Hint related logging should include the IP address of the destination in addition to
   host ID (CASSANDRA-13205)
 * Reloading logback.xml does not work (CASSANDRA-13173)
 * Lightweight transactions temporarily fail after upgrade from 2.1 to 3.0 (CASSANDRA-13109)
 * Duplicate rows after upgrading from 2.1.16 to 3.0.10/3.9 (CASSANDRA-13125)
 * Fix UPDATE queries with empty IN restrictions (CASSANDRA-13152)
 * Fix handling of partition with partition-level deletion plus
   live rows in sstabledump (CASSANDRA-13177)
 * Provide user workaround when system_schema.columns does not contain entries
   for a table that's in system_schema.tables (CASSANDRA-13180)
 * Nodetool upgradesstables/scrub/compact ignores system tables (CASSANDRA-13410)
 * Fix schema version calculation for rolling upgrades (CASSANDRA-13441)
Merged from 2.2:
 * Nodes started with join_ring=False should be able to serve requests when authentication is enabled (CASSANDRA-11381)
 * cqlsh COPY FROM: increment error count only for failures, not for attempts (CASSANDRA-13209)
 * Avoid starting gossiper in RemoveTest (CASSANDRA-13407)
 * Fix weightedSize() for row-cache reported by JMX and NodeTool (CASSANDRA-13393)
 * Fix JVM metric names (CASSANDRA-13103)
 * Honor truststore-password parameter in cassandra-stress (CASSANDRA-12773)
 * Discard in-flight shadow round responses (CASSANDRA-12653)
 * Don't anti-compact repaired data to avoid inconsistencies (CASSANDRA-13153)
 * Wrong logger name in AnticompactionTask (CASSANDRA-13343)
 * Commitlog replay may fail if last mutation is within 4 bytes of end of segment (CASSANDRA-13282)
 * Fix queries updating multiple time the same list (CASSANDRA-13130)
 * Fix GRANT/REVOKE when keyspace isn't specified (CASSANDRA-13053)
 * Fix flaky LongLeveledCompactionStrategyTest (CASSANDRA-12202)
 * Fix failing COPY TO STDOUT (CASSANDRA-12497)
 * Fix ColumnCounter::countAll behaviour for reverse queries (CASSANDRA-13222)
 * Exceptions encountered calling getSeeds() breaks OTC thread (CASSANDRA-13018)
 * Fix negative mean latency metric (CASSANDRA-12876)
 * Use only one file pointer when creating commitlog segments (CASSANDRA-12539)
Merged from 2.1:
 * Fix 2ndary index queries on partition keys for tables with static columns (CASSANDRA-13147)
 * Fix ParseError unhashable type list in cqlsh copy from (CASSANDRA-13364)
 * Remove unused repositories (CASSANDRA-13278)
 * Log stacktrace of uncaught exceptions (CASSANDRA-13108)
 * Use portable stderr for java error in startup (CASSANDRA-13211)
 * Fix Thread Leak in OutboundTcpConnection (CASSANDRA-13204)
 * Coalescing strategy can enter infinite loop (CASSANDRA-13159)


3.10
 * Fix secondary index queries regression (CASSANDRA-13013)
 * Add duration type to the protocol V5 (CASSANDRA-12850)
 * Fix duration type validation (CASSANDRA-13143)
 * Fix flaky GcCompactionTest (CASSANDRA-12664)
 * Fix TestHintedHandoff.hintedhandoff_decom_test (CASSANDRA-13058)
 * Fixed query monitoring for range queries (CASSANDRA-13050)
 * Remove outboundBindAny configuration property (CASSANDRA-12673)
 * Use correct bounds for all-data range when filtering (CASSANDRA-12666)
 * Remove timing window in test case (CASSANDRA-12875)
 * Resolve unit testing without JCE security libraries installed (CASSANDRA-12945)
 * Fix inconsistencies in cassandra-stress load balancing policy (CASSANDRA-12919)
 * Fix validation of non-frozen UDT cells (CASSANDRA-12916)
 * Don't shut down socket input/output on StreamSession (CASSANDRA-12903)
 * Fix Murmur3PartitionerTest (CASSANDRA-12858)
 * Move cqlsh syntax rules into separate module and allow easier customization (CASSANDRA-12897)
 * Fix CommitLogSegmentManagerTest (CASSANDRA-12283)
 * Fix cassandra-stress truncate option (CASSANDRA-12695)
 * Fix crossNode value when receiving messages (CASSANDRA-12791)
 * Don't load MX4J beans twice (CASSANDRA-12869)
 * Extend native protocol request flags, add versions to SUPPORTED, and introduce ProtocolVersion enum (CASSANDRA-12838)
 * Set JOINING mode when running pre-join tasks (CASSANDRA-12836)
 * remove net.mintern.primitive library due to license issue (CASSANDRA-12845)
 * Properly format IPv6 addresses when logging JMX service URL (CASSANDRA-12454)
 * Optimize the vnode allocation for single replica per DC (CASSANDRA-12777)
 * Use non-token restrictions for bounds when token restrictions are overridden (CASSANDRA-12419)
 * Fix CQLSH auto completion for PER PARTITION LIMIT (CASSANDRA-12803)
 * Use different build directories for Eclipse and Ant (CASSANDRA-12466)
 * Avoid potential AttributeError in cqlsh due to no table metadata (CASSANDRA-12815)
 * Fix RandomReplicationAwareTokenAllocatorTest.testExistingCluster (CASSANDRA-12812)
 * Upgrade commons-codec to 1.9 (CASSANDRA-12790)
 * Make the fanout size for LeveledCompactionStrategy to be configurable (CASSANDRA-11550)
 * Add duration data type (CASSANDRA-11873)
 * Fix timeout in ReplicationAwareTokenAllocatorTest (CASSANDRA-12784)
 * Improve sum aggregate functions (CASSANDRA-12417)
 * Make cassandra.yaml docs for batch_size_*_threshold_in_kb reflect changes in CASSANDRA-10876 (CASSANDRA-12761)
 * cqlsh fails to format collections when using aliases (CASSANDRA-11534)
 * Check for hash conflicts in prepared statements (CASSANDRA-12733)
 * Exit query parsing upon first error (CASSANDRA-12598)
 * Fix cassandra-stress to use single seed in UUID generation (CASSANDRA-12729)
 * CQLSSTableWriter does not allow Update statement (CASSANDRA-12450)
 * Config class uses boxed types but DD exposes primitive types (CASSANDRA-12199)
 * Add pre- and post-shutdown hooks to Storage Service (CASSANDRA-12461)
 * Add hint delivery metrics (CASSANDRA-12693)
 * Remove IndexInfo cache from FileIndexInfoRetriever (CASSANDRA-12731)
 * ColumnIndex does not reuse buffer (CASSANDRA-12502)
 * cdc column addition still breaks schema migration tasks (CASSANDRA-12697)
 * Upgrade metrics-reporter dependencies (CASSANDRA-12089)
 * Tune compaction thread count via nodetool (CASSANDRA-12248)
 * Add +=/-= shortcut syntax for update queries (CASSANDRA-12232)
 * Include repair session IDs in repair start message (CASSANDRA-12532)
 * Add a blocking task to Index, run before joining the ring (CASSANDRA-12039)
 * Fix NPE when using CQLSSTableWriter (CASSANDRA-12667)
 * Support optional backpressure strategies at the coordinator (CASSANDRA-9318)
 * Make randompartitioner work with new vnode allocation (CASSANDRA-12647)
 * Fix cassandra-stress graphing (CASSANDRA-12237)
 * Allow filtering on partition key columns for queries without secondary indexes (CASSANDRA-11031)
 * Fix Cassandra Stress reporting thread model and precision (CASSANDRA-12585)
 * Add JMH benchmarks.jar (CASSANDRA-12586)
 * Cleanup uses of AlterTableStatementColumn (CASSANDRA-12567)
 * Add keep-alive to streaming (CASSANDRA-11841)
 * Tracing payload is passed through newSession(..) (CASSANDRA-11706)
 * avoid deleting non existing sstable files and improve related log messages (CASSANDRA-12261)
 * json/yaml output format for nodetool compactionhistory (CASSANDRA-12486)
 * Retry all internode messages once after a connection is
   closed and reopened (CASSANDRA-12192)
 * Add support to rebuild from targeted replica (CASSANDRA-9875)
 * Add sequence distribution type to cassandra stress (CASSANDRA-12490)
 * "SELECT * FROM foo LIMIT ;" does not error out (CASSANDRA-12154)
 * Define executeLocally() at the ReadQuery Level (CASSANDRA-12474)
 * Extend read/write failure messages with a map of replica addresses
   to error codes in the v5 native protocol (CASSANDRA-12311)
 * Fix rebuild of SASI indexes with existing index files (CASSANDRA-12374)
 * Let DatabaseDescriptor not implicitly startup services (CASSANDRA-9054, 12550)
 * Fix clustering indexes in presence of static columns in SASI (CASSANDRA-12378)
 * Fix queries on columns with reversed type on SASI indexes (CASSANDRA-12223)
 * Added slow query log (CASSANDRA-12403)
 * Count full coordinated request against timeout (CASSANDRA-12256)
 * Allow TTL with null value on insert and update (CASSANDRA-12216)
 * Make decommission operation resumable (CASSANDRA-12008)
 * Add support to one-way targeted repair (CASSANDRA-9876)
 * Remove clientutil jar (CASSANDRA-11635)
 * Fix compaction throughput throttle (CASSANDRA-12366, CASSANDRA-12717)
 * Delay releasing Memtable memory on flush until PostFlush has finished running (CASSANDRA-12358)
 * Cassandra stress should dump all setting on startup (CASSANDRA-11914)
 * Make it possible to compact a given token range (CASSANDRA-10643)
 * Allow updating DynamicEndpointSnitch properties via JMX (CASSANDRA-12179)
 * Collect metrics on queries by consistency level (CASSANDRA-7384)
 * Add support for GROUP BY to SELECT statement (CASSANDRA-10707)
 * Deprecate memtable_cleanup_threshold and update default for memtable_flush_writers (CASSANDRA-12228)
 * Upgrade to OHC 0.4.4 (CASSANDRA-12133)
 * Add version command to cassandra-stress (CASSANDRA-12258)
 * Create compaction-stress tool (CASSANDRA-11844)
 * Garbage-collecting compaction operation and schema option (CASSANDRA-7019)
 * Add beta protocol flag for v5 native protocol (CASSANDRA-12142)
 * Support filtering on non-PRIMARY KEY columns in the CREATE
   MATERIALIZED VIEW statement's WHERE clause (CASSANDRA-10368)
 * Unify STDOUT and SYSTEMLOG logback format (CASSANDRA-12004)
 * COPY FROM should raise error for non-existing input files (CASSANDRA-12174)
 * Faster write path (CASSANDRA-12269)
 * Option to leave omitted columns in INSERT JSON unset (CASSANDRA-11424)
 * Support json/yaml output in nodetool tpstats (CASSANDRA-12035)
 * Expose metrics for successful/failed authentication attempts (CASSANDRA-10635)
 * Prepend snapshot name with "truncated" or "dropped" when a snapshot
   is taken before truncating or dropping a table (CASSANDRA-12178)
 * Optimize RestrictionSet (CASSANDRA-12153)
 * cqlsh does not automatically downgrade CQL version (CASSANDRA-12150)
 * Omit (de)serialization of state variable in UDAs (CASSANDRA-9613)
 * Create a system table to expose prepared statements (CASSANDRA-8831)
 * Reuse DataOutputBuffer from ColumnIndex (CASSANDRA-11970)
 * Remove DatabaseDescriptor dependency from SegmentedFile (CASSANDRA-11580)
 * Add supplied username to authentication error messages (CASSANDRA-12076)
 * Remove pre-startup check for open JMX port (CASSANDRA-12074)
 * Remove compaction Severity from DynamicEndpointSnitch (CASSANDRA-11738)
 * Restore resumable hints delivery (CASSANDRA-11960)
 * Properly report LWT contention (CASSANDRA-12626)
Merged from 3.0:
 * Dump threads when unit tests time out (CASSANDRA-13117)
 * Better error when modifying function permissions without explicit keyspace (CASSANDRA-12925)
 * Indexer is not correctly invoked when building indexes over sstables (CASSANDRA-13075)
 * Read repair is not blocking repair to finish in foreground repair (CASSANDRA-13115)
 * Stress daemon help is incorrect(CASSANDRA-12563)
 * Remove ALTER TYPE support (CASSANDRA-12443)
 * Fix assertion for certain legacy range tombstone pattern (CASSANDRA-12203)
 * Replace empty strings with null values if they cannot be converted (CASSANDRA-12794)
 * Fix deserialization of 2.x DeletedCells (CASSANDRA-12620)
 * Add parent repair session id to anticompaction log message (CASSANDRA-12186)
 * Improve contention handling on failure to acquire MV lock for streaming and hints (CASSANDRA-12905)
 * Fix DELETE and UPDATE queries with empty IN restrictions (CASSANDRA-12829)
 * Mark MVs as built after successful bootstrap (CASSANDRA-12984)
 * Estimated TS drop-time histogram updated with Cell.NO_DELETION_TIME (CASSANDRA-13040)
 * Nodetool compactionstats fails with NullPointerException (CASSANDRA-13021)
 * Thread local pools never cleaned up (CASSANDRA-13033)
 * Set RPC_READY to false when draining or if a node is marked as shutdown (CASSANDRA-12781)
 * CQL often queries static columns unnecessarily (CASSANDRA-12768)
 * Make sure sstables only get committed when it's safe to discard commit log records (CASSANDRA-12956)
 * Reject default_time_to_live option when creating or altering MVs (CASSANDRA-12868)
 * Nodetool should use a more sane max heap size (CASSANDRA-12739)
 * LocalToken ensures token values are cloned on heap (CASSANDRA-12651)
 * AnticompactionRequestSerializer serializedSize is incorrect (CASSANDRA-12934)
 * Prevent reloading of logback.xml from UDF sandbox (CASSANDRA-12535)
 * Reenable HeapPool (CASSANDRA-12900)
 * Disallow offheap_buffers memtable allocation (CASSANDRA-11039)
 * Fix CommitLogSegmentManagerTest (CASSANDRA-12283)
 * Pass root cause to CorruptBlockException when uncompression failed (CASSANDRA-12889)
 * Batch with multiple conditional updates for the same partition causes AssertionError (CASSANDRA-12867)
 * Make AbstractReplicationStrategy extendable from outside its package (CASSANDRA-12788)
 * Don't tell users to turn off consistent rangemovements during rebuild. (CASSANDRA-12296)
 * Fix CommitLogTest.testDeleteIfNotDirty (CASSANDRA-12854)
 * Avoid deadlock due to MV lock contention (CASSANDRA-12689)
 * Fix for KeyCacheCqlTest flakiness (CASSANDRA-12801)
 * Include SSTable filename in compacting large row message (CASSANDRA-12384)
 * Fix potential socket leak (CASSANDRA-12329, CASSANDRA-12330)
 * Fix ViewTest.testCompaction (CASSANDRA-12789)
 * Improve avg aggregate functions (CASSANDRA-12417)
 * Preserve quoted reserved keyword column names in MV creation (CASSANDRA-11803)
 * nodetool stopdaemon errors out (CASSANDRA-12646)
 * Split materialized view mutations on build to prevent OOM (CASSANDRA-12268)
 * mx4j does not work in 3.0.8 (CASSANDRA-12274)
 * Abort cqlsh copy-from in case of no answer after prolonged period of time (CASSANDRA-12740)
 * Avoid sstable corrupt exception due to dropped static column (CASSANDRA-12582)
 * Make stress use client mode to avoid checking commit log size on startup (CASSANDRA-12478)
 * Fix exceptions with new vnode allocation (CASSANDRA-12715)
 * Unify drain and shutdown processes (CASSANDRA-12509)
 * Fix NPE in ComponentOfSlice.isEQ() (CASSANDRA-12706)
 * Fix failure in LogTransactionTest (CASSANDRA-12632)
 * Fix potentially incomplete non-frozen UDT values when querying with the
   full primary key specified (CASSANDRA-12605)
 * Make sure repaired tombstones are dropped when only_purge_repaired_tombstones is enabled (CASSANDRA-12703)
 * Skip writing MV mutations to commitlog on mutation.applyUnsafe() (CASSANDRA-11670)
 * Establish consistent distinction between non-existing partition and NULL value for LWTs on static columns (CASSANDRA-12060)
 * Extend ColumnIdentifier.internedInstances key to include the type that generated the byte buffer (CASSANDRA-12516)
 * Handle composite prefixes with final EOC=0 as in 2.x and refactor LegacyLayout.decodeBound (CASSANDRA-12423)
 * select_distinct_with_deletions_test failing on non-vnode environments (CASSANDRA-11126)
 * Stack Overflow returned to queries while upgrading (CASSANDRA-12527)
 * Fix legacy regex for temporary files from 2.2 (CASSANDRA-12565)
 * Add option to state current gc_grace_seconds to tools/bin/sstablemetadata (CASSANDRA-12208)
 * Fix file system race condition that may cause LogAwareFileLister to fail to classify files (CASSANDRA-11889)
 * Fix file handle leaks due to simultaneous compaction/repair and
   listing snapshots, calculating snapshot sizes, or making schema
   changes (CASSANDRA-11594)
 * Fix nodetool repair exits with 0 for some errors (CASSANDRA-12508)
 * Do not shut down BatchlogManager twice during drain (CASSANDRA-12504)
 * Disk failure policy should not be invoked on out of space (CASSANDRA-12385)
 * Calculate last compacted key on startup (CASSANDRA-6216)
 * Add schema to snapshot manifest, add USING TIMESTAMP clause to ALTER TABLE statements (CASSANDRA-7190)
 * If CF has no clustering columns, any row cache is full partition cache (CASSANDRA-12499)
 * Correct log message for statistics of offheap memtable flush (CASSANDRA-12776)
 * Explicitly set locale for string validation (CASSANDRA-12541,CASSANDRA-12542,CASSANDRA-12543,CASSANDRA-12545)
Merged from 2.2:
 * Fix speculative retry bugs (CASSANDRA-13009)
 * Fix handling of nulls and unsets in IN conditions (CASSANDRA-12981)
 * Fix race causing infinite loop if Thrift server is stopped before it starts listening (CASSANDRA-12856)
 * CompactionTasks now correctly drops sstables out of compaction when not enough disk space is available (CASSANDRA-12979)
 * Remove support for non-JavaScript UDFs (CASSANDRA-12883)
 * Fix DynamicEndpointSnitch noop in multi-datacenter situations (CASSANDRA-13074)
 * cqlsh copy-from: encode column names to avoid primary key parsing errors (CASSANDRA-12909)
 * Temporarily fix bug that creates commit log when running offline tools (CASSANDRA-8616)
 * Reduce granuality of OpOrder.Group during index build (CASSANDRA-12796)
 * Test bind parameters and unset parameters in InsertUpdateIfConditionTest (CASSANDRA-12980)
 * Use saved tokens when setting local tokens on StorageService.joinRing (CASSANDRA-12935)
 * cqlsh: fix DESC TYPES errors (CASSANDRA-12914)
 * Fix leak on skipped SSTables in sstableupgrade (CASSANDRA-12899)
 * Avoid blocking gossip during pending range calculation (CASSANDRA-12281)
 * Fix purgeability of tombstones with max timestamp (CASSANDRA-12792)
 * Fail repair if participant dies during sync or anticompaction (CASSANDRA-12901)
 * cqlsh COPY: unprotected pk values before converting them if not using prepared statements (CASSANDRA-12863)
 * Fix Util.spinAssertEquals (CASSANDRA-12283)
 * Fix potential NPE for compactionstats (CASSANDRA-12462)
 * Prepare legacy authenticate statement if credentials table initialised after node startup (CASSANDRA-12813)
 * Change cassandra.wait_for_tracing_events_timeout_secs default to 0 (CASSANDRA-12754)
 * Clean up permissions when a UDA is dropped (CASSANDRA-12720)
 * Limit colUpdateTimeDelta histogram updates to reasonable deltas (CASSANDRA-11117)
 * Fix leak errors and execution rejected exceptions when draining (CASSANDRA-12457)
 * Fix merkle tree depth calculation (CASSANDRA-12580)
 * Make Collections deserialization more robust (CASSANDRA-12618)
 * Better handle invalid system roles table (CASSANDRA-12700)
 * Fix exceptions when enabling gossip on nodes that haven't joined the ring (CASSANDRA-12253)
 * Fix authentication problem when invoking cqlsh copy from a SOURCE command (CASSANDRA-12642)
 * Decrement pending range calculator jobs counter in finally block
 * cqlshlib tests: increase default execute timeout (CASSANDRA-12481)
 * Forward writes to replacement node when replace_address != broadcast_address (CASSANDRA-8523)
 * Fail repair on non-existing table (CASSANDRA-12279)
 * Enable repair -pr and -local together (fix regression of CASSANDRA-7450) (CASSANDRA-12522)
 * Split consistent range movement flag correction (CASSANDRA-12786)
Merged from 2.1:
 * Upgrade netty version to fix memory leak with client encryption (CASSANDRA-13114)
 * cqlsh copy-from: sort user type fields in csv (CASSANDRA-12959)
 * Don't skip sstables based on maxLocalDeletionTime (CASSANDRA-12765)


3.8, 3.9
 * Fix value skipping with counter columns (CASSANDRA-11726)
 * Fix nodetool tablestats miss SSTable count (CASSANDRA-12205)
 * Fixed flacky SSTablesIteratedTest (CASSANDRA-12282)
 * Fixed flacky SSTableRewriterTest: check file counts before calling validateCFS (CASSANDRA-12348)
 * cqlsh: Fix handling of $$-escaped strings (CASSANDRA-12189)
 * Fix SSL JMX requiring truststore containing server cert (CASSANDRA-12109)
 * RTE from new CDC column breaks in flight queries (CASSANDRA-12236)
 * Fix hdr logging for single operation workloads (CASSANDRA-12145)
 * Fix SASI PREFIX search in CONTAINS mode with partial terms (CASSANDRA-12073)
 * Increase size of flushExecutor thread pool (CASSANDRA-12071)
 * Partial revert of CASSANDRA-11971, cannot recycle buffer in SP.sendMessagesToNonlocalDC (CASSANDRA-11950)
 * Upgrade netty to 4.0.39 (CASSANDRA-12032, CASSANDRA-12034)
 * Improve details in compaction log message (CASSANDRA-12080)
 * Allow unset values in CQLSSTableWriter (CASSANDRA-11911)
 * Chunk cache to request compressor-compatible buffers if pool space is exhausted (CASSANDRA-11993)
 * Remove DatabaseDescriptor dependencies from SequentialWriter (CASSANDRA-11579)
 * Move skip_stop_words filter before stemming (CASSANDRA-12078)
 * Support seek() in EncryptedFileSegmentInputStream (CASSANDRA-11957)
 * SSTable tools mishandling LocalPartitioner (CASSANDRA-12002)
 * When SEPWorker assigned work, set thread name to match pool (CASSANDRA-11966)
 * Add cross-DC latency metrics (CASSANDRA-11596)
 * Allow terms in selection clause (CASSANDRA-10783)
 * Add bind variables to trace (CASSANDRA-11719)
 * Switch counter shards' clock to timestamps (CASSANDRA-9811)
 * Introduce HdrHistogram and response/service/wait separation to stress tool (CASSANDRA-11853)
 * entry-weighers in QueryProcessor should respect partitionKeyBindIndexes field (CASSANDRA-11718)
 * Support older ant versions (CASSANDRA-11807)
 * Estimate compressed on disk size when deciding if sstable size limit reached (CASSANDRA-11623)
 * cassandra-stress profiles should support case sensitive schemas (CASSANDRA-11546)
 * Remove DatabaseDescriptor dependency from FileUtils (CASSANDRA-11578)
 * Faster streaming (CASSANDRA-9766)
 * Add prepared query parameter to trace for "Execute CQL3 prepared query" session (CASSANDRA-11425)
 * Add repaired percentage metric (CASSANDRA-11503)
 * Add Change-Data-Capture (CASSANDRA-8844)
Merged from 3.0:
 * Fix paging for 2.x to 3.x upgrades (CASSANDRA-11195)
 * Fix clean interval not sent to commit log for empty memtable flush (CASSANDRA-12436)
 * Fix potential resource leak in RMIServerSocketFactoryImpl (CASSANDRA-12331)
 * Make sure compaction stats are updated when compaction is interrupted (CASSANDRA-12100)
 * Change commitlog and sstables to track dirty and clean intervals (CASSANDRA-11828)
 * NullPointerException during compaction on table with static columns (CASSANDRA-12336)
 * Fixed ConcurrentModificationException when reading metrics in GraphiteReporter (CASSANDRA-11823)
 * Fix upgrade of super columns on thrift (CASSANDRA-12335)
 * Fixed flacky BlacklistingCompactionsTest, switched to fixed size types and increased corruption size (CASSANDRA-12359)
 * Rerun ReplicationAwareTokenAllocatorTest on failure to avoid flakiness (CASSANDRA-12277)
 * Exception when computing read-repair for range tombstones (CASSANDRA-12263)
 * Lost counter writes in compact table and static columns (CASSANDRA-12219)
 * AssertionError with MVs on updating a row that isn't indexed due to a null value (CASSANDRA-12247)
 * Disable RR and speculative retry with EACH_QUORUM reads (CASSANDRA-11980)
 * Add option to override compaction space check (CASSANDRA-12180)
 * Faster startup by only scanning each directory for temporary files once (CASSANDRA-12114)
 * Respond with v1/v2 protocol header when responding to driver that attempts
   to connect with too low of a protocol version (CASSANDRA-11464)
 * NullPointerExpception when reading/compacting table (CASSANDRA-11988)
 * Fix problem with undeleteable rows on upgrade to new sstable format (CASSANDRA-12144)
 * Fix potential bad messaging service message for paged range reads
   within mixed-version 3.x clusters (CASSANDRA-12249)
 * Fix paging logic for deleted partitions with static columns (CASSANDRA-12107)
 * Wait until the message is being send to decide which serializer must be used (CASSANDRA-11393)
 * Fix migration of static thrift column names with non-text comparators (CASSANDRA-12147)
 * Fix upgrading sparse tables that are incorrectly marked as dense (CASSANDRA-11315)
 * Fix reverse queries ignoring range tombstones (CASSANDRA-11733)
 * Avoid potential race when rebuilding CFMetaData (CASSANDRA-12098)
 * Avoid missing sstables when getting the canonical sstables (CASSANDRA-11996)
 * Always select the live sstables when getting sstables in bounds (CASSANDRA-11944)
 * Fix column ordering of results with static columns for Thrift requests in
   a mixed 2.x/3.x cluster, also fix potential non-resolved duplication of
   those static columns in query results (CASSANDRA-12123)
 * Avoid digest mismatch with empty but static rows (CASSANDRA-12090)
 * Fix EOF exception when altering column type (CASSANDRA-11820)
 * Fix potential race in schema during new table creation (CASSANDRA-12083)
 * cqlsh: fix error handling in rare COPY FROM failure scenario (CASSANDRA-12070)
 * Disable autocompaction during drain (CASSANDRA-11878)
 * Add a metrics timer to MemtablePool and use it to track time spent blocked on memory in MemtableAllocator (CASSANDRA-11327)
 * Fix upgrading schema with super columns with non-text subcomparators (CASSANDRA-12023)
 * Add TimeWindowCompactionStrategy (CASSANDRA-9666)
 * Fix JsonTransformer output of partition with deletion info (CASSANDRA-12418)
 * Fix NPE in SSTableLoader when specifying partial directory path (CASSANDRA-12609)
Merged from 2.2:
 * Add local address entry in PropertyFileSnitch (CASSANDRA-11332)
 * cqlsh copy: fix missing counter values (CASSANDRA-12476)
 * Move migration tasks to non-periodic queue, assure flush executor shutdown after non-periodic executor (CASSANDRA-12251)
 * cqlsh copy: fixed possible race in initializing feeding thread (CASSANDRA-11701)
 * Only set broadcast_rpc_address on Ec2MultiRegionSnitch if it's not set (CASSANDRA-11357)
 * Update StorageProxy range metrics for timeouts, failures and unavailables (CASSANDRA-9507)
 * Add Sigar to classes included in clientutil.jar (CASSANDRA-11635)
 * Add decay to histograms and timers used for metrics (CASSANDRA-11752)
 * Fix hanging stream session (CASSANDRA-10992)
 * Fix INSERT JSON, fromJson() support of smallint, tinyint types (CASSANDRA-12371)
 * Restore JVM metric export for metric reporters (CASSANDRA-12312)
 * Release sstables of failed stream sessions only when outgoing transfers are finished (CASSANDRA-11345)
 * Wait for tracing events before returning response and query at same consistency level client side (CASSANDRA-11465)
 * cqlsh copyutil should get host metadata by connected address (CASSANDRA-11979)
 * Fixed cqlshlib.test.remove_test_db (CASSANDRA-12214)
 * Synchronize ThriftServer::stop() (CASSANDRA-12105)
 * Use dedicated thread for JMX notifications (CASSANDRA-12146)
 * Improve streaming synchronization and fault tolerance (CASSANDRA-11414)
 * MemoryUtil.getShort() should return an unsigned short also for architectures not supporting unaligned memory accesses (CASSANDRA-11973)
Merged from 2.1:
 * Fix queries with empty ByteBuffer values in clustering column restrictions (CASSANDRA-12127)
 * Disable passing control to post-flush after flush failure to prevent data loss (CASSANDRA-11828)
 * Allow STCS-in-L0 compactions to reduce scope with LCS (CASSANDRA-12040)
 * cannot use cql since upgrading python to 2.7.11+ (CASSANDRA-11850)
 * Fix filtering on clustering columns when 2i is used (CASSANDRA-11907)


3.0.8
 * Fix potential race in schema during new table creation (CASSANDRA-12083)
 * cqlsh: fix error handling in rare COPY FROM failure scenario (CASSANDRA-12070)
 * Disable autocompaction during drain (CASSANDRA-11878)
 * Add a metrics timer to MemtablePool and use it to track time spent blocked on memory in MemtableAllocator (CASSANDRA-11327)
 * Fix upgrading schema with super columns with non-text subcomparators (CASSANDRA-12023)
 * Add TimeWindowCompactionStrategy (CASSANDRA-9666)
Merged from 2.2:
 * Allow nodetool info to run with readonly JMX access (CASSANDRA-11755)
 * Validate bloom_filter_fp_chance against lowest supported
   value when the table is created (CASSANDRA-11920)
 * Don't send erroneous NEW_NODE notifications on restart (CASSANDRA-11038)
 * StorageService shutdown hook should use a volatile variable (CASSANDRA-11984)
Merged from 2.1:
 * Add system property to set the max number of native transport requests in queue (CASSANDRA-11363)
 * Fix queries with empty ByteBuffer values in clustering column restrictions (CASSANDRA-12127)
 * Disable passing control to post-flush after flush failure to prevent data loss (CASSANDRA-11828)
 * Allow STCS-in-L0 compactions to reduce scope with LCS (CASSANDRA-12040)
 * cannot use cql since upgrading python to 2.7.11+ (CASSANDRA-11850)
 * Fix filtering on clustering columns when 2i is used (CASSANDRA-11907)
 * Avoid stalling paxos when the paxos state expires (CASSANDRA-12043)
 * Remove finished incoming streaming connections from MessagingService (CASSANDRA-11854)
 * Don't try to get sstables for non-repairing column families (CASSANDRA-12077)
 * Avoid marking too many sstables as repaired (CASSANDRA-11696)
 * Prevent select statements with clustering key > 64k (CASSANDRA-11882)
 * Fix clock skew corrupting other nodes with paxos (CASSANDRA-11991)
 * Remove distinction between non-existing static columns and existing but null in LWTs (CASSANDRA-9842)
 * Cache local ranges when calculating repair neighbors (CASSANDRA-11934)
 * Allow LWT operation on static column with only partition keys (CASSANDRA-10532)
 * Create interval tree over canonical sstables to avoid missing sstables during streaming (CASSANDRA-11886)
 * cqlsh COPY FROM: shutdown parent cluster after forking, to avoid corrupting SSL connections (CASSANDRA-11749)


3.7
 * Support multiple folders for user defined compaction tasks (CASSANDRA-11765)
 * Fix race in CompactionStrategyManager's pause/resume (CASSANDRA-11922)
Merged from 3.0:
 * Fix legacy serialization of Thrift-generated non-compound range tombstones
   when communicating with 2.x nodes (CASSANDRA-11930)
 * Fix Directories instantiations where CFS.initialDirectories should be used (CASSANDRA-11849)
 * Avoid referencing DatabaseDescriptor in AbstractType (CASSANDRA-11912)
 * Don't use static dataDirectories field in Directories instances (CASSANDRA-11647)
 * Fix sstables not being protected from removal during index build (CASSANDRA-11905)
 * cqlsh: Suppress stack trace from Read/WriteFailures (CASSANDRA-11032)
 * Remove unneeded code to repair index summaries that have
   been improperly down-sampled (CASSANDRA-11127)
 * Avoid WriteTimeoutExceptions during commit log replay due to materialized
   view lock contention (CASSANDRA-11891)
 * Prevent OOM failures on SSTable corruption, improve tests for corruption detection (CASSANDRA-9530)
 * Use CFS.initialDirectories when clearing snapshots (CASSANDRA-11705)
 * Allow compaction strategies to disable early open (CASSANDRA-11754)
 * Refactor Materialized View code (CASSANDRA-11475)
 * Update Java Driver (CASSANDRA-11615)
Merged from 2.2:
 * Persist local metadata earlier in startup sequence (CASSANDRA-11742)
 * cqlsh: fix tab completion for case-sensitive identifiers (CASSANDRA-11664)
 * Avoid showing estimated key as -1 in tablestats (CASSANDRA-11587)
 * Fix possible race condition in CommitLog.recover (CASSANDRA-11743)
 * Enable client encryption in sstableloader with cli options (CASSANDRA-11708)
 * Possible memory leak in NIODataInputStream (CASSANDRA-11867)
 * Add seconds to cqlsh tracing session duration (CASSANDRA-11753)
 * Fix commit log replay after out-of-order flush completion (CASSANDRA-9669)
 * Prohibit Reversed Counter type as part of the PK (CASSANDRA-9395)
 * cqlsh: correctly handle non-ascii chars in error messages (CASSANDRA-11626)
Merged from 2.1:
 * Run CommitLog tests with different compression settings (CASSANDRA-9039)
 * cqlsh: apply current keyspace to source command (CASSANDRA-11152)
 * Clear out parent repair session if repair coordinator dies (CASSANDRA-11824)
 * Set default streaming_socket_timeout_in_ms to 24 hours (CASSANDRA-11840)
 * Do not consider local node a valid source during replace (CASSANDRA-11848)
 * Add message dropped tasks to nodetool netstats (CASSANDRA-11855)
 * Avoid holding SSTableReaders for duration of incremental repair (CASSANDRA-11739)


3.6
 * Correctly migrate schema for frozen UDTs during 2.x -> 3.x upgrades
   (does not affect any released versions) (CASSANDRA-11613)
 * Allow server startup if JMX is configured directly (CASSANDRA-11725)
 * Prevent direct memory OOM on buffer pool allocations (CASSANDRA-11710)
 * Enhanced Compaction Logging (CASSANDRA-10805)
 * Make prepared statement cache size configurable (CASSANDRA-11555)
 * Integrated JMX authentication and authorization (CASSANDRA-10091)
 * Add units to stress ouput (CASSANDRA-11352)
 * Fix PER PARTITION LIMIT for single and multi partitions queries (CASSANDRA-11603)
 * Add uncompressed chunk cache for RandomAccessReader (CASSANDRA-5863)
 * Clarify ClusteringPrefix hierarchy (CASSANDRA-11213)
 * Always perform collision check before joining ring (CASSANDRA-10134)
 * SSTableWriter output discrepancy (CASSANDRA-11646)
 * Fix potential timeout in NativeTransportService.testConcurrentDestroys (CASSANDRA-10756)
 * Support large partitions on the 3.0 sstable format (CASSANDRA-11206,11763)
 * Add support to rebuild from specific range (CASSANDRA-10406)
 * Optimize the overlapping lookup by calculating all the
   bounds in advance (CASSANDRA-11571)
 * Support json/yaml output in nodetool tablestats (CASSANDRA-5977)
 * (stress) Add datacenter option to -node options (CASSANDRA-11591)
 * Fix handling of empty slices (CASSANDRA-11513)
 * Make number of cores used by cqlsh COPY visible to testing code (CASSANDRA-11437)
 * Allow filtering on clustering columns for queries without secondary indexes (CASSANDRA-11310)
 * Refactor Restriction hierarchy (CASSANDRA-11354)
 * Eliminate allocations in R/W path (CASSANDRA-11421)
 * Update Netty to 4.0.36 (CASSANDRA-11567)
 * Fix PER PARTITION LIMIT for queries requiring post-query ordering (CASSANDRA-11556)
 * Allow instantiation of UDTs and tuples in UDFs (CASSANDRA-10818)
 * Support UDT in CQLSSTableWriter (CASSANDRA-10624)
 * Support for non-frozen user-defined types, updating
   individual fields of user-defined types (CASSANDRA-7423)
 * Make LZ4 compression level configurable (CASSANDRA-11051)
 * Allow per-partition LIMIT clause in CQL (CASSANDRA-7017)
 * Make custom filtering more extensible with UserExpression (CASSANDRA-11295)
 * Improve field-checking and error reporting in cassandra.yaml (CASSANDRA-10649)
 * Print CAS stats in nodetool proxyhistograms (CASSANDRA-11507)
 * More user friendly error when providing an invalid token to nodetool (CASSANDRA-9348)
 * Add static column support to SASI index (CASSANDRA-11183)
 * Support EQ/PREFIX queries in SASI CONTAINS mode without tokenization (CASSANDRA-11434)
 * Support LIKE operator in prepared statements (CASSANDRA-11456)
 * Add a command to see if a Materialized View has finished building (CASSANDRA-9967)
 * Log endpoint and port associated with streaming operation (CASSANDRA-8777)
 * Print sensible units for all log messages (CASSANDRA-9692)
 * Upgrade Netty to version 4.0.34 (CASSANDRA-11096)
 * Break the CQL grammar into separate Parser and Lexer (CASSANDRA-11372)
 * Compress only inter-dc traffic by default (CASSANDRA-8888)
 * Add metrics to track write amplification (CASSANDRA-11420)
 * cassandra-stress: cannot handle "value-less" tables (CASSANDRA-7739)
 * Add/drop multiple columns in one ALTER TABLE statement (CASSANDRA-10411)
 * Add require_endpoint_verification opt for internode encryption (CASSANDRA-9220)
 * Add auto import java.util for UDF code block (CASSANDRA-11392)
 * Add --hex-format option to nodetool getsstables (CASSANDRA-11337)
 * sstablemetadata should print sstable min/max token (CASSANDRA-7159)
 * Do not wrap CassandraException in TriggerExecutor (CASSANDRA-9421)
 * COPY TO should have higher double precision (CASSANDRA-11255)
 * Stress should exit with non-zero status after failure (CASSANDRA-10340)
 * Add client to cqlsh SHOW_SESSION (CASSANDRA-8958)
 * Fix nodetool tablestats keyspace level metrics (CASSANDRA-11226)
 * Store repair options in parent_repair_history (CASSANDRA-11244)
 * Print current leveling in sstableofflinerelevel (CASSANDRA-9588)
 * Change repair message for keyspaces with RF 1 (CASSANDRA-11203)
 * Remove hard-coded SSL cipher suites and protocols (CASSANDRA-10508)
 * Improve concurrency in CompactionStrategyManager (CASSANDRA-10099)
 * (cqlsh) interpret CQL type for formatting blobs (CASSANDRA-11274)
 * Refuse to start and print txn log information in case of disk
   corruption (CASSANDRA-10112)
 * Resolve some eclipse-warnings (CASSANDRA-11086)
 * (cqlsh) Show static columns in a different color (CASSANDRA-11059)
 * Allow to remove TTLs on table with default_time_to_live (CASSANDRA-11207)
Merged from 3.0:
 * Disallow creating view with a static column (CASSANDRA-11602)
 * Reduce the amount of object allocations caused by the getFunctions methods (CASSANDRA-11593)
 * Potential error replaying commitlog with smallint/tinyint/date/time types (CASSANDRA-11618)
 * Fix queries with filtering on counter columns (CASSANDRA-11629)
 * Improve tombstone printing in sstabledump (CASSANDRA-11655)
 * Fix paging for range queries where all clustering columns are specified (CASSANDRA-11669)
 * Don't require HEAP_NEW_SIZE to be set when using G1 (CASSANDRA-11600)
 * Fix sstabledump not showing cells after tombstone marker (CASSANDRA-11654)
 * Ignore all LocalStrategy keyspaces for streaming and other related
   operations (CASSANDRA-11627)
 * Ensure columnfilter covers indexed columns for thrift 2i queries (CASSANDRA-11523)
 * Only open one sstable scanner per sstable (CASSANDRA-11412)
 * Option to specify ProtocolVersion in cassandra-stress (CASSANDRA-11410)
 * ArithmeticException in avgFunctionForDecimal (CASSANDRA-11485)
 * LogAwareFileLister should only use OLD sstable files in current folder to determine disk consistency (CASSANDRA-11470)
 * Notify indexers of expired rows during compaction (CASSANDRA-11329)
 * Properly respond with ProtocolError when a v1/v2 native protocol
   header is received (CASSANDRA-11464)
 * Validate that num_tokens and initial_token are consistent with one another (CASSANDRA-10120)
Merged from 2.2:
 * Exit JVM if JMX server fails to startup (CASSANDRA-11540)
 * Produce a heap dump when exiting on OOM (CASSANDRA-9861)
 * Restore ability to filter on clustering columns when using a 2i (CASSANDRA-11510)
 * JSON datetime formatting needs timezone (CASSANDRA-11137)
 * Fix is_dense recalculation for Thrift-updated tables (CASSANDRA-11502)
 * Remove unnescessary file existence check during anticompaction (CASSANDRA-11660)
 * Add missing files to debian packages (CASSANDRA-11642)
 * Avoid calling Iterables::concat in loops during ModificationStatement::getFunctions (CASSANDRA-11621)
 * cqlsh: COPY FROM should use regular inserts for single statement batches and
   report errors correctly if workers processes crash on initialization (CASSANDRA-11474)
 * Always close cluster with connection in CqlRecordWriter (CASSANDRA-11553)
 * Allow only DISTINCT queries with partition keys restrictions (CASSANDRA-11339)
 * CqlConfigHelper no longer requires both a keystore and truststore to work (CASSANDRA-11532)
 * Make deprecated repair methods backward-compatible with previous notification service (CASSANDRA-11430)
 * IncomingStreamingConnection version check message wrong (CASSANDRA-11462)
Merged from 2.1:
 * Support mlockall on IBM POWER arch (CASSANDRA-11576)
 * Add option to disable use of severity in DynamicEndpointSnitch (CASSANDRA-11737)
 * cqlsh COPY FROM fails for null values with non-prepared statements (CASSANDRA-11631)
 * Make cython optional in pylib/setup.py (CASSANDRA-11630)
 * Change order of directory searching for cassandra.in.sh to favor local one (CASSANDRA-11628)
 * cqlsh COPY FROM fails with []{} chars in UDT/tuple fields/values (CASSANDRA-11633)
 * clqsh: COPY FROM throws TypeError with Cython extensions enabled (CASSANDRA-11574)
 * cqlsh: COPY FROM ignores NULL values in conversion (CASSANDRA-11549)
 * Validate levels when building LeveledScanner to avoid overlaps with orphaned sstables (CASSANDRA-9935)


3.5
 * StaticTokenTreeBuilder should respect posibility of duplicate tokens (CASSANDRA-11525)
 * Correctly fix potential assertion error during compaction (CASSANDRA-11353)
 * Avoid index segment stitching in RAM which lead to OOM on big SSTable files (CASSANDRA-11383)
 * Fix clustering and row filters for LIKE queries on clustering columns (CASSANDRA-11397)
Merged from 3.0:
 * Fix rare NPE on schema upgrade from 2.x to 3.x (CASSANDRA-10943)
 * Improve backoff policy for cqlsh COPY FROM (CASSANDRA-11320)
 * Improve IF NOT EXISTS check in CREATE INDEX (CASSANDRA-11131)
 * Upgrade ohc to 0.4.3
 * Enable SO_REUSEADDR for JMX RMI server sockets (CASSANDRA-11093)
 * Allocate merkletrees with the correct size (CASSANDRA-11390)
 * Support streaming pre-3.0 sstables (CASSANDRA-10990)
 * Add backpressure to compressed or encrypted commit log (CASSANDRA-10971)
 * SSTableExport supports secondary index tables (CASSANDRA-11330)
 * Fix sstabledump to include missing info in debug output (CASSANDRA-11321)
 * Establish and implement canonical bulk reading workload(s) (CASSANDRA-10331)
 * Fix paging for IN queries on tables without clustering columns (CASSANDRA-11208)
 * Remove recursive call from CompositesSearcher (CASSANDRA-11304)
 * Fix filtering on non-primary key columns for queries without index (CASSANDRA-6377)
 * Fix sstableloader fail when using materialized view (CASSANDRA-11275)
Merged from 2.2:
 * DatabaseDescriptor should log stacktrace in case of Eception during seed provider creation (CASSANDRA-11312)
 * Use canonical path for directory in SSTable descriptor (CASSANDRA-10587)
 * Add cassandra-stress keystore option (CASSANDRA-9325)
 * Dont mark sstables as repairing with sub range repairs (CASSANDRA-11451)
 * Notify when sstables change after cancelling compaction (CASSANDRA-11373)
 * cqlsh: COPY FROM should check that explicit column names are valid (CASSANDRA-11333)
 * Add -Dcassandra.start_gossip startup option (CASSANDRA-10809)
 * Fix UTF8Validator.validate() for modified UTF-8 (CASSANDRA-10748)
 * Clarify that now() function is calculated on the coordinator node in CQL documentation (CASSANDRA-10900)
 * Fix bloom filter sizing with LCS (CASSANDRA-11344)
 * (cqlsh) Fix error when result is 0 rows with EXPAND ON (CASSANDRA-11092)
 * Add missing newline at end of bin/cqlsh (CASSANDRA-11325)
 * Unresolved hostname leads to replace being ignored (CASSANDRA-11210)
 * Only log yaml config once, at startup (CASSANDRA-11217)
 * Reference leak with parallel repairs on the same table (CASSANDRA-11215)
Merged from 2.1:
 * Add a -j parameter to scrub/cleanup/upgradesstables to state how
   many threads to use (CASSANDRA-11179)
 * COPY FROM on large datasets: fix progress report and debug performance (CASSANDRA-11053)
 * InvalidateKeys should have a weak ref to key cache (CASSANDRA-11176)


3.4
 * (cqlsh) add cqlshrc option to always connect using ssl (CASSANDRA-10458)
 * Cleanup a few resource warnings (CASSANDRA-11085)
 * Allow custom tracing implementations (CASSANDRA-10392)
 * Extract LoaderOptions to be able to be used from outside (CASSANDRA-10637)
 * fix OnDiskIndexTest to properly treat empty ranges (CASSANDRA-11205)
 * fix TrackerTest to handle new notifications (CASSANDRA-11178)
 * add SASI validation for partitioner and complex columns (CASSANDRA-11169)
 * Add caching of encrypted credentials in PasswordAuthenticator (CASSANDRA-7715)
 * fix SASI memtable switching on flush (CASSANDRA-11159)
 * Remove duplicate offline compaction tracking (CASSANDRA-11148)
 * fix EQ semantics of analyzed SASI indexes (CASSANDRA-11130)
 * Support long name output for nodetool commands (CASSANDRA-7950)
 * Encrypted hints (CASSANDRA-11040)
 * SASI index options validation (CASSANDRA-11136)
 * Optimize disk seek using min/max column name meta data when the LIMIT clause is used
   (CASSANDRA-8180)
 * Add LIKE support to CQL3 (CASSANDRA-11067)
 * Generic Java UDF types (CASSANDRA-10819)
 * cqlsh: Include sub-second precision in timestamps by default (CASSANDRA-10428)
 * Set javac encoding to utf-8 (CASSANDRA-11077)
 * Integrate SASI index into Cassandra (CASSANDRA-10661)
 * Add --skip-flush option to nodetool snapshot
 * Skip values for non-queried columns (CASSANDRA-10657)
 * Add support for secondary indexes on static columns (CASSANDRA-8103)
 * CommitLogUpgradeTestMaker creates broken commit logs (CASSANDRA-11051)
 * Add metric for number of dropped mutations (CASSANDRA-10866)
 * Simplify row cache invalidation code (CASSANDRA-10396)
 * Support user-defined compaction through nodetool (CASSANDRA-10660)
 * Stripe view locks by key and table ID to reduce contention (CASSANDRA-10981)
 * Add nodetool gettimeout and settimeout commands (CASSANDRA-10953)
 * Add 3.0 metadata to sstablemetadata output (CASSANDRA-10838)
Merged from 3.0:
 * MV should only query complex columns included in the view (CASSANDRA-11069)
 * Failed aggregate creation breaks server permanently (CASSANDRA-11064)
 * Add sstabledump tool (CASSANDRA-7464)
 * Introduce backpressure for hints (CASSANDRA-10972)
 * Fix ClusteringPrefix not being able to read tombstone range boundaries (CASSANDRA-11158)
 * Prevent logging in sandboxed state (CASSANDRA-11033)
 * Disallow drop/alter operations of UDTs used by UDAs (CASSANDRA-10721)
 * Add query time validation method on Index (CASSANDRA-11043)
 * Avoid potential AssertionError in mixed version cluster (CASSANDRA-11128)
 * Properly handle hinted handoff after topology changes (CASSANDRA-5902)
 * AssertionError when listing sstable files on inconsistent disk state (CASSANDRA-11156)
 * Fix wrong rack counting and invalid conditions check for TokenAllocation
   (CASSANDRA-11139)
 * Avoid creating empty hint files (CASSANDRA-11090)
 * Fix leak detection strong reference loop using weak reference (CASSANDRA-11120)
 * Configurie BatchlogManager to stop delayed tasks on shutdown (CASSANDRA-11062)
 * Hadoop integration is incompatible with Cassandra Driver 3.0.0 (CASSANDRA-11001)
 * Add dropped_columns to the list of schema table so it gets handled
   properly (CASSANDRA-11050)
 * Fix NPE when using forceRepairRangeAsync without DC (CASSANDRA-11239)
Merged from 2.2:
 * Preserve order for preferred SSL cipher suites (CASSANDRA-11164)
 * Range.compareTo() violates the contract of Comparable (CASSANDRA-11216)
 * Avoid NPE when serializing ErrorMessage with null message (CASSANDRA-11167)
 * Replacing an aggregate with a new version doesn't reset INITCOND (CASSANDRA-10840)
 * (cqlsh) cqlsh cannot be called through symlink (CASSANDRA-11037)
 * fix ohc and java-driver pom dependencies in build.xml (CASSANDRA-10793)
 * Protect from keyspace dropped during repair (CASSANDRA-11065)
 * Handle adding fields to a UDT in SELECT JSON and toJson() (CASSANDRA-11146)
 * Better error message for cleanup (CASSANDRA-10991)
 * cqlsh pg-style-strings broken if line ends with ';' (CASSANDRA-11123)
 * Always persist upsampled index summaries (CASSANDRA-10512)
 * (cqlsh) Fix inconsistent auto-complete (CASSANDRA-10733)
 * Make SELECT JSON and toJson() threadsafe (CASSANDRA-11048)
 * Fix SELECT on tuple relations for mixed ASC/DESC clustering order (CASSANDRA-7281)
 * Use cloned TokenMetadata in size estimates to avoid race against membership check
   (CASSANDRA-10736)
 * (cqlsh) Support utf-8/cp65001 encoding on Windows (CASSANDRA-11030)
 * Fix paging on DISTINCT queries repeats result when first row in partition changes
   (CASSANDRA-10010)
 * (cqlsh) Support timezone conversion using pytz (CASSANDRA-10397)
 * cqlsh: change default encoding to UTF-8 (CASSANDRA-11124)
Merged from 2.1:
 * Checking if an unlogged batch is local is inefficient (CASSANDRA-11529)
 * Fix out-of-space error treatment in memtable flushing (CASSANDRA-11448).
 * Don't do defragmentation if reading from repaired sstables (CASSANDRA-10342)
 * Fix streaming_socket_timeout_in_ms not enforced (CASSANDRA-11286)
 * Avoid dropping message too quickly due to missing unit conversion (CASSANDRA-11302)
 * Don't remove FailureDetector history on removeEndpoint (CASSANDRA-10371)
 * Only notify if repair status changed (CASSANDRA-11172)
 * Use logback setting for 'cassandra -v' command (CASSANDRA-10767)
 * Fix sstableloader to unthrottle streaming by default (CASSANDRA-9714)
 * Fix incorrect warning in 'nodetool status' (CASSANDRA-10176)
 * Properly release sstable ref when doing offline scrub (CASSANDRA-10697)
 * Improve nodetool status performance for large cluster (CASSANDRA-7238)
 * Gossiper#isEnabled is not thread safe (CASSANDRA-11116)
 * Avoid major compaction mixing repaired and unrepaired sstables in DTCS (CASSANDRA-11113)
 * Make it clear what DTCS timestamp_resolution is used for (CASSANDRA-11041)
 * (cqlsh) Display milliseconds when datetime overflows (CASSANDRA-10625)


3.3
 * Avoid infinite loop if owned range is smaller than number of
   data dirs (CASSANDRA-11034)
 * Avoid bootstrap hanging when existing nodes have no data to stream (CASSANDRA-11010)
Merged from 3.0:
 * Remove double initialization of newly added tables (CASSANDRA-11027)
 * Filter keys searcher results by target range (CASSANDRA-11104)
 * Fix deserialization of legacy read commands (CASSANDRA-11087)
 * Fix incorrect computation of deletion time in sstable metadata (CASSANDRA-11102)
 * Avoid memory leak when collecting sstable metadata (CASSANDRA-11026)
 * Mutations do not block for completion under view lock contention (CASSANDRA-10779)
 * Invalidate legacy schema tables when unloading them (CASSANDRA-11071)
 * (cqlsh) handle INSERT and UPDATE statements with LWT conditions correctly
   (CASSANDRA-11003)
 * Fix DISTINCT queries in mixed version clusters (CASSANDRA-10762)
 * Migrate build status for indexes along with legacy schema (CASSANDRA-11046)
 * Ensure SSTables for legacy KEYS indexes can be read (CASSANDRA-11045)
 * Added support for IBM zSystems architecture (CASSANDRA-11054)
 * Update CQL documentation (CASSANDRA-10899)
 * Check the column name, not cell name, for dropped columns when reading
   legacy sstables (CASSANDRA-11018)
 * Don't attempt to index clustering values of static rows (CASSANDRA-11021)
 * Remove checksum files after replaying hints (CASSANDRA-10947)
 * Support passing base table metadata to custom 2i validation (CASSANDRA-10924)
 * Ensure stale index entries are purged during reads (CASSANDRA-11013)
 * (cqlsh) Also apply --connect-timeout to control connection
   timeout (CASSANDRA-10959)
 * Fix AssertionError when removing from list using UPDATE (CASSANDRA-10954)
 * Fix UnsupportedOperationException when reading old sstable with range
   tombstone (CASSANDRA-10743)
 * MV should use the maximum timestamp of the primary key (CASSANDRA-10910)
 * Fix potential assertion error during compaction (CASSANDRA-10944)
Merged from 2.2:
 * maxPurgeableTimestamp needs to check memtables too (CASSANDRA-9949)
 * Apply change to compaction throughput in real time (CASSANDRA-10025)
 * (cqlsh) encode input correctly when saving history
 * Fix potential NPE on ORDER BY queries with IN (CASSANDRA-10955)
 * Start L0 STCS-compactions even if there is a L0 -> L1 compaction
   going (CASSANDRA-10979)
 * Make UUID LSB unique per process (CASSANDRA-7925)
 * Avoid NPE when performing sstable tasks (scrub etc.) (CASSANDRA-10980)
 * Make sure client gets tombstone overwhelmed warning (CASSANDRA-9465)
 * Fix error streaming section more than 2GB (CASSANDRA-10961)
 * Histogram buckets exposed in jmx are sorted incorrectly (CASSANDRA-10975)
 * Enable GC logging by default (CASSANDRA-10140)
 * Optimize pending range computation (CASSANDRA-9258)
 * Skip commit log and saved cache directories in SSTable version startup check (CASSANDRA-10902)
 * drop/alter user should be case sensitive (CASSANDRA-10817)
Merged from 2.1:
 * test_bulk_round_trip_blogposts is failing occasionally (CASSANDRA-10938)
 * Fix isJoined return true only after becoming cluster member (CASANDRA-11007)
 * Fix bad gossip generation seen in long-running clusters (CASSANDRA-10969)
 * Avoid NPE when incremental repair fails (CASSANDRA-10909)
 * Unmark sstables compacting once they are done in cleanup/scrub/upgradesstables (CASSANDRA-10829)
 * Allow simultaneous bootstrapping with strict consistency when no vnodes are used (CASSANDRA-11005)
 * Log a message when major compaction does not result in a single file (CASSANDRA-10847)
 * (cqlsh) fix cqlsh_copy_tests when vnodes are disabled (CASSANDRA-10997)
 * (cqlsh) Add request timeout option to cqlsh (CASSANDRA-10686)
 * Avoid AssertionError while submitting hint with LWT (CASSANDRA-10477)
 * If CompactionMetadata is not in stats file, use index summary instead (CASSANDRA-10676)
 * Retry sending gossip syn multiple times during shadow round (CASSANDRA-8072)
 * Fix pending range calculation during moves (CASSANDRA-10887)
 * Sane default (200Mbps) for inter-DC streaming througput (CASSANDRA-8708)



3.2
 * Make sure tokens don't exist in several data directories (CASSANDRA-6696)
 * Add requireAuthorization method to IAuthorizer (CASSANDRA-10852)
 * Move static JVM options to conf/jvm.options file (CASSANDRA-10494)
 * Fix CassandraVersion to accept x.y version string (CASSANDRA-10931)
 * Add forceUserDefinedCleanup to allow more flexible cleanup (CASSANDRA-10708)
 * (cqlsh) allow setting TTL with COPY (CASSANDRA-9494)
 * Fix counting of received sstables in streaming (CASSANDRA-10949)
 * Implement hints compression (CASSANDRA-9428)
 * Fix potential assertion error when reading static columns (CASSANDRA-10903)
 * Fix EstimatedHistogram creation in nodetool tablehistograms (CASSANDRA-10859)
 * Establish bootstrap stream sessions sequentially (CASSANDRA-6992)
 * Sort compactionhistory output by timestamp (CASSANDRA-10464)
 * More efficient BTree removal (CASSANDRA-9991)
 * Make tablehistograms accept the same syntax as tablestats (CASSANDRA-10149)
 * Group pending compactions based on table (CASSANDRA-10718)
 * Add compressor name in sstablemetadata output (CASSANDRA-9879)
 * Fix type casting for counter columns (CASSANDRA-10824)
 * Prevent running Cassandra as root (CASSANDRA-8142)
 * bound maximum in-flight commit log replay mutation bytes to 64 megabytes (CASSANDRA-8639)
 * Normalize all scripts (CASSANDRA-10679)
 * Make compression ratio much more accurate (CASSANDRA-10225)
 * Optimize building of Clustering object when only one is created (CASSANDRA-10409)
 * Make index building pluggable (CASSANDRA-10681)
 * Add sstable flush observer (CASSANDRA-10678)
 * Improve NTS endpoints calculation (CASSANDRA-10200)
 * Improve performance of the folderSize function (CASSANDRA-10677)
 * Add support for type casting in selection clause (CASSANDRA-10310)
 * Added graphing option to cassandra-stress (CASSANDRA-7918)
 * Abort in-progress queries that time out (CASSANDRA-7392)
 * Add transparent data encryption core classes (CASSANDRA-9945)
Merged from 3.0:
 * Better handling of SSL connection errors inter-node (CASSANDRA-10816)
 * Avoid NoSuchElementException when executing empty batch (CASSANDRA-10711)
 * Avoid building PartitionUpdate in toString (CASSANDRA-10897)
 * Reduce heap spent when receiving many SSTables (CASSANDRA-10797)
 * Add back support for 3rd party auth providers to bulk loader (CASSANDRA-10873)
 * Eliminate the dependency on jgrapht for UDT resolution (CASSANDRA-10653)
 * (Hadoop) Close Clusters and Sessions in Hadoop Input/Output classes (CASSANDRA-10837)
 * Fix sstableloader not working with upper case keyspace name (CASSANDRA-10806)
Merged from 2.2:
 * jemalloc detection fails due to quoting issues in regexv (CASSANDRA-10946)
 * (cqlsh) show correct column names for empty result sets (CASSANDRA-9813)
 * Add new types to Stress (CASSANDRA-9556)
 * Add property to allow listening on broadcast interface (CASSANDRA-9748)
Merged from 2.1:
 * Match cassandra-loader options in COPY FROM (CASSANDRA-9303)
 * Fix binding to any address in CqlBulkRecordWriter (CASSANDRA-9309)
 * cqlsh fails to decode utf-8 characters for text typed columns (CASSANDRA-10875)
 * Log error when stream session fails (CASSANDRA-9294)
 * Fix bugs in commit log archiving startup behavior (CASSANDRA-10593)
 * (cqlsh) further optimise COPY FROM (CASSANDRA-9302)
 * Allow CREATE TABLE WITH ID (CASSANDRA-9179)
 * Make Stress compiles within eclipse (CASSANDRA-10807)
 * Cassandra Daemon should print JVM arguments (CASSANDRA-10764)
 * Allow cancellation of index summary redistribution (CASSANDRA-8805)


3.1.1
Merged from 3.0:
  * Fix upgrade data loss due to range tombstone deleting more data than then should
    (CASSANDRA-10822)


3.1
Merged from 3.0:
 * Avoid MV race during node decommission (CASSANDRA-10674)
 * Disable reloading of GossipingPropertyFileSnitch (CASSANDRA-9474)
 * Handle single-column deletions correction in materialized views
   when the column is part of the view primary key (CASSANDRA-10796)
 * Fix issue with datadir migration on upgrade (CASSANDRA-10788)
 * Fix bug with range tombstones on reverse queries and test coverage for
   AbstractBTreePartition (CASSANDRA-10059)
 * Remove 64k limit on collection elements (CASSANDRA-10374)
 * Remove unclear Indexer.indexes() method (CASSANDRA-10690)
 * Fix NPE on stream read error (CASSANDRA-10771)
 * Normalize cqlsh DESC output (CASSANDRA-10431)
 * Rejects partition range deletions when columns are specified (CASSANDRA-10739)
 * Fix error when saving cached key for old format sstable (CASSANDRA-10778)
 * Invalidate prepared statements on DROP INDEX (CASSANDRA-10758)
 * Fix SELECT statement with IN restrictions on partition key,
   ORDER BY and LIMIT (CASSANDRA-10729)
 * Improve stress performance over 1k threads (CASSANDRA-7217)
 * Wait for migration responses to complete before bootstrapping (CASSANDRA-10731)
 * Unable to create a function with argument of type Inet (CASSANDRA-10741)
 * Fix backward incompatibiliy in CqlInputFormat (CASSANDRA-10717)
 * Correctly preserve deletion info on updated rows when notifying indexers
   of single-row deletions (CASSANDRA-10694)
 * Notify indexers of partition delete during cleanup (CASSANDRA-10685)
 * Keep the file open in trySkipCache (CASSANDRA-10669)
 * Updated trigger example (CASSANDRA-10257)
Merged from 2.2:
 * Verify tables in pseudo-system keyspaces at startup (CASSANDRA-10761)
 * Fix IllegalArgumentException in DataOutputBuffer.reallocate for large buffers (CASSANDRA-10592)
 * Show CQL help in cqlsh in web browser (CASSANDRA-7225)
 * Serialize on disk the proper SSTable compression ratio (CASSANDRA-10775)
 * Reject index queries while the index is building (CASSANDRA-8505)
 * CQL.textile syntax incorrectly includes optional keyspace for aggregate SFUNC and FINALFUNC (CASSANDRA-10747)
 * Fix JSON update with prepared statements (CASSANDRA-10631)
 * Don't do anticompaction after subrange repair (CASSANDRA-10422)
 * Fix SimpleDateType type compatibility (CASSANDRA-10027)
 * (Hadoop) fix splits calculation (CASSANDRA-10640)
 * (Hadoop) ensure that Cluster instances are always closed (CASSANDRA-10058)
Merged from 2.1:
 * Fix Stress profile parsing on Windows (CASSANDRA-10808)
 * Fix incremental repair hang when replica is down (CASSANDRA-10288)
 * Optimize the way we check if a token is repaired in anticompaction (CASSANDRA-10768)
 * Add proper error handling to stream receiver (CASSANDRA-10774)
 * Warn or fail when changing cluster topology live (CASSANDRA-10243)
 * Status command in debian/ubuntu init script doesn't work (CASSANDRA-10213)
 * Some DROP ... IF EXISTS incorrectly result in exceptions on non-existing KS (CASSANDRA-10658)
 * DeletionTime.compareTo wrong in rare cases (CASSANDRA-10749)
 * Force encoding when computing statement ids (CASSANDRA-10755)
 * Properly reject counters as map keys (CASSANDRA-10760)
 * Fix the sstable-needs-cleanup check (CASSANDRA-10740)
 * (cqlsh) Print column names before COPY operation (CASSANDRA-8935)
 * Fix CompressedInputStream for proper cleanup (CASSANDRA-10012)
 * (cqlsh) Support counters in COPY commands (CASSANDRA-9043)
 * Try next replica if not possible to connect to primary replica on
   ColumnFamilyRecordReader (CASSANDRA-2388)
 * Limit window size in DTCS (CASSANDRA-10280)
 * sstableloader does not use MAX_HEAP_SIZE env parameter (CASSANDRA-10188)
 * (cqlsh) Improve COPY TO performance and error handling (CASSANDRA-9304)
 * Create compression chunk for sending file only (CASSANDRA-10680)
 * Forbid compact clustering column type changes in ALTER TABLE (CASSANDRA-8879)
 * Reject incremental repair with subrange repair (CASSANDRA-10422)
 * Add a nodetool command to refresh size_estimates (CASSANDRA-9579)
 * Invalidate cache after stream receive task is completed (CASSANDRA-10341)
 * Reject counter writes in CQLSSTableWriter (CASSANDRA-10258)
 * Remove superfluous COUNTER_MUTATION stage mapping (CASSANDRA-10605)


3.0
 * Fix AssertionError while flushing memtable due to materialized views
   incorrectly inserting empty rows (CASSANDRA-10614)
 * Store UDA initcond as CQL literal in the schema table, instead of a blob (CASSANDRA-10650)
 * Don't use -1 for the position of partition key in schema (CASSANDRA-10491)
 * Fix distinct queries in mixed version cluster (CASSANDRA-10573)
 * Skip sstable on clustering in names query (CASSANDRA-10571)
 * Remove value skipping as it breaks read-repair (CASSANDRA-10655)
 * Fix bootstrapping with MVs (CASSANDRA-10621)
 * Make sure EACH_QUORUM reads are using NTS (CASSANDRA-10584)
 * Fix MV replica filtering for non-NetworkTopologyStrategy (CASSANDRA-10634)
 * (Hadoop) fix CIF describeSplits() not handling 0 size estimates (CASSANDRA-10600)
 * Fix reading of legacy sstables (CASSANDRA-10590)
 * Use CQL type names in schema metadata tables (CASSANDRA-10365)
 * Guard batchlog replay against integer division by zero (CASSANDRA-9223)
 * Fix bug when adding a column to thrift with the same name than a primary key (CASSANDRA-10608)
 * Add client address argument to IAuthenticator::newSaslNegotiator (CASSANDRA-8068)
 * Fix implementation of LegacyLayout.LegacyBoundComparator (CASSANDRA-10602)
 * Don't use 'names query' read path for counters (CASSANDRA-10572)
 * Fix backward compatibility for counters (CASSANDRA-10470)
 * Remove memory_allocator paramter from cassandra.yaml (CASSANDRA-10581,10628)
 * Execute the metadata reload task of all registered indexes on CFS::reload (CASSANDRA-10604)
 * Fix thrift cas operations with defined columns (CASSANDRA-10576)
 * Fix PartitionUpdate.operationCount()for updates with static column operations (CASSANDRA-10606)
 * Fix thrift get() queries with defined columns (CASSANDRA-10586)
 * Fix marking of indexes as built and removed (CASSANDRA-10601)
 * Skip initialization of non-registered 2i instances, remove Index::getIndexName (CASSANDRA-10595)
 * Fix batches on multiple tables (CASSANDRA-10554)
 * Ensure compaction options are validated when updating KeyspaceMetadata (CASSANDRA-10569)
 * Flatten Iterator Transformation Hierarchy (CASSANDRA-9975)
 * Remove token generator (CASSANDRA-5261)
 * RolesCache should not be created for any authenticator that does not requireAuthentication (CASSANDRA-10562)
 * Fix LogTransaction checking only a single directory for files (CASSANDRA-10421)
 * Fix handling of range tombstones when reading old format sstables (CASSANDRA-10360)
 * Aggregate with Initial Condition fails with C* 3.0 (CASSANDRA-10367)
Merged from 2.2:
 * (cqlsh) show partial trace if incomplete after max_trace_wait (CASSANDRA-7645)
 * Use most up-to-date version of schema for system tables (CASSANDRA-10652)
 * Deprecate memory_allocator in cassandra.yaml (CASSANDRA-10581,10628)
 * Expose phi values from failure detector via JMX and tweak debug
   and trace logging (CASSANDRA-9526)
 * Fix IllegalArgumentException in DataOutputBuffer.reallocate for large buffers (CASSANDRA-10592)
Merged from 2.1:
 * Shutdown compaction in drain to prevent leak (CASSANDRA-10079)
 * (cqlsh) fix COPY using wrong variable name for time_format (CASSANDRA-10633)
 * Do not run SizeEstimatesRecorder if a node is not a member of the ring (CASSANDRA-9912)
 * Improve handling of dead nodes in gossip (CASSANDRA-10298)
 * Fix logback-tools.xml incorrectly configured for outputing to System.err
   (CASSANDRA-9937)
 * Fix streaming to catch exception so retry not fail (CASSANDRA-10557)
 * Add validation method to PerRowSecondaryIndex (CASSANDRA-10092)
 * Support encrypted and plain traffic on the same port (CASSANDRA-10559)
 * Do STCS in DTCS windows (CASSANDRA-10276)
 * Avoid repetition of JVM_OPTS in debian package (CASSANDRA-10251)
 * Fix potential NPE from handling result of SIM.highestSelectivityIndex (CASSANDRA-10550)
 * Fix paging issues with partitions containing only static columns data (CASSANDRA-10381)
 * Fix conditions on static columns (CASSANDRA-10264)
 * AssertionError: attempted to delete non-existing file CommitLog (CASSANDRA-10377)
 * Fix sorting for queries with an IN condition on partition key columns (CASSANDRA-10363)


3.0-rc2
 * Fix SELECT DISTINCT queries between 2.2.2 nodes and 3.0 nodes (CASSANDRA-10473)
 * Remove circular references in SegmentedFile (CASSANDRA-10543)
 * Ensure validation of indexed values only occurs once per-partition (CASSANDRA-10536)
 * Fix handling of static columns for range tombstones in thrift (CASSANDRA-10174)
 * Support empty ColumnFilter for backward compatility on empty IN (CASSANDRA-10471)
 * Remove Pig support (CASSANDRA-10542)
 * Fix LogFile throws Exception when assertion is disabled (CASSANDRA-10522)
 * Revert CASSANDRA-7486, make CMS default GC, move GC config to
   conf/jvm.options (CASSANDRA-10403)
 * Fix TeeingAppender causing some logs to be truncated/empty (CASSANDRA-10447)
 * Allow EACH_QUORUM for reads (CASSANDRA-9602)
 * Fix potential ClassCastException while upgrading (CASSANDRA-10468)
 * Fix NPE in MVs on update (CASSANDRA-10503)
 * Only include modified cell data in indexing deltas (CASSANDRA-10438)
 * Do not load keyspace when creating sstable writer (CASSANDRA-10443)
 * If node is not yet gossiping write all MV updates to batchlog only (CASSANDRA-10413)
 * Re-populate token metadata after commit log recovery (CASSANDRA-10293)
 * Provide additional metrics for materialized views (CASSANDRA-10323)
 * Flush system schema tables after local schema changes (CASSANDRA-10429)
Merged from 2.2:
 * Reduce contention getting instances of CompositeType (CASSANDRA-10433)
 * Fix the regression when using LIMIT with aggregates (CASSANDRA-10487)
 * Avoid NoClassDefFoundError during DataDescriptor initialization on windows (CASSANDRA-10412)
 * Preserve case of quoted Role & User names (CASSANDRA-10394)
 * cqlsh pg-style-strings broken (CASSANDRA-10484)
 * cqlsh prompt includes name of keyspace after failed `use` statement (CASSANDRA-10369)
Merged from 2.1:
 * (cqlsh) Distinguish negative and positive infinity in output (CASSANDRA-10523)
 * (cqlsh) allow custom time_format for COPY TO (CASSANDRA-8970)
 * Don't allow startup if the node's rack has changed (CASSANDRA-10242)
 * (cqlsh) show partial trace if incomplete after max_trace_wait (CASSANDRA-7645)
 * Allow LOCAL_JMX to be easily overridden (CASSANDRA-10275)
 * Mark nodes as dead even if they've already left (CASSANDRA-10205)


3.0.0-rc1
 * Fix mixed version read request compatibility for compact static tables
   (CASSANDRA-10373)
 * Fix paging of DISTINCT with static and IN (CASSANDRA-10354)
 * Allow MATERIALIZED VIEW's SELECT statement to restrict primary key
   columns (CASSANDRA-9664)
 * Move crc_check_chance out of compression options (CASSANDRA-9839)
 * Fix descending iteration past end of BTreeSearchIterator (CASSANDRA-10301)
 * Transfer hints to a different node on decommission (CASSANDRA-10198)
 * Check partition keys for CAS operations during stmt validation (CASSANDRA-10338)
 * Add custom query expressions to SELECT (CASSANDRA-10217)
 * Fix minor bugs in MV handling (CASSANDRA-10362)
 * Allow custom indexes with 0,1 or multiple target columns (CASSANDRA-10124)
 * Improve MV schema representation (CASSANDRA-9921)
 * Add flag to enable/disable coordinator batchlog for MV writes (CASSANDRA-10230)
 * Update cqlsh COPY for new internal driver serialization interface (CASSANDRA-10318)
 * Give index implementations more control over rebuild operations (CASSANDRA-10312)
 * Update index file format (CASSANDRA-10314)
 * Add "shadowable" row tombstones to deal with mv timestamp issues (CASSANDRA-10261)
 * CFS.loadNewSSTables() broken for pre-3.0 sstables
 * Cache selected index in read command to reduce lookups (CASSANDRA-10215)
 * Small optimizations of sstable index serialization (CASSANDRA-10232)
 * Support for both encrypted and unencrypted native transport connections (CASSANDRA-9590)
Merged from 2.2:
 * Configurable page size in cqlsh (CASSANDRA-9855)
 * Defer default role manager setup until all nodes are on 2.2+ (CASSANDRA-9761)
 * Handle missing RoleManager in config after upgrade to 2.2 (CASSANDRA-10209)
Merged from 2.1:
 * Bulk Loader API could not tolerate even node failure (CASSANDRA-10347)
 * Avoid misleading pushed notifications when multiple nodes
   share an rpc_address (CASSANDRA-10052)
 * Fix dropping undroppable when message queue is full (CASSANDRA-10113)
 * Fix potential ClassCastException during paging (CASSANDRA-10352)
 * Prevent ALTER TYPE from creating circular references (CASSANDRA-10339)
 * Fix cache handling of 2i and base tables (CASSANDRA-10155, 10359)
 * Fix NPE in nodetool compactionhistory (CASSANDRA-9758)
 * (Pig) support BulkOutputFormat as a URL parameter (CASSANDRA-7410)
 * BATCH statement is broken in cqlsh (CASSANDRA-10272)
 * (cqlsh) Make cqlsh PEP8 Compliant (CASSANDRA-10066)
 * (cqlsh) Fix error when starting cqlsh with --debug (CASSANDRA-10282)
 * Scrub, Cleanup and Upgrade do not unmark compacting until all operations
   have completed, regardless of the occurence of exceptions (CASSANDRA-10274)


3.0.0-beta2
 * Fix columns returned by AbstractBtreePartitions (CASSANDRA-10220)
 * Fix backward compatibility issue due to AbstractBounds serialization bug (CASSANDRA-9857)
 * Fix startup error when upgrading nodes (CASSANDRA-10136)
 * Base table PRIMARY KEY can be assumed to be NOT NULL in MV creation (CASSANDRA-10147)
 * Improve batchlog write patch (CASSANDRA-9673)
 * Re-apply MaterializedView updates on commitlog replay (CASSANDRA-10164)
 * Require AbstractType.isByteOrderComparable declaration in constructor (CASSANDRA-9901)
 * Avoid digest mismatch on upgrade to 3.0 (CASSANDRA-9554)
 * Fix Materialized View builder when adding multiple MVs (CASSANDRA-10156)
 * Choose better poolingOptions for protocol v4 in cassandra-stress (CASSANDRA-10182)
 * Fix LWW bug affecting Materialized Views (CASSANDRA-10197)
 * Ensures frozen sets and maps are always sorted (CASSANDRA-10162)
 * Don't deadlock when flushing CFS backed custom indexes (CASSANDRA-10181)
 * Fix double flushing of secondary index tables (CASSANDRA-10180)
 * Fix incorrect handling of range tombstones in thrift (CASSANDRA-10046)
 * Only use batchlog when paired materialized view replica is remote (CASSANDRA-10061)
 * Reuse TemporalRow when updating multiple MaterializedViews (CASSANDRA-10060)
 * Validate gc_grace_seconds for batchlog writes and MVs (CASSANDRA-9917)
 * Fix sstablerepairedset (CASSANDRA-10132)
Merged from 2.2:
 * Cancel transaction for sstables we wont redistribute index summary
   for (CASSANDRA-10270)
 * Retry snapshot deletion after compaction and gc on Windows (CASSANDRA-10222)
 * Fix failure to start with space in directory path on Windows (CASSANDRA-10239)
 * Fix repair hang when snapshot failed (CASSANDRA-10057)
 * Fall back to 1/4 commitlog volume for commitlog_total_space on small disks
   (CASSANDRA-10199)
Merged from 2.1:
 * Added configurable warning threshold for GC duration (CASSANDRA-8907)
 * Fix handling of streaming EOF (CASSANDRA-10206)
 * Only check KeyCache when it is enabled
 * Change streaming_socket_timeout_in_ms default to 1 hour (CASSANDRA-8611)
 * (cqlsh) update list of CQL keywords (CASSANDRA-9232)
 * Add nodetool gettraceprobability command (CASSANDRA-10234)
Merged from 2.0:
 * Fix rare race where older gossip states can be shadowed (CASSANDRA-10366)
 * Fix consolidating racks violating the RF contract (CASSANDRA-10238)
 * Disallow decommission when node is in drained state (CASSANDRA-8741)


2.2.1
 * Fix race during construction of commit log (CASSANDRA-10049)
 * Fix LeveledCompactionStrategyTest (CASSANDRA-9757)
 * Fix broken UnbufferedDataOutputStreamPlus.writeUTF (CASSANDRA-10203)
 * (cqlsh) default load-from-file encoding to utf-8 (CASSANDRA-9898)
 * Avoid returning Permission.NONE when failing to query users table (CASSANDRA-10168)
 * (cqlsh) add CLEAR command (CASSANDRA-10086)
 * Support string literals as Role names for compatibility (CASSANDRA-10135)
Merged from 2.1:
 * Only check KeyCache when it is enabled
 * Change streaming_socket_timeout_in_ms default to 1 hour (CASSANDRA-8611)
 * (cqlsh) update list of CQL keywords (CASSANDRA-9232)


3.0.0-beta1
 * Redesign secondary index API (CASSANDRA-9459, 7771, 9041)
 * Fix throwing ReadFailure instead of ReadTimeout on range queries (CASSANDRA-10125)
 * Rewrite hinted handoff (CASSANDRA-6230)
 * Fix query on static compact tables (CASSANDRA-10093)
 * Fix race during construction of commit log (CASSANDRA-10049)
 * Add option to only purge repaired tombstones (CASSANDRA-6434)
 * Change authorization handling for MVs (CASSANDRA-9927)
 * Add custom JMX enabled executor for UDF sandbox (CASSANDRA-10026)
 * Fix row deletion bug for Materialized Views (CASSANDRA-10014)
 * Support mixed-version clusters with Cassandra 2.1 and 2.2 (CASSANDRA-9704)
 * Fix multiple slices on RowSearchers (CASSANDRA-10002)
 * Fix bug in merging of collections (CASSANDRA-10001)
 * Optimize batchlog replay to avoid full scans (CASSANDRA-7237)
 * Repair improvements when using vnodes (CASSANDRA-5220)
 * Disable scripted UDFs by default (CASSANDRA-9889)
 * Bytecode inspection for Java-UDFs (CASSANDRA-9890)
 * Use byte to serialize MT hash length (CASSANDRA-9792)
 * Replace usage of Adler32 with CRC32 (CASSANDRA-8684)
 * Fix migration to new format from 2.1 SSTable (CASSANDRA-10006)
 * SequentialWriter should extend BufferedDataOutputStreamPlus (CASSANDRA-9500)
 * Use the same repairedAt timestamp within incremental repair session (CASSANDRA-9111)
Merged from 2.2:
 * Allow count(*) and count(1) to be use as normal aggregation (CASSANDRA-10114)
 * An NPE is thrown if the column name is unknown for an IN relation (CASSANDRA-10043)
 * Apply commit_failure_policy to more errors on startup (CASSANDRA-9749)
 * Fix histogram overflow exception (CASSANDRA-9973)
 * Route gossip messages over dedicated socket (CASSANDRA-9237)
 * Add checksum to saved cache files (CASSANDRA-9265)
 * Log warning when using an aggregate without partition key (CASSANDRA-9737)
Merged from 2.1:
 * (cqlsh) Allow encoding to be set through command line (CASSANDRA-10004)
 * Add new JMX methods to change local compaction strategy (CASSANDRA-9965)
 * Write hints for paxos commits (CASSANDRA-7342)
 * (cqlsh) Fix timestamps before 1970 on Windows, always
   use UTC for timestamp display (CASSANDRA-10000)
 * (cqlsh) Avoid overwriting new config file with old config
   when both exist (CASSANDRA-9777)
 * Release snapshot selfRef when doing snapshot repair (CASSANDRA-9998)
 * Cannot replace token does not exist - DN node removed as Fat Client (CASSANDRA-9871)
Merged from 2.0:
 * Don't cast expected bf size to an int (CASSANDRA-9959)
 * Make getFullyExpiredSSTables less expensive (CASSANDRA-9882)


3.0.0-alpha1
 * Implement proper sandboxing for UDFs (CASSANDRA-9402)
 * Simplify (and unify) cleanup of compaction leftovers (CASSANDRA-7066)
 * Allow extra schema definitions in cassandra-stress yaml (CASSANDRA-9850)
 * Metrics should use up to date nomenclature (CASSANDRA-9448)
 * Change CREATE/ALTER TABLE syntax for compression (CASSANDRA-8384)
 * Cleanup crc and adler code for java 8 (CASSANDRA-9650)
 * Storage engine refactor (CASSANDRA-8099, 9743, 9746, 9759, 9781, 9808, 9825,
   9848, 9705, 9859, 9867, 9874, 9828, 9801)
 * Update Guava to 18.0 (CASSANDRA-9653)
 * Bloom filter false positive ratio is not honoured (CASSANDRA-8413)
 * New option for cassandra-stress to leave a ratio of columns null (CASSANDRA-9522)
 * Change hinted_handoff_enabled yaml setting, JMX (CASSANDRA-9035)
 * Add algorithmic token allocation (CASSANDRA-7032)
 * Add nodetool command to replay batchlog (CASSANDRA-9547)
 * Make file buffer cache independent of paths being read (CASSANDRA-8897)
 * Remove deprecated legacy Hadoop code (CASSANDRA-9353)
 * Decommissioned nodes will not rejoin the cluster (CASSANDRA-8801)
 * Change gossip stabilization to use endpoit size (CASSANDRA-9401)
 * Change default garbage collector to G1 (CASSANDRA-7486)
 * Populate TokenMetadata early during startup (CASSANDRA-9317)
 * Undeprecate cache recentHitRate (CASSANDRA-6591)
 * Add support for selectively varint encoding fields (CASSANDRA-9499, 9865)
 * Materialized Views (CASSANDRA-6477)
Merged from 2.2:
 * Avoid grouping sstables for anticompaction with DTCS (CASSANDRA-9900)
 * UDF / UDA execution time in trace (CASSANDRA-9723)
 * Fix broken internode SSL (CASSANDRA-9884)
Merged from 2.1:
 * Add new JMX methods to change local compaction strategy (CASSANDRA-9965)
 * Fix handling of enable/disable autocompaction (CASSANDRA-9899)
 * Add consistency level to tracing ouput (CASSANDRA-9827)
 * Remove repair snapshot leftover on startup (CASSANDRA-7357)
 * Use random nodes for batch log when only 2 racks (CASSANDRA-8735)
 * Ensure atomicity inside thrift and stream session (CASSANDRA-7757)
 * Fix nodetool info error when the node is not joined (CASSANDRA-9031)
Merged from 2.0:
 * Log when messages are dropped due to cross_node_timeout (CASSANDRA-9793)
 * Don't track hotness when opening from snapshot for validation (CASSANDRA-9382)


2.2.0
 * Allow the selection of columns together with aggregates (CASSANDRA-9767)
 * Fix cqlsh copy methods and other windows specific issues (CASSANDRA-9795)
 * Don't wrap byte arrays in SequentialWriter (CASSANDRA-9797)
 * sum() and avg() functions missing for smallint and tinyint types (CASSANDRA-9671)
 * Revert CASSANDRA-9542 (allow native functions in UDA) (CASSANDRA-9771)
Merged from 2.1:
 * Fix MarshalException when upgrading superColumn family (CASSANDRA-9582)
 * Fix broken logging for "empty" flushes in Memtable (CASSANDRA-9837)
 * Handle corrupt files on startup (CASSANDRA-9686)
 * Fix clientutil jar and tests (CASSANDRA-9760)
 * (cqlsh) Allow the SSL protocol version to be specified through the
    config file or environment variables (CASSANDRA-9544)
Merged from 2.0:
 * Add tool to find why expired sstables are not getting dropped (CASSANDRA-10015)
 * Remove erroneous pending HH tasks from tpstats/jmx (CASSANDRA-9129)
 * Don't cast expected bf size to an int (CASSANDRA-9959)
 * checkForEndpointCollision fails for legitimate collisions (CASSANDRA-9765)
 * Complete CASSANDRA-8448 fix (CASSANDRA-9519)
 * Don't include auth credentials in debug log (CASSANDRA-9682)
 * Can't transition from write survey to normal mode (CASSANDRA-9740)
 * Scrub (recover) sstables even when -Index.db is missing (CASSANDRA-9591)
 * Fix growing pending background compaction (CASSANDRA-9662)


2.2.0-rc2
 * Re-enable memory-mapped I/O on Windows (CASSANDRA-9658)
 * Warn when an extra-large partition is compacted (CASSANDRA-9643)
 * (cqlsh) Allow setting the initial connection timeout (CASSANDRA-9601)
 * BulkLoader has --transport-factory option but does not use it (CASSANDRA-9675)
 * Allow JMX over SSL directly from nodetool (CASSANDRA-9090)
 * Update cqlsh for UDFs (CASSANDRA-7556)
 * Change Windows kernel default timer resolution (CASSANDRA-9634)
 * Deprected sstable2json and json2sstable (CASSANDRA-9618)
 * Allow native functions in user-defined aggregates (CASSANDRA-9542)
 * Don't repair system_distributed by default (CASSANDRA-9621)
 * Fix mixing min, max, and count aggregates for blob type (CASSANRA-9622)
 * Rename class for DATE type in Java driver (CASSANDRA-9563)
 * Duplicate compilation of UDFs on coordinator (CASSANDRA-9475)
 * Fix connection leak in CqlRecordWriter (CASSANDRA-9576)
 * Mlockall before opening system sstables & remove boot_without_jna option (CASSANDRA-9573)
 * Add functions to convert timeuuid to date or time, deprecate dateOf and unixTimestampOf (CASSANDRA-9229)
 * Make sure we cancel non-compacting sstables from LifecycleTransaction (CASSANDRA-9566)
 * Fix deprecated repair JMX API (CASSANDRA-9570)
 * Add logback metrics (CASSANDRA-9378)
 * Update and refactor ant test/test-compression to run the tests in parallel (CASSANDRA-9583)
 * Fix upgrading to new directory for secondary index (CASSANDRA-9687)
Merged from 2.1:
 * (cqlsh) Fix bad check for CQL compatibility when DESCRIBE'ing
   COMPACT STORAGE tables with no clustering columns
 * Eliminate strong self-reference chains in sstable ref tidiers (CASSANDRA-9656)
 * Ensure StreamSession uses canonical sstable reader instances (CASSANDRA-9700)
 * Ensure memtable book keeping is not corrupted in the event we shrink usage (CASSANDRA-9681)
 * Update internal python driver for cqlsh (CASSANDRA-9064)
 * Fix IndexOutOfBoundsException when inserting tuple with too many
   elements using the string literal notation (CASSANDRA-9559)
 * Enable describe on indices (CASSANDRA-7814)
 * Fix incorrect result for IN queries where column not found (CASSANDRA-9540)
 * ColumnFamilyStore.selectAndReference may block during compaction (CASSANDRA-9637)
 * Fix bug in cardinality check when compacting (CASSANDRA-9580)
 * Fix memory leak in Ref due to ConcurrentLinkedQueue.remove() behaviour (CASSANDRA-9549)
 * Make rebuild only run one at a time (CASSANDRA-9119)
Merged from 2.0:
 * Avoid NPE in AuthSuccess#decode (CASSANDRA-9727)
 * Add listen_address to system.local (CASSANDRA-9603)
 * Bug fixes to resultset metadata construction (CASSANDRA-9636)
 * Fix setting 'durable_writes' in ALTER KEYSPACE (CASSANDRA-9560)
 * Avoids ballot clash in Paxos (CASSANDRA-9649)
 * Improve trace messages for RR (CASSANDRA-9479)
 * Fix suboptimal secondary index selection when restricted
   clustering column is also indexed (CASSANDRA-9631)
 * (cqlsh) Add min_threshold to DTCS option autocomplete (CASSANDRA-9385)
 * Fix error message when attempting to create an index on a column
   in a COMPACT STORAGE table with clustering columns (CASSANDRA-9527)
 * 'WITH WITH' in alter keyspace statements causes NPE (CASSANDRA-9565)
 * Expose some internals of SelectStatement for inspection (CASSANDRA-9532)
 * ArrivalWindow should use primitives (CASSANDRA-9496)
 * Periodically submit background compaction tasks (CASSANDRA-9592)
 * Set HAS_MORE_PAGES flag to false when PagingState is null (CASSANDRA-9571)


2.2.0-rc1
 * Compressed commit log should measure compressed space used (CASSANDRA-9095)
 * Fix comparison bug in CassandraRoleManager#collectRoles (CASSANDRA-9551)
 * Add tinyint,smallint,time,date support for UDFs (CASSANDRA-9400)
 * Deprecates SSTableSimpleWriter and SSTableSimpleUnsortedWriter (CASSANDRA-9546)
 * Empty INITCOND treated as null in aggregate (CASSANDRA-9457)
 * Remove use of Cell in Thrift MapReduce classes (CASSANDRA-8609)
 * Integrate pre-release Java Driver 2.2-rc1, custom build (CASSANDRA-9493)
 * Clean up gossiper logic for old versions (CASSANDRA-9370)
 * Fix custom payload coding/decoding to match the spec (CASSANDRA-9515)
 * ant test-all results incomplete when parsed (CASSANDRA-9463)
 * Disallow frozen<> types in function arguments and return types for
   clarity (CASSANDRA-9411)
 * Static Analysis to warn on unsafe use of Autocloseable instances (CASSANDRA-9431)
 * Update commitlog archiving examples now that commitlog segments are
   not recycled (CASSANDRA-9350)
 * Extend Transactional API to sstable lifecycle management (CASSANDRA-8568)
 * (cqlsh) Add support for native protocol 4 (CASSANDRA-9399)
 * Ensure that UDF and UDAs are keyspace-isolated (CASSANDRA-9409)
 * Revert CASSANDRA-7807 (tracing completion client notifications) (CASSANDRA-9429)
 * Add ability to stop compaction by ID (CASSANDRA-7207)
 * Let CassandraVersion handle SNAPSHOT version (CASSANDRA-9438)
Merged from 2.1:
 * (cqlsh) Fix using COPY through SOURCE or -f (CASSANDRA-9083)
 * Fix occasional lack of `system` keyspace in schema tables (CASSANDRA-8487)
 * Use ProtocolError code instead of ServerError code for native protocol
   error responses to unsupported protocol versions (CASSANDRA-9451)
 * Default commitlog_sync_batch_window_in_ms changed to 2ms (CASSANDRA-9504)
 * Fix empty partition assertion in unsorted sstable writing tools (CASSANDRA-9071)
 * Ensure truncate without snapshot cannot produce corrupt responses (CASSANDRA-9388)
 * Consistent error message when a table mixes counter and non-counter
   columns (CASSANDRA-9492)
 * Avoid getting unreadable keys during anticompaction (CASSANDRA-9508)
 * (cqlsh) Better float precision by default (CASSANDRA-9224)
 * Improve estimated row count (CASSANDRA-9107)
 * Optimize range tombstone memory footprint (CASSANDRA-8603)
 * Use configured gcgs in anticompaction (CASSANDRA-9397)
Merged from 2.0:
 * Don't accumulate more range than necessary in RangeTombstone.Tracker (CASSANDRA-9486)
 * Add broadcast and rpc addresses to system.local (CASSANDRA-9436)
 * Always mark sstable suspect when corrupted (CASSANDRA-9478)
 * Add database users and permissions to CQL3 documentation (CASSANDRA-7558)
 * Allow JVM_OPTS to be passed to standalone tools (CASSANDRA-5969)
 * Fix bad condition in RangeTombstoneList (CASSANDRA-9485)
 * Fix potential StackOverflow when setting CrcCheckChance over JMX (CASSANDRA-9488)
 * Fix null static columns in pages after the first, paged reversed
   queries (CASSANDRA-8502)
 * Fix counting cache serialization in request metrics (CASSANDRA-9466)
 * Add option not to validate atoms during scrub (CASSANDRA-9406)


2.2.0-beta1
 * Introduce Transactional API for internal state changes (CASSANDRA-8984)
 * Add a flag in cassandra.yaml to enable UDFs (CASSANDRA-9404)
 * Better support of null for UDF (CASSANDRA-8374)
 * Use ecj instead of javassist for UDFs (CASSANDRA-8241)
 * faster async logback configuration for tests (CASSANDRA-9376)
 * Add `smallint` and `tinyint` data types (CASSANDRA-8951)
 * Avoid thrift schema creation when native driver is used in stress tool (CASSANDRA-9374)
 * Make Functions.declared thread-safe
 * Add client warnings to native protocol v4 (CASSANDRA-8930)
 * Allow roles cache to be invalidated (CASSANDRA-8967)
 * Upgrade Snappy (CASSANDRA-9063)
 * Don't start Thrift rpc by default (CASSANDRA-9319)
 * Only stream from unrepaired sstables with incremental repair (CASSANDRA-8267)
 * Aggregate UDFs allow SFUNC return type to differ from STYPE if FFUNC specified (CASSANDRA-9321)
 * Remove Thrift dependencies in bundled tools (CASSANDRA-8358)
 * Disable memory mapping of hsperfdata file for JVM statistics (CASSANDRA-9242)
 * Add pre-startup checks to detect potential incompatibilities (CASSANDRA-8049)
 * Distinguish between null and unset in protocol v4 (CASSANDRA-7304)
 * Add user/role permissions for user-defined functions (CASSANDRA-7557)
 * Allow cassandra config to be updated to restart daemon without unloading classes (CASSANDRA-9046)
 * Don't initialize compaction writer before checking if iter is empty (CASSANDRA-9117)
 * Don't execute any functions at prepare-time (CASSANDRA-9037)
 * Share file handles between all instances of a SegmentedFile (CASSANDRA-8893)
 * Make it possible to major compact LCS (CASSANDRA-7272)
 * Make FunctionExecutionException extend RequestExecutionException
   (CASSANDRA-9055)
 * Add support for SELECT JSON, INSERT JSON syntax and new toJson(), fromJson()
   functions (CASSANDRA-7970)
 * Optimise max purgeable timestamp calculation in compaction (CASSANDRA-8920)
 * Constrain internode message buffer sizes, and improve IO class hierarchy (CASSANDRA-8670)
 * New tool added to validate all sstables in a node (CASSANDRA-5791)
 * Push notification when tracing completes for an operation (CASSANDRA-7807)
 * Delay "node up" and "node added" notifications until native protocol server is started (CASSANDRA-8236)
 * Compressed Commit Log (CASSANDRA-6809)
 * Optimise IntervalTree (CASSANDRA-8988)
 * Add a key-value payload for third party usage (CASSANDRA-8553, 9212)
 * Bump metrics-reporter-config dependency for metrics 3.0 (CASSANDRA-8149)
 * Partition intra-cluster message streams by size, not type (CASSANDRA-8789)
 * Add WriteFailureException to native protocol, notify coordinator of
   write failures (CASSANDRA-8592)
 * Convert SequentialWriter to nio (CASSANDRA-8709)
 * Add role based access control (CASSANDRA-7653, 8650, 7216, 8760, 8849, 8761, 8850)
 * Record client ip address in tracing sessions (CASSANDRA-8162)
 * Indicate partition key columns in response metadata for prepared
   statements (CASSANDRA-7660)
 * Merge UUIDType and TimeUUIDType parse logic (CASSANDRA-8759)
 * Avoid memory allocation when searching index summary (CASSANDRA-8793)
 * Optimise (Time)?UUIDType Comparisons (CASSANDRA-8730)
 * Make CRC32Ex into a separate maven dependency (CASSANDRA-8836)
 * Use preloaded jemalloc w/ Unsafe (CASSANDRA-8714, 9197)
 * Avoid accessing partitioner through StorageProxy (CASSANDRA-8244, 8268)
 * Upgrade Metrics library and remove depricated metrics (CASSANDRA-5657)
 * Serializing Row cache alternative, fully off heap (CASSANDRA-7438)
 * Duplicate rows returned when in clause has repeated values (CASSANDRA-6706)
 * Make CassandraException unchecked, extend RuntimeException (CASSANDRA-8560)
 * Support direct buffer decompression for reads (CASSANDRA-8464)
 * DirectByteBuffer compatible LZ4 methods (CASSANDRA-7039)
 * Group sstables for anticompaction correctly (CASSANDRA-8578)
 * Add ReadFailureException to native protocol, respond
   immediately when replicas encounter errors while handling
   a read request (CASSANDRA-7886)
 * Switch CommitLogSegment from RandomAccessFile to nio (CASSANDRA-8308)
 * Allow mixing token and partition key restrictions (CASSANDRA-7016)
 * Support index key/value entries on map collections (CASSANDRA-8473)
 * Modernize schema tables (CASSANDRA-8261)
 * Support for user-defined aggregation functions (CASSANDRA-8053)
 * Fix NPE in SelectStatement with empty IN values (CASSANDRA-8419)
 * Refactor SelectStatement, return IN results in natural order instead
   of IN value list order and ignore duplicate values in partition key IN restrictions (CASSANDRA-7981)
 * Support UDTs, tuples, and collections in user-defined
   functions (CASSANDRA-7563)
 * Fix aggregate fn results on empty selection, result column name,
   and cqlsh parsing (CASSANDRA-8229)
 * Mark sstables as repaired after full repair (CASSANDRA-7586)
 * Extend Descriptor to include a format value and refactor reader/writer
   APIs (CASSANDRA-7443)
 * Integrate JMH for microbenchmarks (CASSANDRA-8151)
 * Keep sstable levels when bootstrapping (CASSANDRA-7460)
 * Add Sigar library and perform basic OS settings check on startup (CASSANDRA-7838)
 * Support for aggregation functions (CASSANDRA-4914)
 * Remove cassandra-cli (CASSANDRA-7920)
 * Accept dollar quoted strings in CQL (CASSANDRA-7769)
 * Make assassinate a first class command (CASSANDRA-7935)
 * Support IN clause on any partition key column (CASSANDRA-7855)
 * Support IN clause on any clustering column (CASSANDRA-4762)
 * Improve compaction logging (CASSANDRA-7818)
 * Remove YamlFileNetworkTopologySnitch (CASSANDRA-7917)
 * Do anticompaction in groups (CASSANDRA-6851)
 * Support user-defined functions (CASSANDRA-7395, 7526, 7562, 7740, 7781, 7929,
   7924, 7812, 8063, 7813, 7708)
 * Permit configurable timestamps with cassandra-stress (CASSANDRA-7416)
 * Move sstable RandomAccessReader to nio2, which allows using the
   FILE_SHARE_DELETE flag on Windows (CASSANDRA-4050)
 * Remove CQL2 (CASSANDRA-5918)
 * Optimize fetching multiple cells by name (CASSANDRA-6933)
 * Allow compilation in java 8 (CASSANDRA-7028)
 * Make incremental repair default (CASSANDRA-7250)
 * Enable code coverage thru JaCoCo (CASSANDRA-7226)
 * Switch external naming of 'column families' to 'tables' (CASSANDRA-4369)
 * Shorten SSTable path (CASSANDRA-6962)
 * Use unsafe mutations for most unit tests (CASSANDRA-6969)
 * Fix race condition during calculation of pending ranges (CASSANDRA-7390)
 * Fail on very large batch sizes (CASSANDRA-8011)
 * Improve concurrency of repair (CASSANDRA-6455, 8208, 9145)
 * Select optimal CRC32 implementation at runtime (CASSANDRA-8614)
 * Evaluate MurmurHash of Token once per query (CASSANDRA-7096)
 * Generalize progress reporting (CASSANDRA-8901)
 * Resumable bootstrap streaming (CASSANDRA-8838, CASSANDRA-8942)
 * Allow scrub for secondary index (CASSANDRA-5174)
 * Save repair data to system table (CASSANDRA-5839)
 * fix nodetool names that reference column families (CASSANDRA-8872)
 Merged from 2.1:
 * Warn on misuse of unlogged batches (CASSANDRA-9282)
 * Failure detector detects and ignores local pauses (CASSANDRA-9183)
 * Add utility class to support for rate limiting a given log statement (CASSANDRA-9029)
 * Add missing consistency levels to cassandra-stess (CASSANDRA-9361)
 * Fix commitlog getCompletedTasks to not increment (CASSANDRA-9339)
 * Fix for harmless exceptions logged as ERROR (CASSANDRA-8564)
 * Delete processed sstables in sstablesplit/sstableupgrade (CASSANDRA-8606)
 * Improve sstable exclusion from partition tombstones (CASSANDRA-9298)
 * Validate the indexed column rather than the cell's contents for 2i (CASSANDRA-9057)
 * Add support for top-k custom 2i queries (CASSANDRA-8717)
 * Fix error when dropping table during compaction (CASSANDRA-9251)
 * cassandra-stress supports validation operations over user profiles (CASSANDRA-8773)
 * Add support for rate limiting log messages (CASSANDRA-9029)
 * Log the partition key with tombstone warnings (CASSANDRA-8561)
 * Reduce runWithCompactionsDisabled poll interval to 1ms (CASSANDRA-9271)
 * Fix PITR commitlog replay (CASSANDRA-9195)
 * GCInspector logs very different times (CASSANDRA-9124)
 * Fix deleting from an empty list (CASSANDRA-9198)
 * Update tuple and collection types that use a user-defined type when that UDT
   is modified (CASSANDRA-9148, CASSANDRA-9192)
 * Use higher timeout for prepair and snapshot in repair (CASSANDRA-9261)
 * Fix anticompaction blocking ANTI_ENTROPY stage (CASSANDRA-9151)
 * Repair waits for anticompaction to finish (CASSANDRA-9097)
 * Fix streaming not holding ref when stream error (CASSANDRA-9295)
 * Fix canonical view returning early opened SSTables (CASSANDRA-9396)
Merged from 2.0:
 * (cqlsh) Add LOGIN command to switch users (CASSANDRA-7212)
 * Clone SliceQueryFilter in AbstractReadCommand implementations (CASSANDRA-8940)
 * Push correct protocol notification for DROP INDEX (CASSANDRA-9310)
 * token-generator - generated tokens too long (CASSANDRA-9300)
 * Fix counting of tombstones for TombstoneOverwhelmingException (CASSANDRA-9299)
 * Fix ReconnectableSnitch reconnecting to peers during upgrade (CASSANDRA-6702)
 * Include keyspace and table name in error log for collections over the size
   limit (CASSANDRA-9286)
 * Avoid potential overlap in LCS with single-partition sstables (CASSANDRA-9322)
 * Log warning message when a table is queried before the schema has fully
   propagated (CASSANDRA-9136)
 * Overload SecondaryIndex#indexes to accept the column definition (CASSANDRA-9314)
 * (cqlsh) Add SERIAL and LOCAL_SERIAL consistency levels (CASSANDRA-8051)
 * Fix index selection during rebuild with certain table layouts (CASSANDRA-9281)
 * Fix partition-level-delete-only workload accounting (CASSANDRA-9194)
 * Allow scrub to handle corrupted compressed chunks (CASSANDRA-9140)
 * Fix assertion error when resetlocalschema is run during repair (CASSANDRA-9249)
 * Disable single sstable tombstone compactions for DTCS by default (CASSANDRA-9234)
 * IncomingTcpConnection thread is not named (CASSANDRA-9262)
 * Close incoming connections when MessagingService is stopped (CASSANDRA-9238)
 * Fix streaming hang when retrying (CASSANDRA-9132)


2.1.5
 * Re-add deprecated cold_reads_to_omit param for backwards compat (CASSANDRA-9203)
 * Make anticompaction visible in compactionstats (CASSANDRA-9098)
 * Improve nodetool getendpoints documentation about the partition
   key parameter (CASSANDRA-6458)
 * Don't check other keyspaces for schema changes when an user-defined
   type is altered (CASSANDRA-9187)
 * Add generate-idea-files target to build.xml (CASSANDRA-9123)
 * Allow takeColumnFamilySnapshot to take a list of tables (CASSANDRA-8348)
 * Limit major sstable operations to their canonical representation (CASSANDRA-8669)
 * cqlsh: Add tests for INSERT and UPDATE tab completion (CASSANDRA-9125)
 * cqlsh: quote column names when needed in COPY FROM inserts (CASSANDRA-9080)
 * Do not load read meter for offline operations (CASSANDRA-9082)
 * cqlsh: Make CompositeType data readable (CASSANDRA-8919)
 * cqlsh: Fix display of triggers (CASSANDRA-9081)
 * Fix NullPointerException when deleting or setting an element by index on
   a null list collection (CASSANDRA-9077)
 * Buffer bloom filter serialization (CASSANDRA-9066)
 * Fix anti-compaction target bloom filter size (CASSANDRA-9060)
 * Make FROZEN and TUPLE unreserved keywords in CQL (CASSANDRA-9047)
 * Prevent AssertionError from SizeEstimatesRecorder (CASSANDRA-9034)
 * Avoid overwriting index summaries for sstables with an older format that
   does not support downsampling; rebuild summaries on startup when this
   is detected (CASSANDRA-8993)
 * Fix potential data loss in CompressedSequentialWriter (CASSANDRA-8949)
 * Make PasswordAuthenticator number of hashing rounds configurable (CASSANDRA-8085)
 * Fix AssertionError when binding nested collections in DELETE (CASSANDRA-8900)
 * Check for overlap with non-early sstables in LCS (CASSANDRA-8739)
 * Only calculate max purgable timestamp if we have to (CASSANDRA-8914)
 * (cqlsh) Greatly improve performance of COPY FROM (CASSANDRA-8225)
 * IndexSummary effectiveIndexInterval is now a guideline, not a rule (CASSANDRA-8993)
 * Use correct bounds for page cache eviction of compressed files (CASSANDRA-8746)
 * SSTableScanner enforces its bounds (CASSANDRA-8946)
 * Cleanup cell equality (CASSANDRA-8947)
 * Introduce intra-cluster message coalescing (CASSANDRA-8692)
 * DatabaseDescriptor throws NPE when rpc_interface is used (CASSANDRA-8839)
 * Don't check if an sstable is live for offline compactions (CASSANDRA-8841)
 * Don't set clientMode in SSTableLoader (CASSANDRA-8238)
 * Fix SSTableRewriter with disabled early open (CASSANDRA-8535)
 * Fix cassandra-stress so it respects the CL passed in user mode (CASSANDRA-8948)
 * Fix rare NPE in ColumnDefinition#hasIndexOption() (CASSANDRA-8786)
 * cassandra-stress reports per-operation statistics, plus misc (CASSANDRA-8769)
 * Add SimpleDate (cql date) and Time (cql time) types (CASSANDRA-7523)
 * Use long for key count in cfstats (CASSANDRA-8913)
 * Make SSTableRewriter.abort() more robust to failure (CASSANDRA-8832)
 * Remove cold_reads_to_omit from STCS (CASSANDRA-8860)
 * Make EstimatedHistogram#percentile() use ceil instead of floor (CASSANDRA-8883)
 * Fix top partitions reporting wrong cardinality (CASSANDRA-8834)
 * Fix rare NPE in KeyCacheSerializer (CASSANDRA-8067)
 * Pick sstables for validation as late as possible inc repairs (CASSANDRA-8366)
 * Fix commitlog getPendingTasks to not increment (CASSANDRA-8862)
 * Fix parallelism adjustment in range and secondary index queries
   when the first fetch does not satisfy the limit (CASSANDRA-8856)
 * Check if the filtered sstables is non-empty in STCS (CASSANDRA-8843)
 * Upgrade java-driver used for cassandra-stress (CASSANDRA-8842)
 * Fix CommitLog.forceRecycleAllSegments() memory access error (CASSANDRA-8812)
 * Improve assertions in Memory (CASSANDRA-8792)
 * Fix SSTableRewriter cleanup (CASSANDRA-8802)
 * Introduce SafeMemory for CompressionMetadata.Writer (CASSANDRA-8758)
 * 'nodetool info' prints exception against older node (CASSANDRA-8796)
 * Ensure SSTableReader.last corresponds exactly with the file end (CASSANDRA-8750)
 * Make SSTableWriter.openEarly more robust and obvious (CASSANDRA-8747)
 * Enforce SSTableReader.first/last (CASSANDRA-8744)
 * Cleanup SegmentedFile API (CASSANDRA-8749)
 * Avoid overlap with early compaction replacement (CASSANDRA-8683)
 * Safer Resource Management++ (CASSANDRA-8707)
 * Write partition size estimates into a system table (CASSANDRA-7688)
 * cqlsh: Fix keys() and full() collection indexes in DESCRIBE output
   (CASSANDRA-8154)
 * Show progress of streaming in nodetool netstats (CASSANDRA-8886)
 * IndexSummaryBuilder utilises offheap memory, and shares data between
   each IndexSummary opened from it (CASSANDRA-8757)
 * markCompacting only succeeds if the exact SSTableReader instances being
   marked are in the live set (CASSANDRA-8689)
 * cassandra-stress support for varint (CASSANDRA-8882)
 * Fix Adler32 digest for compressed sstables (CASSANDRA-8778)
 * Add nodetool statushandoff/statusbackup (CASSANDRA-8912)
 * Use stdout for progress and stats in sstableloader (CASSANDRA-8982)
 * Correctly identify 2i datadir from older versions (CASSANDRA-9116)
Merged from 2.0:
 * Ignore gossip SYNs after shutdown (CASSANDRA-9238)
 * Avoid overflow when calculating max sstable size in LCS (CASSANDRA-9235)
 * Make sstable blacklisting work with compression (CASSANDRA-9138)
 * Do not attempt to rebuild indexes if no index accepts any column (CASSANDRA-9196)
 * Don't initiate snitch reconnection for dead states (CASSANDRA-7292)
 * Fix ArrayIndexOutOfBoundsException in CQLSSTableWriter (CASSANDRA-8978)
 * Add shutdown gossip state to prevent timeouts during rolling restarts (CASSANDRA-8336)
 * Fix running with java.net.preferIPv6Addresses=true (CASSANDRA-9137)
 * Fix failed bootstrap/replace attempts being persisted in system.peers (CASSANDRA-9180)
 * Flush system.IndexInfo after marking index built (CASSANDRA-9128)
 * Fix updates to min/max_compaction_threshold through cassandra-cli
   (CASSANDRA-8102)
 * Don't include tmp files when doing offline relevel (CASSANDRA-9088)
 * Use the proper CAS WriteType when finishing a previous round during Paxos
   preparation (CASSANDRA-8672)
 * Avoid race in cancelling compactions (CASSANDRA-9070)
 * More aggressive check for expired sstables in DTCS (CASSANDRA-8359)
 * Fix ignored index_interval change in ALTER TABLE statements (CASSANDRA-7976)
 * Do more aggressive compaction in old time windows in DTCS (CASSANDRA-8360)
 * java.lang.AssertionError when reading saved cache (CASSANDRA-8740)
 * "disk full" when running cleanup (CASSANDRA-9036)
 * Lower logging level from ERROR to DEBUG when a scheduled schema pull
   cannot be completed due to a node being down (CASSANDRA-9032)
 * Fix MOVED_NODE client event (CASSANDRA-8516)
 * Allow overriding MAX_OUTSTANDING_REPLAY_COUNT (CASSANDRA-7533)
 * Fix malformed JMX ObjectName containing IPv6 addresses (CASSANDRA-9027)
 * (cqlsh) Allow increasing CSV field size limit through
   cqlshrc config option (CASSANDRA-8934)
 * Stop logging range tombstones when exceeding the threshold
   (CASSANDRA-8559)
 * Fix NullPointerException when nodetool getendpoints is run
   against invalid keyspaces or tables (CASSANDRA-8950)
 * Allow specifying the tmp dir (CASSANDRA-7712)
 * Improve compaction estimated tasks estimation (CASSANDRA-8904)
 * Fix duplicate up/down messages sent to native clients (CASSANDRA-7816)
 * Expose commit log archive status via JMX (CASSANDRA-8734)
 * Provide better exceptions for invalid replication strategy parameters
   (CASSANDRA-8909)
 * Fix regression in mixed single and multi-column relation support for
   SELECT statements (CASSANDRA-8613)
 * Add ability to limit number of native connections (CASSANDRA-8086)
 * Fix CQLSSTableWriter throwing exception and spawning threads
   (CASSANDRA-8808)
 * Fix MT mismatch between empty and GC-able data (CASSANDRA-8979)
 * Fix incorrect validation when snapshotting single table (CASSANDRA-8056)
 * Add offline tool to relevel sstables (CASSANDRA-8301)
 * Preserve stream ID for more protocol errors (CASSANDRA-8848)
 * Fix combining token() function with multi-column relations on
   clustering columns (CASSANDRA-8797)
 * Make CFS.markReferenced() resistant to bad refcounting (CASSANDRA-8829)
 * Fix StreamTransferTask abort/complete bad refcounting (CASSANDRA-8815)
 * Fix AssertionError when querying a DESC clustering ordered
   table with ASC ordering and paging (CASSANDRA-8767)
 * AssertionError: "Memory was freed" when running cleanup (CASSANDRA-8716)
 * Make it possible to set max_sstable_age to fractional days (CASSANDRA-8406)
 * Fix some multi-column relations with indexes on some clustering
   columns (CASSANDRA-8275)
 * Fix memory leak in SSTableSimple*Writer and SSTableReader.validate()
   (CASSANDRA-8748)
 * Throw OOM if allocating memory fails to return a valid pointer (CASSANDRA-8726)
 * Fix SSTableSimpleUnsortedWriter ConcurrentModificationException (CASSANDRA-8619)
 * 'nodetool info' prints exception against older node (CASSANDRA-8796)
 * Ensure SSTableSimpleUnsortedWriter.close() terminates if
   disk writer has crashed (CASSANDRA-8807)


2.1.4
 * Bind JMX to localhost unless explicitly configured otherwise (CASSANDRA-9085)


2.1.3
 * Fix HSHA/offheap_objects corruption (CASSANDRA-8719)
 * Upgrade libthrift to 0.9.2 (CASSANDRA-8685)
 * Don't use the shared ref in sstableloader (CASSANDRA-8704)
 * Purge internal prepared statements if related tables or
   keyspaces are dropped (CASSANDRA-8693)
 * (cqlsh) Handle unicode BOM at start of files (CASSANDRA-8638)
 * Stop compactions before exiting offline tools (CASSANDRA-8623)
 * Update tools/stress/README.txt to match current behaviour (CASSANDRA-7933)
 * Fix schema from Thrift conversion with empty metadata (CASSANDRA-8695)
 * Safer Resource Management (CASSANDRA-7705)
 * Make sure we compact highly overlapping cold sstables with
   STCS (CASSANDRA-8635)
 * rpc_interface and listen_interface generate NPE on startup when specified
   interface doesn't exist (CASSANDRA-8677)
 * Fix ArrayIndexOutOfBoundsException in nodetool cfhistograms (CASSANDRA-8514)
 * Switch from yammer metrics for nodetool cf/proxy histograms (CASSANDRA-8662)
 * Make sure we don't add tmplink files to the compaction
   strategy (CASSANDRA-8580)
 * (cqlsh) Handle maps with blob keys (CASSANDRA-8372)
 * (cqlsh) Handle DynamicCompositeType schemas correctly (CASSANDRA-8563)
 * Duplicate rows returned when in clause has repeated values (CASSANDRA-6706)
 * Add tooling to detect hot partitions (CASSANDRA-7974)
 * Fix cassandra-stress user-mode truncation of partition generation (CASSANDRA-8608)
 * Only stream from unrepaired sstables during inc repair (CASSANDRA-8267)
 * Don't allow starting multiple inc repairs on the same sstables (CASSANDRA-8316)
 * Invalidate prepared BATCH statements when related tables
   or keyspaces are dropped (CASSANDRA-8652)
 * Fix missing results in secondary index queries on collections
   with ALLOW FILTERING (CASSANDRA-8421)
 * Expose EstimatedHistogram metrics for range slices (CASSANDRA-8627)
 * (cqlsh) Escape clqshrc passwords properly (CASSANDRA-8618)
 * Fix NPE when passing wrong argument in ALTER TABLE statement (CASSANDRA-8355)
 * Pig: Refactor and deprecate CqlStorage (CASSANDRA-8599)
 * Don't reuse the same cleanup strategy for all sstables (CASSANDRA-8537)
 * Fix case-sensitivity of index name on CREATE and DROP INDEX
   statements (CASSANDRA-8365)
 * Better detection/logging for corruption in compressed sstables (CASSANDRA-8192)
 * Use the correct repairedAt value when closing writer (CASSANDRA-8570)
 * (cqlsh) Handle a schema mismatch being detected on startup (CASSANDRA-8512)
 * Properly calculate expected write size during compaction (CASSANDRA-8532)
 * Invalidate affected prepared statements when a table's columns
   are altered (CASSANDRA-7910)
 * Stress - user defined writes should populate sequentally (CASSANDRA-8524)
 * Fix regression in SSTableRewriter causing some rows to become unreadable
   during compaction (CASSANDRA-8429)
 * Run major compactions for repaired/unrepaired in parallel (CASSANDRA-8510)
 * (cqlsh) Fix compression options in DESCRIBE TABLE output when compression
   is disabled (CASSANDRA-8288)
 * (cqlsh) Fix DESCRIBE output after keyspaces are altered (CASSANDRA-7623)
 * Make sure we set lastCompactedKey correctly (CASSANDRA-8463)
 * (cqlsh) Fix output of CONSISTENCY command (CASSANDRA-8507)
 * (cqlsh) Fixed the handling of LIST statements (CASSANDRA-8370)
 * Make sstablescrub check leveled manifest again (CASSANDRA-8432)
 * Check first/last keys in sstable when giving out positions (CASSANDRA-8458)
 * Disable mmap on Windows (CASSANDRA-6993)
 * Add missing ConsistencyLevels to cassandra-stress (CASSANDRA-8253)
 * Add auth support to cassandra-stress (CASSANDRA-7985)
 * Fix ArrayIndexOutOfBoundsException when generating error message
   for some CQL syntax errors (CASSANDRA-8455)
 * Scale memtable slab allocation logarithmically (CASSANDRA-7882)
 * cassandra-stress simultaneous inserts over same seed (CASSANDRA-7964)
 * Reduce cassandra-stress sampling memory requirements (CASSANDRA-7926)
 * Ensure memtable flush cannot expire commit log entries from its future (CASSANDRA-8383)
 * Make read "defrag" async to reclaim memtables (CASSANDRA-8459)
 * Remove tmplink files for offline compactions (CASSANDRA-8321)
 * Reduce maxHintsInProgress (CASSANDRA-8415)
 * BTree updates may call provided update function twice (CASSANDRA-8018)
 * Release sstable references after anticompaction (CASSANDRA-8386)
 * Handle abort() in SSTableRewriter properly (CASSANDRA-8320)
 * Centralize shared executors (CASSANDRA-8055)
 * Fix filtering for CONTAINS (KEY) relations on frozen collection
   clustering columns when the query is restricted to a single
   partition (CASSANDRA-8203)
 * Do more aggressive entire-sstable TTL expiry checks (CASSANDRA-8243)
 * Add more log info if readMeter is null (CASSANDRA-8238)
 * add check of the system wall clock time at startup (CASSANDRA-8305)
 * Support for frozen collections (CASSANDRA-7859)
 * Fix overflow on histogram computation (CASSANDRA-8028)
 * Have paxos reuse the timestamp generation of normal queries (CASSANDRA-7801)
 * Fix incremental repair not remove parent session on remote (CASSANDRA-8291)
 * Improve JBOD disk utilization (CASSANDRA-7386)
 * Log failed host when preparing incremental repair (CASSANDRA-8228)
 * Force config client mode in CQLSSTableWriter (CASSANDRA-8281)
 * Fix sstableupgrade throws exception (CASSANDRA-8688)
 * Fix hang when repairing empty keyspace (CASSANDRA-8694)
Merged from 2.0:
 * Fix IllegalArgumentException in dynamic snitch (CASSANDRA-8448)
 * Add support for UPDATE ... IF EXISTS (CASSANDRA-8610)
 * Fix reversal of list prepends (CASSANDRA-8733)
 * Prevent non-zero default_time_to_live on tables with counters
   (CASSANDRA-8678)
 * Fix SSTableSimpleUnsortedWriter ConcurrentModificationException
   (CASSANDRA-8619)
 * Round up time deltas lower than 1ms in BulkLoader (CASSANDRA-8645)
 * Add batch remove iterator to ABSC (CASSANDRA-8414, 8666)
 * Round up time deltas lower than 1ms in BulkLoader (CASSANDRA-8645)
 * Fix isClientMode check in Keyspace (CASSANDRA-8687)
 * Use more efficient slice size for querying internal secondary
   index tables (CASSANDRA-8550)
 * Fix potentially returning deleted rows with range tombstone (CASSANDRA-8558)
 * Check for available disk space before starting a compaction (CASSANDRA-8562)
 * Fix DISTINCT queries with LIMITs or paging when some partitions
   contain only tombstones (CASSANDRA-8490)
 * Introduce background cache refreshing to permissions cache
   (CASSANDRA-8194)
 * Fix race condition in StreamTransferTask that could lead to
   infinite loops and premature sstable deletion (CASSANDRA-7704)
 * Add an extra version check to MigrationTask (CASSANDRA-8462)
 * Ensure SSTableWriter cleans up properly after failure (CASSANDRA-8499)
 * Increase bf true positive count on key cache hit (CASSANDRA-8525)
 * Move MeteredFlusher to its own thread (CASSANDRA-8485)
 * Fix non-distinct results in DISTNCT queries on static columns when
   paging is enabled (CASSANDRA-8087)
 * Move all hints related tasks to hints internal executor (CASSANDRA-8285)
 * Fix paging for multi-partition IN queries (CASSANDRA-8408)
 * Fix MOVED_NODE topology event never being emitted when a node
   moves its token (CASSANDRA-8373)
 * Fix validation of indexes in COMPACT tables (CASSANDRA-8156)
 * Avoid StackOverflowError when a large list of IN values
   is used for a clustering column (CASSANDRA-8410)
 * Fix NPE when writetime() or ttl() calls are wrapped by
   another function call (CASSANDRA-8451)
 * Fix NPE after dropping a keyspace (CASSANDRA-8332)
 * Fix error message on read repair timeouts (CASSANDRA-7947)
 * Default DTCS base_time_seconds changed to 60 (CASSANDRA-8417)
 * Refuse Paxos operation with more than one pending endpoint (CASSANDRA-8346, 8640)
 * Throw correct exception when trying to bind a keyspace or table
   name (CASSANDRA-6952)
 * Make HHOM.compact synchronized (CASSANDRA-8416)
 * cancel latency-sampling task when CF is dropped (CASSANDRA-8401)
 * don't block SocketThread for MessagingService (CASSANDRA-8188)
 * Increase quarantine delay on replacement (CASSANDRA-8260)
 * Expose off-heap memory usage stats (CASSANDRA-7897)
 * Ignore Paxos commits for truncated tables (CASSANDRA-7538)
 * Validate size of indexed column values (CASSANDRA-8280)
 * Make LCS split compaction results over all data directories (CASSANDRA-8329)
 * Fix some failing queries that use multi-column relations
   on COMPACT STORAGE tables (CASSANDRA-8264)
 * Fix InvalidRequestException with ORDER BY (CASSANDRA-8286)
 * Disable SSLv3 for POODLE (CASSANDRA-8265)
 * Fix millisecond timestamps in Tracing (CASSANDRA-8297)
 * Include keyspace name in error message when there are insufficient
   live nodes to stream from (CASSANDRA-8221)
 * Avoid overlap in L1 when L0 contains many nonoverlapping
   sstables (CASSANDRA-8211)
 * Improve PropertyFileSnitch logging (CASSANDRA-8183)
 * Add DC-aware sequential repair (CASSANDRA-8193)
 * Use live sstables in snapshot repair if possible (CASSANDRA-8312)
 * Fix hints serialized size calculation (CASSANDRA-8587)


2.1.2
 * (cqlsh) parse_for_table_meta errors out on queries with undefined
   grammars (CASSANDRA-8262)
 * (cqlsh) Fix SELECT ... TOKEN() function broken in C* 2.1.1 (CASSANDRA-8258)
 * Fix Cassandra crash when running on JDK8 update 40 (CASSANDRA-8209)
 * Optimize partitioner tokens (CASSANDRA-8230)
 * Improve compaction of repaired/unrepaired sstables (CASSANDRA-8004)
 * Make cache serializers pluggable (CASSANDRA-8096)
 * Fix issues with CONTAINS (KEY) queries on secondary indexes
   (CASSANDRA-8147)
 * Fix read-rate tracking of sstables for some queries (CASSANDRA-8239)
 * Fix default timestamp in QueryOptions (CASSANDRA-8246)
 * Set socket timeout when reading remote version (CASSANDRA-8188)
 * Refactor how we track live size (CASSANDRA-7852)
 * Make sure unfinished compaction files are removed (CASSANDRA-8124)
 * Fix shutdown when run as Windows service (CASSANDRA-8136)
 * Fix DESCRIBE TABLE with custom indexes (CASSANDRA-8031)
 * Fix race in RecoveryManagerTest (CASSANDRA-8176)
 * Avoid IllegalArgumentException while sorting sstables in
   IndexSummaryManager (CASSANDRA-8182)
 * Shutdown JVM on file descriptor exhaustion (CASSANDRA-7579)
 * Add 'die' policy for commit log and disk failure (CASSANDRA-7927)
 * Fix installing as service on Windows (CASSANDRA-8115)
 * Fix CREATE TABLE for CQL2 (CASSANDRA-8144)
 * Avoid boxing in ColumnStats min/max trackers (CASSANDRA-8109)
Merged from 2.0:
 * Correctly handle non-text column names in cql3 (CASSANDRA-8178)
 * Fix deletion for indexes on primary key columns (CASSANDRA-8206)
 * Add 'nodetool statusgossip' (CASSANDRA-8125)
 * Improve client notification that nodes are ready for requests (CASSANDRA-7510)
 * Handle negative timestamp in writetime method (CASSANDRA-8139)
 * Pig: Remove errant LIMIT clause in CqlNativeStorage (CASSANDRA-8166)
 * Throw ConfigurationException when hsha is used with the default
   rpc_max_threads setting of 'unlimited' (CASSANDRA-8116)
 * Allow concurrent writing of the same table in the same JVM using
   CQLSSTableWriter (CASSANDRA-7463)
 * Fix totalDiskSpaceUsed calculation (CASSANDRA-8205)


2.1.1
 * Fix spin loop in AtomicSortedColumns (CASSANDRA-7546)
 * Dont notify when replacing tmplink files (CASSANDRA-8157)
 * Fix validation with multiple CONTAINS clause (CASSANDRA-8131)
 * Fix validation of collections in TriggerExecutor (CASSANDRA-8146)
 * Fix IllegalArgumentException when a list of IN values containing tuples
   is passed as a single arg to a prepared statement with the v1 or v2
   protocol (CASSANDRA-8062)
 * Fix ClassCastException in DISTINCT query on static columns with
   query paging (CASSANDRA-8108)
 * Fix NPE on null nested UDT inside a set (CASSANDRA-8105)
 * Fix exception when querying secondary index on set items or map keys
   when some clustering columns are specified (CASSANDRA-8073)
 * Send proper error response when there is an error during native
   protocol message decode (CASSANDRA-8118)
 * Gossip should ignore generation numbers too far in the future (CASSANDRA-8113)
 * Fix NPE when creating a table with frozen sets, lists (CASSANDRA-8104)
 * Fix high memory use due to tracking reads on incrementally opened sstable
   readers (CASSANDRA-8066)
 * Fix EXECUTE request with skipMetadata=false returning no metadata
   (CASSANDRA-8054)
 * Allow concurrent use of CQLBulkOutputFormat (CASSANDRA-7776)
 * Shutdown JVM on OOM (CASSANDRA-7507)
 * Upgrade netty version and enable epoll event loop (CASSANDRA-7761)
 * Don't duplicate sstables smaller than split size when using
   the sstablesplitter tool (CASSANDRA-7616)
 * Avoid re-parsing already prepared statements (CASSANDRA-7923)
 * Fix some Thrift slice deletions and updates of COMPACT STORAGE
   tables with some clustering columns omitted (CASSANDRA-7990)
 * Fix filtering for CONTAINS on sets (CASSANDRA-8033)
 * Properly track added size (CASSANDRA-7239)
 * Allow compilation in java 8 (CASSANDRA-7208)
 * Fix Assertion error on RangeTombstoneList diff (CASSANDRA-8013)
 * Release references to overlapping sstables during compaction (CASSANDRA-7819)
 * Send notification when opening compaction results early (CASSANDRA-8034)
 * Make native server start block until properly bound (CASSANDRA-7885)
 * (cqlsh) Fix IPv6 support (CASSANDRA-7988)
 * Ignore fat clients when checking for endpoint collision (CASSANDRA-7939)
 * Make sstablerepairedset take a list of files (CASSANDRA-7995)
 * (cqlsh) Tab completeion for indexes on map keys (CASSANDRA-7972)
 * (cqlsh) Fix UDT field selection in select clause (CASSANDRA-7891)
 * Fix resource leak in event of corrupt sstable
 * (cqlsh) Add command line option for cqlshrc file path (CASSANDRA-7131)
 * Provide visibility into prepared statements churn (CASSANDRA-7921, CASSANDRA-7930)
 * Invalidate prepared statements when their keyspace or table is
   dropped (CASSANDRA-7566)
 * cassandra-stress: fix support for NetworkTopologyStrategy (CASSANDRA-7945)
 * Fix saving caches when a table is dropped (CASSANDRA-7784)
 * Add better error checking of new stress profile (CASSANDRA-7716)
 * Use ThreadLocalRandom and remove FBUtilities.threadLocalRandom (CASSANDRA-7934)
 * Prevent operator mistakes due to simultaneous bootstrap (CASSANDRA-7069)
 * cassandra-stress supports whitelist mode for node config (CASSANDRA-7658)
 * GCInspector more closely tracks GC; cassandra-stress and nodetool report it (CASSANDRA-7916)
 * nodetool won't output bogus ownership info without a keyspace (CASSANDRA-7173)
 * Add human readable option to nodetool commands (CASSANDRA-5433)
 * Don't try to set repairedAt on old sstables (CASSANDRA-7913)
 * Add metrics for tracking PreparedStatement use (CASSANDRA-7719)
 * (cqlsh) tab-completion for triggers (CASSANDRA-7824)
 * (cqlsh) Support for query paging (CASSANDRA-7514)
 * (cqlsh) Show progress of COPY operations (CASSANDRA-7789)
 * Add syntax to remove multiple elements from a map (CASSANDRA-6599)
 * Support non-equals conditions in lightweight transactions (CASSANDRA-6839)
 * Add IF [NOT] EXISTS to create/drop triggers (CASSANDRA-7606)
 * (cqlsh) Display the current logged-in user (CASSANDRA-7785)
 * (cqlsh) Don't ignore CTRL-C during COPY FROM execution (CASSANDRA-7815)
 * (cqlsh) Order UDTs according to cross-type dependencies in DESCRIBE
   output (CASSANDRA-7659)
 * (cqlsh) Fix handling of CAS statement results (CASSANDRA-7671)
 * (cqlsh) COPY TO/FROM improvements (CASSANDRA-7405)
 * Support list index operations with conditions (CASSANDRA-7499)
 * Add max live/tombstoned cells to nodetool cfstats output (CASSANDRA-7731)
 * Validate IPv6 wildcard addresses properly (CASSANDRA-7680)
 * (cqlsh) Error when tracing query (CASSANDRA-7613)
 * Avoid IOOBE when building SyntaxError message snippet (CASSANDRA-7569)
 * SSTableExport uses correct validator to create string representation of partition
   keys (CASSANDRA-7498)
 * Avoid NPEs when receiving type changes for an unknown keyspace (CASSANDRA-7689)
 * Add support for custom 2i validation (CASSANDRA-7575)
 * Pig support for hadoop CqlInputFormat (CASSANDRA-6454)
 * Add duration mode to cassandra-stress (CASSANDRA-7468)
 * Add listen_interface and rpc_interface options (CASSANDRA-7417)
 * Improve schema merge performance (CASSANDRA-7444)
 * Adjust MT depth based on # of partition validating (CASSANDRA-5263)
 * Optimise NativeCell comparisons (CASSANDRA-6755)
 * Configurable client timeout for cqlsh (CASSANDRA-7516)
 * Include snippet of CQL query near syntax error in messages (CASSANDRA-7111)
 * Make repair -pr work with -local (CASSANDRA-7450)
 * Fix error in sstableloader with -cph > 1 (CASSANDRA-8007)
 * Fix snapshot repair error on indexed tables (CASSANDRA-8020)
 * Do not exit nodetool repair when receiving JMX NOTIF_LOST (CASSANDRA-7909)
 * Stream to private IP when available (CASSANDRA-8084)
Merged from 2.0:
 * Reject conditions on DELETE unless full PK is given (CASSANDRA-6430)
 * Properly reject the token function DELETE (CASSANDRA-7747)
 * Force batchlog replay before decommissioning a node (CASSANDRA-7446)
 * Fix hint replay with many accumulated expired hints (CASSANDRA-6998)
 * Fix duplicate results in DISTINCT queries on static columns with query
   paging (CASSANDRA-8108)
 * Add DateTieredCompactionStrategy (CASSANDRA-6602)
 * Properly validate ascii and utf8 string literals in CQL queries (CASSANDRA-8101)
 * (cqlsh) Fix autocompletion for alter keyspace (CASSANDRA-8021)
 * Create backup directories for commitlog archiving during startup (CASSANDRA-8111)
 * Reduce totalBlockFor() for LOCAL_* consistency levels (CASSANDRA-8058)
 * Fix merging schemas with re-dropped keyspaces (CASSANDRA-7256)
 * Fix counters in supercolumns during live upgrades from 1.2 (CASSANDRA-7188)
 * Notify DT subscribers when a column family is truncated (CASSANDRA-8088)
 * Add sanity check of $JAVA on startup (CASSANDRA-7676)
 * Schedule fat client schema pull on join (CASSANDRA-7993)
 * Don't reset nodes' versions when closing IncomingTcpConnections
   (CASSANDRA-7734)
 * Record the real messaging version in all cases in OutboundTcpConnection
   (CASSANDRA-8057)
 * SSL does not work in cassandra-cli (CASSANDRA-7899)
 * Fix potential exception when using ReversedType in DynamicCompositeType
   (CASSANDRA-7898)
 * Better validation of collection values (CASSANDRA-7833)
 * Track min/max timestamps correctly (CASSANDRA-7969)
 * Fix possible overflow while sorting CL segments for replay (CASSANDRA-7992)
 * Increase nodetool Xmx (CASSANDRA-7956)
 * Archive any commitlog segments present at startup (CASSANDRA-6904)
 * CrcCheckChance should adjust based on live CFMetadata not
   sstable metadata (CASSANDRA-7978)
 * token() should only accept columns in the partitioning
   key order (CASSANDRA-6075)
 * Add method to invalidate permission cache via JMX (CASSANDRA-7977)
 * Allow propagating multiple gossip states atomically (CASSANDRA-6125)
 * Log exceptions related to unclean native protocol client disconnects
   at DEBUG or INFO (CASSANDRA-7849)
 * Allow permissions cache to be set via JMX (CASSANDRA-7698)
 * Include schema_triggers CF in readable system resources (CASSANDRA-7967)
 * Fix RowIndexEntry to report correct serializedSize (CASSANDRA-7948)
 * Make CQLSSTableWriter sync within partitions (CASSANDRA-7360)
 * Potentially use non-local replicas in CqlConfigHelper (CASSANDRA-7906)
 * Explicitly disallow mixing multi-column and single-column
   relations on clustering columns (CASSANDRA-7711)
 * Better error message when condition is set on PK column (CASSANDRA-7804)
 * Don't send schema change responses and events for no-op DDL
   statements (CASSANDRA-7600)
 * (Hadoop) fix cluster initialisation for a split fetching (CASSANDRA-7774)
 * Throw InvalidRequestException when queries contain relations on entire
   collection columns (CASSANDRA-7506)
 * (cqlsh) enable CTRL-R history search with libedit (CASSANDRA-7577)
 * (Hadoop) allow ACFRW to limit nodes to local DC (CASSANDRA-7252)
 * (cqlsh) cqlsh should automatically disable tracing when selecting
   from system_traces (CASSANDRA-7641)
 * (Hadoop) Add CqlOutputFormat (CASSANDRA-6927)
 * Don't depend on cassandra config for nodetool ring (CASSANDRA-7508)
 * (cqlsh) Fix failing cqlsh formatting tests (CASSANDRA-7703)
 * Fix IncompatibleClassChangeError from hadoop2 (CASSANDRA-7229)
 * Add 'nodetool sethintedhandoffthrottlekb' (CASSANDRA-7635)
 * (cqlsh) Add tab-completion for CREATE/DROP USER IF [NOT] EXISTS (CASSANDRA-7611)
 * Catch errors when the JVM pulls the rug out from GCInspector (CASSANDRA-5345)
 * cqlsh fails when version number parts are not int (CASSANDRA-7524)
 * Fix NPE when table dropped during streaming (CASSANDRA-7946)
 * Fix wrong progress when streaming uncompressed (CASSANDRA-7878)
 * Fix possible infinite loop in creating repair range (CASSANDRA-7983)
 * Fix unit in nodetool for streaming throughput (CASSANDRA-7375)
Merged from 1.2:
 * Don't index tombstones (CASSANDRA-7828)
 * Improve PasswordAuthenticator default super user setup (CASSANDRA-7788)


2.1.0
 * (cqlsh) Removed "ALTER TYPE <name> RENAME TO <name>" from tab-completion
   (CASSANDRA-7895)
 * Fixed IllegalStateException in anticompaction (CASSANDRA-7892)
 * cqlsh: DESCRIBE support for frozen UDTs, tuples (CASSANDRA-7863)
 * Avoid exposing internal classes over JMX (CASSANDRA-7879)
 * Add null check for keys when freezing collection (CASSANDRA-7869)
 * Improve stress workload realism (CASSANDRA-7519)
Merged from 2.0:
 * Configure system.paxos with LeveledCompactionStrategy (CASSANDRA-7753)
 * Fix ALTER clustering column type from DateType to TimestampType when
   using DESC clustering order (CASSANRDA-7797)
 * Throw EOFException if we run out of chunks in compressed datafile
   (CASSANDRA-7664)
 * Fix PRSI handling of CQL3 row markers for row cleanup (CASSANDRA-7787)
 * Fix dropping collection when it's the last regular column (CASSANDRA-7744)
 * Make StreamReceiveTask thread safe and gc friendly (CASSANDRA-7795)
 * Validate empty cell names from counter updates (CASSANDRA-7798)
Merged from 1.2:
 * Don't allow compacted sstables to be marked as compacting (CASSANDRA-7145)
 * Track expired tombstones (CASSANDRA-7810)


2.1.0-rc7
 * Add frozen keyword and require UDT to be frozen (CASSANDRA-7857)
 * Track added sstable size correctly (CASSANDRA-7239)
 * (cqlsh) Fix case insensitivity (CASSANDRA-7834)
 * Fix failure to stream ranges when moving (CASSANDRA-7836)
 * Correctly remove tmplink files (CASSANDRA-7803)
 * (cqlsh) Fix column name formatting for functions, CAS operations,
   and UDT field selections (CASSANDRA-7806)
 * (cqlsh) Fix COPY FROM handling of null/empty primary key
   values (CASSANDRA-7792)
 * Fix ordering of static cells (CASSANDRA-7763)
Merged from 2.0:
 * Forbid re-adding dropped counter columns (CASSANDRA-7831)
 * Fix CFMetaData#isThriftCompatible() for PK-only tables (CASSANDRA-7832)
 * Always reject inequality on the partition key without token()
   (CASSANDRA-7722)
 * Always send Paxos commit to all replicas (CASSANDRA-7479)
 * Make disruptor_thrift_server invocation pool configurable (CASSANDRA-7594)
 * Make repair no-op when RF=1 (CASSANDRA-7864)


2.1.0-rc6
 * Fix OOM issue from netty caching over time (CASSANDRA-7743)
 * json2sstable couldn't import JSON for CQL table (CASSANDRA-7477)
 * Invalidate all caches on table drop (CASSANDRA-7561)
 * Skip strict endpoint selection for ranges if RF == nodes (CASSANRA-7765)
 * Fix Thrift range filtering without 2ary index lookups (CASSANDRA-7741)
 * Add tracing entries about concurrent range requests (CASSANDRA-7599)
 * (cqlsh) Fix DESCRIBE for NTS keyspaces (CASSANDRA-7729)
 * Remove netty buffer ref-counting (CASSANDRA-7735)
 * Pass mutated cf to index updater for use by PRSI (CASSANDRA-7742)
 * Include stress yaml example in release and deb (CASSANDRA-7717)
 * workaround for netty issue causing corrupted data off the wire (CASSANDRA-7695)
 * cqlsh DESC CLUSTER fails retrieving ring information (CASSANDRA-7687)
 * Fix binding null values inside UDT (CASSANDRA-7685)
 * Fix UDT field selection with empty fields (CASSANDRA-7670)
 * Bogus deserialization of static cells from sstable (CASSANDRA-7684)
 * Fix NPE on compaction leftover cleanup for dropped table (CASSANDRA-7770)
Merged from 2.0:
 * Fix race condition in StreamTransferTask that could lead to
   infinite loops and premature sstable deletion (CASSANDRA-7704)
 * (cqlsh) Wait up to 10 sec for a tracing session (CASSANDRA-7222)
 * Fix NPE in FileCacheService.sizeInBytes (CASSANDRA-7756)
 * Remove duplicates from StorageService.getJoiningNodes (CASSANDRA-7478)
 * Clone token map outside of hot gossip loops (CASSANDRA-7758)
 * Fix MS expiring map timeout for Paxos messages (CASSANDRA-7752)
 * Do not flush on truncate if durable_writes is false (CASSANDRA-7750)
 * Give CRR a default input_cql Statement (CASSANDRA-7226)
 * Better error message when adding a collection with the same name
   than a previously dropped one (CASSANDRA-6276)
 * Fix validation when adding static columns (CASSANDRA-7730)
 * (Thrift) fix range deletion of supercolumns (CASSANDRA-7733)
 * Fix potential AssertionError in RangeTombstoneList (CASSANDRA-7700)
 * Validate arguments of blobAs* functions (CASSANDRA-7707)
 * Fix potential AssertionError with 2ndary indexes (CASSANDRA-6612)
 * Avoid logging CompactionInterrupted at ERROR (CASSANDRA-7694)
 * Minor leak in sstable2jon (CASSANDRA-7709)
 * Add cassandra.auto_bootstrap system property (CASSANDRA-7650)
 * Update java driver (for hadoop) (CASSANDRA-7618)
 * Remove CqlPagingRecordReader/CqlPagingInputFormat (CASSANDRA-7570)
 * Support connecting to ipv6 jmx with nodetool (CASSANDRA-7669)


2.1.0-rc5
 * Reject counters inside user types (CASSANDRA-7672)
 * Switch to notification-based GCInspector (CASSANDRA-7638)
 * (cqlsh) Handle nulls in UDTs and tuples correctly (CASSANDRA-7656)
 * Don't use strict consistency when replacing (CASSANDRA-7568)
 * Fix min/max cell name collection on 2.0 SSTables with range
   tombstones (CASSANDRA-7593)
 * Tolerate min/max cell names of different lengths (CASSANDRA-7651)
 * Filter cached results correctly (CASSANDRA-7636)
 * Fix tracing on the new SEPExecutor (CASSANDRA-7644)
 * Remove shuffle and taketoken (CASSANDRA-7601)
 * Clean up Windows batch scripts (CASSANDRA-7619)
 * Fix native protocol drop user type notification (CASSANDRA-7571)
 * Give read access to system.schema_usertypes to all authenticated users
   (CASSANDRA-7578)
 * (cqlsh) Fix cqlsh display when zero rows are returned (CASSANDRA-7580)
 * Get java version correctly when JAVA_TOOL_OPTIONS is set (CASSANDRA-7572)
 * Fix NPE when dropping index from non-existent keyspace, AssertionError when
   dropping non-existent index with IF EXISTS (CASSANDRA-7590)
 * Fix sstablelevelresetter hang (CASSANDRA-7614)
 * (cqlsh) Fix deserialization of blobs (CASSANDRA-7603)
 * Use "keyspace updated" schema change message for UDT changes in v1 and
   v2 protocols (CASSANDRA-7617)
 * Fix tracing of range slices and secondary index lookups that are local
   to the coordinator (CASSANDRA-7599)
 * Set -Dcassandra.storagedir for all tool shell scripts (CASSANDRA-7587)
 * Don't swap max/min col names when mutating sstable metadata (CASSANDRA-7596)
 * (cqlsh) Correctly handle paged result sets (CASSANDRA-7625)
 * (cqlsh) Improve waiting for a trace to complete (CASSANDRA-7626)
 * Fix tracing of concurrent range slices and 2ary index queries (CASSANDRA-7626)
 * Fix scrub against collection type (CASSANDRA-7665)
Merged from 2.0:
 * Set gc_grace_seconds to seven days for system schema tables (CASSANDRA-7668)
 * SimpleSeedProvider no longer caches seeds forever (CASSANDRA-7663)
 * Always flush on truncate (CASSANDRA-7511)
 * Fix ReversedType(DateType) mapping to native protocol (CASSANDRA-7576)
 * Always merge ranges owned by a single node (CASSANDRA-6930)
 * Track max/min timestamps for range tombstones (CASSANDRA-7647)
 * Fix NPE when listing saved caches dir (CASSANDRA-7632)


2.1.0-rc4
 * Fix word count hadoop example (CASSANDRA-7200)
 * Updated memtable_cleanup_threshold and memtable_flush_writers defaults
   (CASSANDRA-7551)
 * (Windows) fix startup when WMI memory query fails (CASSANDRA-7505)
 * Anti-compaction proceeds if any part of the repair failed (CASSANDRA-7521)
 * Add missing table name to DROP INDEX responses and notifications (CASSANDRA-7539)
 * Bump CQL version to 3.2.0 and update CQL documentation (CASSANDRA-7527)
 * Fix configuration error message when running nodetool ring (CASSANDRA-7508)
 * Support conditional updates, tuple type, and the v3 protocol in cqlsh (CASSANDRA-7509)
 * Handle queries on multiple secondary index types (CASSANDRA-7525)
 * Fix cqlsh authentication with v3 native protocol (CASSANDRA-7564)
 * Fix NPE when unknown prepared statement ID is used (CASSANDRA-7454)
Merged from 2.0:
 * (Windows) force range-based repair to non-sequential mode (CASSANDRA-7541)
 * Fix range merging when DES scores are zero (CASSANDRA-7535)
 * Warn when SSL certificates have expired (CASSANDRA-7528)
 * Fix error when doing reversed queries with static columns (CASSANDRA-7490)
Merged from 1.2:
 * Set correct stream ID on responses when non-Exception Throwables
   are thrown while handling native protocol messages (CASSANDRA-7470)


2.1.0-rc3
 * Consider expiry when reconciling otherwise equal cells (CASSANDRA-7403)
 * Introduce CQL support for stress tool (CASSANDRA-6146)
 * Fix ClassCastException processing expired messages (CASSANDRA-7496)
 * Fix prepared marker for collections inside UDT (CASSANDRA-7472)
 * Remove left-over populate_io_cache_on_flush and replicate_on_write
   uses (CASSANDRA-7493)
 * (Windows) handle spaces in path names (CASSANDRA-7451)
 * Ensure writes have completed after dropping a table, before recycling
   commit log segments (CASSANDRA-7437)
 * Remove left-over rows_per_partition_to_cache (CASSANDRA-7493)
 * Fix error when CONTAINS is used with a bind marker (CASSANDRA-7502)
 * Properly reject unknown UDT field (CASSANDRA-7484)
Merged from 2.0:
 * Fix CC#collectTimeOrderedData() tombstone optimisations (CASSANDRA-7394)
 * Support DISTINCT for static columns and fix behaviour when DISTINC is
   not use (CASSANDRA-7305).
 * Workaround JVM NPE on JMX bind failure (CASSANDRA-7254)
 * Fix race in FileCacheService RemovalListener (CASSANDRA-7278)
 * Fix inconsistent use of consistencyForCommit that allowed LOCAL_QUORUM
   operations to incorrect become full QUORUM (CASSANDRA-7345)
 * Properly handle unrecognized opcodes and flags (CASSANDRA-7440)
 * (Hadoop) close CqlRecordWriter clients when finished (CASSANDRA-7459)
 * Commit disk failure policy (CASSANDRA-7429)
 * Make sure high level sstables get compacted (CASSANDRA-7414)
 * Fix AssertionError when using empty clustering columns and static columns
   (CASSANDRA-7455)
 * Add option to disable STCS in L0 (CASSANDRA-6621)
 * Upgrade to snappy-java 1.0.5.2 (CASSANDRA-7476)


2.1.0-rc2
 * Fix heap size calculation for CompoundSparseCellName and
   CompoundSparseCellName.WithCollection (CASSANDRA-7421)
 * Allow counter mutations in UNLOGGED batches (CASSANDRA-7351)
 * Modify reconcile logic to always pick a tombstone over a counter cell
   (CASSANDRA-7346)
 * Avoid incremental compaction on Windows (CASSANDRA-7365)
 * Fix exception when querying a composite-keyed table with a collection index
   (CASSANDRA-7372)
 * Use node's host id in place of counter ids (CASSANDRA-7366)
 * Fix error when doing reversed queries with static columns (CASSANDRA-7490)
 * Backport CASSANDRA-6747 (CASSANDRA-7560)
 * Track max/min timestamps for range tombstones (CASSANDRA-7647)
 * Fix NPE when listing saved caches dir (CASSANDRA-7632)
 * Fix sstableloader unable to connect encrypted node (CASSANDRA-7585)
Merged from 1.2:
 * Clone token map outside of hot gossip loops (CASSANDRA-7758)
 * Add stop method to EmbeddedCassandraService (CASSANDRA-7595)
 * Support connecting to ipv6 jmx with nodetool (CASSANDRA-7669)
 * Set gc_grace_seconds to seven days for system schema tables (CASSANDRA-7668)
 * SimpleSeedProvider no longer caches seeds forever (CASSANDRA-7663)
 * Set correct stream ID on responses when non-Exception Throwables
   are thrown while handling native protocol messages (CASSANDRA-7470)
 * Fix row size miscalculation in LazilyCompactedRow (CASSANDRA-7543)
 * Fix race in background compaction check (CASSANDRA-7745)
 * Don't clear out range tombstones during compaction (CASSANDRA-7808)


2.1.0-rc1
 * Revert flush directory (CASSANDRA-6357)
 * More efficient executor service for fast operations (CASSANDRA-4718)
 * Move less common tools into a new cassandra-tools package (CASSANDRA-7160)
 * Support more concurrent requests in native protocol (CASSANDRA-7231)
 * Add tab-completion to debian nodetool packaging (CASSANDRA-6421)
 * Change concurrent_compactors defaults (CASSANDRA-7139)
 * Add PowerShell Windows launch scripts (CASSANDRA-7001)
 * Make commitlog archive+restore more robust (CASSANDRA-6974)
 * Fix marking commitlogsegments clean (CASSANDRA-6959)
 * Add snapshot "manifest" describing files included (CASSANDRA-6326)
 * Parallel streaming for sstableloader (CASSANDRA-3668)
 * Fix bugs in supercolumns handling (CASSANDRA-7138)
 * Fix ClassClassException on composite dense tables (CASSANDRA-7112)
 * Cleanup and optimize collation and slice iterators (CASSANDRA-7107)
 * Upgrade NBHM lib (CASSANDRA-7128)
 * Optimize netty server (CASSANDRA-6861)
 * Fix repair hang when given CF does not exist (CASSANDRA-7189)
 * Allow c* to be shutdown in an embedded mode (CASSANDRA-5635)
 * Add server side batching to native transport (CASSANDRA-5663)
 * Make batchlog replay asynchronous (CASSANDRA-6134)
 * remove unused classes (CASSANDRA-7197)
 * Limit user types to the keyspace they are defined in (CASSANDRA-6643)
 * Add validate method to CollectionType (CASSANDRA-7208)
 * New serialization format for UDT values (CASSANDRA-7209, CASSANDRA-7261)
 * Fix nodetool netstats (CASSANDRA-7270)
 * Fix potential ClassCastException in HintedHandoffManager (CASSANDRA-7284)
 * Use prepared statements internally (CASSANDRA-6975)
 * Fix broken paging state with prepared statement (CASSANDRA-7120)
 * Fix IllegalArgumentException in CqlStorage (CASSANDRA-7287)
 * Allow nulls/non-existant fields in UDT (CASSANDRA-7206)
 * Add Thrift MultiSliceRequest (CASSANDRA-6757, CASSANDRA-7027)
 * Handle overlapping MultiSlices (CASSANDRA-7279)
 * Fix DataOutputTest on Windows (CASSANDRA-7265)
 * Embedded sets in user defined data-types are not updating (CASSANDRA-7267)
 * Add tuple type to CQL/native protocol (CASSANDRA-7248)
 * Fix CqlPagingRecordReader on tables with few rows (CASSANDRA-7322)
Merged from 2.0:
 * Copy compaction options to make sure they are reloaded (CASSANDRA-7290)
 * Add option to do more aggressive tombstone compactions (CASSANDRA-6563)
 * Don't try to compact already-compacting files in HHOM (CASSANDRA-7288)
 * Always reallocate buffers in HSHA (CASSANDRA-6285)
 * (Hadoop) support authentication in CqlRecordReader (CASSANDRA-7221)
 * (Hadoop) Close java driver Cluster in CQLRR.close (CASSANDRA-7228)
 * Warn when 'USING TIMESTAMP' is used on a CAS BATCH (CASSANDRA-7067)
 * return all cpu values from BackgroundActivityMonitor.readAndCompute (CASSANDRA-7183)
 * Correctly delete scheduled range xfers (CASSANDRA-7143)
 * return all cpu values from BackgroundActivityMonitor.readAndCompute (CASSANDRA-7183)
 * reduce garbage creation in calculatePendingRanges (CASSANDRA-7191)
 * fix c* launch issues on Russian os's due to output of linux 'free' cmd (CASSANDRA-6162)
 * Fix disabling autocompaction (CASSANDRA-7187)
 * Fix potential NumberFormatException when deserializing IntegerType (CASSANDRA-7088)
 * cqlsh can't tab-complete disabling compaction (CASSANDRA-7185)
 * cqlsh: Accept and execute CQL statement(s) from command-line parameter (CASSANDRA-7172)
 * Fix IllegalStateException in CqlPagingRecordReader (CASSANDRA-7198)
 * Fix the InvertedIndex trigger example (CASSANDRA-7211)
 * Add --resolve-ip option to 'nodetool ring' (CASSANDRA-7210)
 * reduce garbage on codec flag deserialization (CASSANDRA-7244)
 * Fix duplicated error messages on directory creation error at startup (CASSANDRA-5818)
 * Proper null handle for IF with map element access (CASSANDRA-7155)
 * Improve compaction visibility (CASSANDRA-7242)
 * Correctly delete scheduled range xfers (CASSANDRA-7143)
 * Make batchlog replica selection rack-aware (CASSANDRA-6551)
 * Fix CFMetaData#getColumnDefinitionFromColumnName() (CASSANDRA-7074)
 * Fix writetime/ttl functions for static columns (CASSANDRA-7081)
 * Suggest CTRL-C or semicolon after three blank lines in cqlsh (CASSANDRA-7142)
 * Fix 2ndary index queries with DESC clustering order (CASSANDRA-6950)
 * Invalid key cache entries on DROP (CASSANDRA-6525)
 * Fix flapping RecoveryManagerTest (CASSANDRA-7084)
 * Add missing iso8601 patterns for date strings (CASSANDRA-6973)
 * Support selecting multiple rows in a partition using IN (CASSANDRA-6875)
 * Add authentication support to shuffle (CASSANDRA-6484)
 * Swap local and global default read repair chances (CASSANDRA-7320)
 * Add conditional CREATE/DROP USER support (CASSANDRA-7264)
 * Cqlsh counts non-empty lines for "Blank lines" warning (CASSANDRA-7325)
Merged from 1.2:
 * Add Cloudstack snitch (CASSANDRA-7147)
 * Update system.peers correctly when relocating tokens (CASSANDRA-7126)
 * Add Google Compute Engine snitch (CASSANDRA-7132)
 * remove duplicate query for local tokens (CASSANDRA-7182)
 * exit CQLSH with error status code if script fails (CASSANDRA-6344)
 * Fix bug with some IN queries missig results (CASSANDRA-7105)
 * Fix availability validation for LOCAL_ONE CL (CASSANDRA-7319)
 * Hint streaming can cause decommission to fail (CASSANDRA-7219)


2.1.0-beta2
 * Increase default CL space to 8GB (CASSANDRA-7031)
 * Add range tombstones to read repair digests (CASSANDRA-6863)
 * Fix BTree.clear for large updates (CASSANDRA-6943)
 * Fail write instead of logging a warning when unable to append to CL
   (CASSANDRA-6764)
 * Eliminate possibility of CL segment appearing twice in active list
   (CASSANDRA-6557)
 * Apply DONTNEED fadvise to commitlog segments (CASSANDRA-6759)
 * Switch CRC component to Adler and include it for compressed sstables
   (CASSANDRA-4165)
 * Allow cassandra-stress to set compaction strategy options (CASSANDRA-6451)
 * Add broadcast_rpc_address option to cassandra.yaml (CASSANDRA-5899)
 * Auto reload GossipingPropertyFileSnitch config (CASSANDRA-5897)
 * Fix overflow of memtable_total_space_in_mb (CASSANDRA-6573)
 * Fix ABTC NPE and apply update function correctly (CASSANDRA-6692)
 * Allow nodetool to use a file or prompt for password (CASSANDRA-6660)
 * Fix AIOOBE when concurrently accessing ABSC (CASSANDRA-6742)
 * Fix assertion error in ALTER TYPE RENAME (CASSANDRA-6705)
 * Scrub should not always clear out repaired status (CASSANDRA-5351)
 * Improve handling of range tombstone for wide partitions (CASSANDRA-6446)
 * Fix ClassCastException for compact table with composites (CASSANDRA-6738)
 * Fix potentially repairing with wrong nodes (CASSANDRA-6808)
 * Change caching option syntax (CASSANDRA-6745)
 * Fix stress to do proper counter reads (CASSANDRA-6835)
 * Fix help message for stress counter_write (CASSANDRA-6824)
 * Fix stress smart Thrift client to pick servers correctly (CASSANDRA-6848)
 * Add logging levels (minimal, normal or verbose) to stress tool (CASSANDRA-6849)
 * Fix race condition in Batch CLE (CASSANDRA-6860)
 * Improve cleanup/scrub/upgradesstables failure handling (CASSANDRA-6774)
 * ByteBuffer write() methods for serializing sstables (CASSANDRA-6781)
 * Proper compare function for CollectionType (CASSANDRA-6783)
 * Update native server to Netty 4 (CASSANDRA-6236)
 * Fix off-by-one error in stress (CASSANDRA-6883)
 * Make OpOrder AutoCloseable (CASSANDRA-6901)
 * Remove sync repair JMX interface (CASSANDRA-6900)
 * Add multiple memory allocation options for memtables (CASSANDRA-6689, 6694)
 * Remove adjusted op rate from stress output (CASSANDRA-6921)
 * Add optimized CF.hasColumns() implementations (CASSANDRA-6941)
 * Serialize batchlog mutations with the version of the target node
   (CASSANDRA-6931)
 * Optimize CounterColumn#reconcile() (CASSANDRA-6953)
 * Properly remove 1.2 sstable support in 2.1 (CASSANDRA-6869)
 * Lock counter cells, not partitions (CASSANDRA-6880)
 * Track presence of legacy counter shards in sstables (CASSANDRA-6888)
 * Ensure safe resource cleanup when replacing sstables (CASSANDRA-6912)
 * Add failure handler to async callback (CASSANDRA-6747)
 * Fix AE when closing SSTable without releasing reference (CASSANDRA-7000)
 * Clean up IndexInfo on keyspace/table drops (CASSANDRA-6924)
 * Only snapshot relative SSTables when sequential repair (CASSANDRA-7024)
 * Require nodetool rebuild_index to specify index names (CASSANDRA-7038)
 * fix cassandra stress errors on reads with native protocol (CASSANDRA-7033)
 * Use OpOrder to guard sstable references for reads (CASSANDRA-6919)
 * Preemptive opening of compaction result (CASSANDRA-6916)
 * Multi-threaded scrub/cleanup/upgradesstables (CASSANDRA-5547)
 * Optimize cellname comparison (CASSANDRA-6934)
 * Native protocol v3 (CASSANDRA-6855)
 * Optimize Cell liveness checks and clean up Cell (CASSANDRA-7119)
 * Support consistent range movements (CASSANDRA-2434)
 * Display min timestamp in sstablemetadata viewer (CASSANDRA-6767)
Merged from 2.0:
 * Avoid race-prone second "scrub" of system keyspace (CASSANDRA-6797)
 * Pool CqlRecordWriter clients by inetaddress rather than Range
   (CASSANDRA-6665)
 * Fix compaction_history timestamps (CASSANDRA-6784)
 * Compare scores of full replica ordering in DES (CASSANDRA-6683)
 * fix CME in SessionInfo updateProgress affecting netstats (CASSANDRA-6577)
 * Allow repairing between specific replicas (CASSANDRA-6440)
 * Allow per-dc enabling of hints (CASSANDRA-6157)
 * Add compatibility for Hadoop 0.2.x (CASSANDRA-5201)
 * Fix EstimatedHistogram races (CASSANDRA-6682)
 * Failure detector correctly converts initial value to nanos (CASSANDRA-6658)
 * Add nodetool taketoken to relocate vnodes (CASSANDRA-4445)
 * Expose bulk loading progress over JMX (CASSANDRA-4757)
 * Correctly handle null with IF conditions and TTL (CASSANDRA-6623)
 * Account for range/row tombstones in tombstone drop
   time histogram (CASSANDRA-6522)
 * Stop CommitLogSegment.close() from calling sync() (CASSANDRA-6652)
 * Make commitlog failure handling configurable (CASSANDRA-6364)
 * Avoid overlaps in LCS (CASSANDRA-6688)
 * Improve support for paginating over composites (CASSANDRA-4851)
 * Fix count(*) queries in a mixed cluster (CASSANDRA-6707)
 * Improve repair tasks(snapshot, differencing) concurrency (CASSANDRA-6566)
 * Fix replaying pre-2.0 commit logs (CASSANDRA-6714)
 * Add static columns to CQL3 (CASSANDRA-6561)
 * Optimize single partition batch statements (CASSANDRA-6737)
 * Disallow post-query re-ordering when paging (CASSANDRA-6722)
 * Fix potential paging bug with deleted columns (CASSANDRA-6748)
 * Fix NPE on BulkLoader caused by losing StreamEvent (CASSANDRA-6636)
 * Fix truncating compression metadata (CASSANDRA-6791)
 * Add CMSClassUnloadingEnabled JVM option (CASSANDRA-6541)
 * Catch memtable flush exceptions during shutdown (CASSANDRA-6735)
 * Fix upgradesstables NPE for non-CF-based indexes (CASSANDRA-6645)
 * Fix UPDATE updating PRIMARY KEY columns implicitly (CASSANDRA-6782)
 * Fix IllegalArgumentException when updating from 1.2 with SuperColumns
   (CASSANDRA-6733)
 * FBUtilities.singleton() should use the CF comparator (CASSANDRA-6778)
 * Fix CQLSStableWriter.addRow(Map<String, Object>) (CASSANDRA-6526)
 * Fix HSHA server introducing corrupt data (CASSANDRA-6285)
 * Fix CAS conditions for COMPACT STORAGE tables (CASSANDRA-6813)
 * Starting threads in OutboundTcpConnectionPool constructor causes race conditions (CASSANDRA-7177)
 * Allow overriding cassandra-rackdc.properties file (CASSANDRA-7072)
 * Set JMX RMI port to 7199 (CASSANDRA-7087)
 * Use LOCAL_QUORUM for data reads at LOCAL_SERIAL (CASSANDRA-6939)
 * Log a warning for large batches (CASSANDRA-6487)
 * Put nodes in hibernate when join_ring is false (CASSANDRA-6961)
 * Avoid early loading of non-system keyspaces before compaction-leftovers
   cleanup at startup (CASSANDRA-6913)
 * Restrict Windows to parallel repairs (CASSANDRA-6907)
 * (Hadoop) Allow manually specifying start/end tokens in CFIF (CASSANDRA-6436)
 * Fix NPE in MeteredFlusher (CASSANDRA-6820)
 * Fix race processing range scan responses (CASSANDRA-6820)
 * Allow deleting snapshots from dropped keyspaces (CASSANDRA-6821)
 * Add uuid() function (CASSANDRA-6473)
 * Omit tombstones from schema digests (CASSANDRA-6862)
 * Include correct consistencyLevel in LWT timeout (CASSANDRA-6884)
 * Lower chances for losing new SSTables during nodetool refresh and
   ColumnFamilyStore.loadNewSSTables (CASSANDRA-6514)
 * Add support for DELETE ... IF EXISTS to CQL3 (CASSANDRA-5708)
 * Update hadoop_cql3_word_count example (CASSANDRA-6793)
 * Fix handling of RejectedExecution in sync Thrift server (CASSANDRA-6788)
 * Log more information when exceeding tombstone_warn_threshold (CASSANDRA-6865)
 * Fix truncate to not abort due to unreachable fat clients (CASSANDRA-6864)
 * Fix schema concurrency exceptions (CASSANDRA-6841)
 * Fix leaking validator FH in StreamWriter (CASSANDRA-6832)
 * Fix saving triggers to schema (CASSANDRA-6789)
 * Fix trigger mutations when base mutation list is immutable (CASSANDRA-6790)
 * Fix accounting in FileCacheService to allow re-using RAR (CASSANDRA-6838)
 * Fix static counter columns (CASSANDRA-6827)
 * Restore expiring->deleted (cell) compaction optimization (CASSANDRA-6844)
 * Fix CompactionManager.needsCleanup (CASSANDRA-6845)
 * Correctly compare BooleanType values other than 0 and 1 (CASSANDRA-6779)
 * Read message id as string from earlier versions (CASSANDRA-6840)
 * Properly use the Paxos consistency for (non-protocol) batch (CASSANDRA-6837)
 * Add paranoid disk failure option (CASSANDRA-6646)
 * Improve PerRowSecondaryIndex performance (CASSANDRA-6876)
 * Extend triggers to support CAS updates (CASSANDRA-6882)
 * Static columns with IF NOT EXISTS don't always work as expected (CASSANDRA-6873)
 * Fix paging with SELECT DISTINCT (CASSANDRA-6857)
 * Fix UnsupportedOperationException on CAS timeout (CASSANDRA-6923)
 * Improve MeteredFlusher handling of MF-unaffected column families
   (CASSANDRA-6867)
 * Add CqlRecordReader using native pagination (CASSANDRA-6311)
 * Add QueryHandler interface (CASSANDRA-6659)
 * Track liveRatio per-memtable, not per-CF (CASSANDRA-6945)
 * Make sure upgradesstables keeps sstable level (CASSANDRA-6958)
 * Fix LIMIT with static columns (CASSANDRA-6956)
 * Fix clash with CQL column name in thrift validation (CASSANDRA-6892)
 * Fix error with super columns in mixed 1.2-2.0 clusters (CASSANDRA-6966)
 * Fix bad skip of sstables on slice query with composite start/finish (CASSANDRA-6825)
 * Fix unintended update with conditional statement (CASSANDRA-6893)
 * Fix map element access in IF (CASSANDRA-6914)
 * Avoid costly range calculations for range queries on system keyspaces
   (CASSANDRA-6906)
 * Fix SSTable not released if stream session fails (CASSANDRA-6818)
 * Avoid build failure due to ANTLR timeout (CASSANDRA-6991)
 * Queries on compact tables can return more rows that requested (CASSANDRA-7052)
 * USING TIMESTAMP for batches does not work (CASSANDRA-7053)
 * Fix performance regression from CASSANDRA-5614 (CASSANDRA-6949)
 * Ensure that batchlog and hint timeouts do not produce hints (CASSANDRA-7058)
 * Merge groupable mutations in TriggerExecutor#execute() (CASSANDRA-7047)
 * Plug holes in resource release when wiring up StreamSession (CASSANDRA-7073)
 * Re-add parameter columns to tracing session (CASSANDRA-6942)
 * Preserves CQL metadata when updating table from thrift (CASSANDRA-6831)
Merged from 1.2:
 * Fix nodetool display with vnodes (CASSANDRA-7082)
 * Add UNLOGGED, COUNTER options to BATCH documentation (CASSANDRA-6816)
 * add extra SSL cipher suites (CASSANDRA-6613)
 * fix nodetool getsstables for blob PK (CASSANDRA-6803)
 * Fix BatchlogManager#deleteBatch() use of millisecond timestamps
   (CASSANDRA-6822)
 * Continue assassinating even if the endpoint vanishes (CASSANDRA-6787)
 * Schedule schema pulls on change (CASSANDRA-6971)
 * Non-droppable verbs shouldn't be dropped from OTC (CASSANDRA-6980)
 * Shutdown batchlog executor in SS#drain() (CASSANDRA-7025)
 * Fix batchlog to account for CF truncation records (CASSANDRA-6999)
 * Fix CQLSH parsing of functions and BLOB literals (CASSANDRA-7018)
 * Properly load trustore in the native protocol (CASSANDRA-6847)
 * Always clean up references in SerializingCache (CASSANDRA-6994)
 * Don't shut MessagingService down when replacing a node (CASSANDRA-6476)
 * fix npe when doing -Dcassandra.fd_initial_value_ms (CASSANDRA-6751)


2.1.0-beta1
 * Add flush directory distinct from compaction directories (CASSANDRA-6357)
 * Require JNA by default (CASSANDRA-6575)
 * add listsnapshots command to nodetool (CASSANDRA-5742)
 * Introduce AtomicBTreeColumns (CASSANDRA-6271, 6692)
 * Multithreaded commitlog (CASSANDRA-3578)
 * allocate fixed index summary memory pool and resample cold index summaries
   to use less memory (CASSANDRA-5519)
 * Removed multithreaded compaction (CASSANDRA-6142)
 * Parallelize fetching rows for low-cardinality indexes (CASSANDRA-1337)
 * change logging from log4j to logback (CASSANDRA-5883)
 * switch to LZ4 compression for internode communication (CASSANDRA-5887)
 * Stop using Thrift-generated Index* classes internally (CASSANDRA-5971)
 * Remove 1.2 network compatibility code (CASSANDRA-5960)
 * Remove leveled json manifest migration code (CASSANDRA-5996)
 * Remove CFDefinition (CASSANDRA-6253)
 * Use AtomicIntegerFieldUpdater in RefCountedMemory (CASSANDRA-6278)
 * User-defined types for CQL3 (CASSANDRA-5590)
 * Use of o.a.c.metrics in nodetool (CASSANDRA-5871, 6406)
 * Batch read from OTC's queue and cleanup (CASSANDRA-1632)
 * Secondary index support for collections (CASSANDRA-4511, 6383)
 * SSTable metadata(Stats.db) format change (CASSANDRA-6356)
 * Push composites support in the storage engine
   (CASSANDRA-5417, CASSANDRA-6520)
 * Add snapshot space used to cfstats (CASSANDRA-6231)
 * Add cardinality estimator for key count estimation (CASSANDRA-5906)
 * CF id is changed to be non-deterministic. Data dir/key cache are created
   uniquely for CF id (CASSANDRA-5202)
 * New counters implementation (CASSANDRA-6504)
 * Replace UnsortedColumns, EmptyColumns, TreeMapBackedSortedColumns with new
   ArrayBackedSortedColumns (CASSANDRA-6630, CASSANDRA-6662, CASSANDRA-6690)
 * Add option to use row cache with a given amount of rows (CASSANDRA-5357)
 * Avoid repairing already repaired data (CASSANDRA-5351)
 * Reject counter updates with USING TTL/TIMESTAMP (CASSANDRA-6649)
 * Replace index_interval with min/max_index_interval (CASSANDRA-6379)
 * Lift limitation that order by columns must be selected for IN queries (CASSANDRA-4911)


2.0.5
 * Reduce garbage generated by bloom filter lookups (CASSANDRA-6609)
 * Add ks.cf names to tombstone logging (CASSANDRA-6597)
 * Use LOCAL_QUORUM for LWT operations at LOCAL_SERIAL (CASSANDRA-6495)
 * Wait for gossip to settle before accepting client connections (CASSANDRA-4288)
 * Delete unfinished compaction incrementally (CASSANDRA-6086)
 * Allow specifying custom secondary index options in CQL3 (CASSANDRA-6480)
 * Improve replica pinning for cache efficiency in DES (CASSANDRA-6485)
 * Fix LOCAL_SERIAL from thrift (CASSANDRA-6584)
 * Don't special case received counts in CAS timeout exceptions (CASSANDRA-6595)
 * Add support for 2.1 global counter shards (CASSANDRA-6505)
 * Fix NPE when streaming connection is not yet established (CASSANDRA-6210)
 * Avoid rare duplicate read repair triggering (CASSANDRA-6606)
 * Fix paging discardFirst (CASSANDRA-6555)
 * Fix ArrayIndexOutOfBoundsException in 2ndary index query (CASSANDRA-6470)
 * Release sstables upon rebuilding 2i (CASSANDRA-6635)
 * Add AbstractCompactionStrategy.startup() method (CASSANDRA-6637)
 * SSTableScanner may skip rows during cleanup (CASSANDRA-6638)
 * sstables from stalled repair sessions can resurrect deleted data (CASSANDRA-6503)
 * Switch stress to use ITransportFactory (CASSANDRA-6641)
 * Fix IllegalArgumentException during prepare (CASSANDRA-6592)
 * Fix possible loss of 2ndary index entries during compaction (CASSANDRA-6517)
 * Fix direct Memory on architectures that do not support unaligned long access
   (CASSANDRA-6628)
 * Let scrub optionally skip broken counter partitions (CASSANDRA-5930)
Merged from 1.2:
 * fsync compression metadata (CASSANDRA-6531)
 * Validate CF existence on execution for prepared statement (CASSANDRA-6535)
 * Add ability to throttle batchlog replay (CASSANDRA-6550)
 * Fix executing LOCAL_QUORUM with SimpleStrategy (CASSANDRA-6545)
 * Avoid StackOverflow when using large IN queries (CASSANDRA-6567)
 * Nodetool upgradesstables includes secondary indexes (CASSANDRA-6598)
 * Paginate batchlog replay (CASSANDRA-6569)
 * skip blocking on streaming during drain (CASSANDRA-6603)
 * Improve error message when schema doesn't match loaded sstable (CASSANDRA-6262)
 * Add properties to adjust FD initial value and max interval (CASSANDRA-4375)
 * Fix preparing with batch and delete from collection (CASSANDRA-6607)
 * Fix ABSC reverse iterator's remove() method (CASSANDRA-6629)
 * Handle host ID conflicts properly (CASSANDRA-6615)
 * Move handling of migration event source to solve bootstrap race. (CASSANDRA-6648)
 * Make sure compaction throughput value doesn't overflow with int math (CASSANDRA-6647)


2.0.4
 * Allow removing snapshots of no-longer-existing CFs (CASSANDRA-6418)
 * add StorageService.stopDaemon() (CASSANDRA-4268)
 * add IRE for invalid CF supplied to get_count (CASSANDRA-5701)
 * add client encryption support to sstableloader (CASSANDRA-6378)
 * Fix accept() loop for SSL sockets post-shutdown (CASSANDRA-6468)
 * Fix size-tiered compaction in LCS L0 (CASSANDRA-6496)
 * Fix assertion failure in filterColdSSTables (CASSANDRA-6483)
 * Fix row tombstones in larger-than-memory compactions (CASSANDRA-6008)
 * Fix cleanup ClassCastException (CASSANDRA-6462)
 * Reduce gossip memory use by interning VersionedValue strings (CASSANDRA-6410)
 * Allow specifying datacenters to participate in a repair (CASSANDRA-6218)
 * Fix divide-by-zero in PCI (CASSANDRA-6403)
 * Fix setting last compacted key in the wrong level for LCS (CASSANDRA-6284)
 * Add millisecond precision formats to the timestamp parser (CASSANDRA-6395)
 * Expose a total memtable size metric for a CF (CASSANDRA-6391)
 * cqlsh: handle symlinks properly (CASSANDRA-6425)
 * Fix potential infinite loop when paging query with IN (CASSANDRA-6464)
 * Fix assertion error in AbstractQueryPager.discardFirst (CASSANDRA-6447)
 * Fix streaming older SSTable yields unnecessary tombstones (CASSANDRA-6527)
Merged from 1.2:
 * Improved error message on bad properties in DDL queries (CASSANDRA-6453)
 * Randomize batchlog candidates selection (CASSANDRA-6481)
 * Fix thundering herd on endpoint cache invalidation (CASSANDRA-6345, 6485)
 * Improve batchlog write performance with vnodes (CASSANDRA-6488)
 * cqlsh: quote single quotes in strings inside collections (CASSANDRA-6172)
 * Improve gossip performance for typical messages (CASSANDRA-6409)
 * Throw IRE if a prepared statement has more markers than supported
   (CASSANDRA-5598)
 * Expose Thread metrics for the native protocol server (CASSANDRA-6234)
 * Change snapshot response message verb to INTERNAL to avoid dropping it
   (CASSANDRA-6415)
 * Warn when collection read has > 65K elements (CASSANDRA-5428)
 * Fix cache persistence when both row and key cache are enabled
   (CASSANDRA-6413)
 * (Hadoop) add describe_local_ring (CASSANDRA-6268)
 * Fix handling of concurrent directory creation failure (CASSANDRA-6459)
 * Allow executing CREATE statements multiple times (CASSANDRA-6471)
 * Don't send confusing info with timeouts (CASSANDRA-6491)
 * Don't resubmit counter mutation runnables internally (CASSANDRA-6427)
 * Don't drop local mutations without a hint (CASSANDRA-6510)
 * Don't allow null max_hint_window_in_ms (CASSANDRA-6419)
 * Validate SliceRange start and finish lengths (CASSANDRA-6521)


2.0.3
 * Fix FD leak on slice read path (CASSANDRA-6275)
 * Cancel read meter task when closing SSTR (CASSANDRA-6358)
 * free off-heap IndexSummary during bulk (CASSANDRA-6359)
 * Recover from IOException in accept() thread (CASSANDRA-6349)
 * Improve Gossip tolerance of abnormally slow tasks (CASSANDRA-6338)
 * Fix trying to hint timed out counter writes (CASSANDRA-6322)
 * Allow restoring specific columnfamilies from archived CL (CASSANDRA-4809)
 * Avoid flushing compaction_history after each operation (CASSANDRA-6287)
 * Fix repair assertion error when tombstones expire (CASSANDRA-6277)
 * Skip loading corrupt key cache (CASSANDRA-6260)
 * Fixes for compacting larger-than-memory rows (CASSANDRA-6274)
 * Compact hottest sstables first and optionally omit coldest from
   compaction entirely (CASSANDRA-6109)
 * Fix modifying column_metadata from thrift (CASSANDRA-6182)
 * cqlsh: fix LIST USERS output (CASSANDRA-6242)
 * Add IRequestSink interface (CASSANDRA-6248)
 * Update memtable size while flushing (CASSANDRA-6249)
 * Provide hooks around CQL2/CQL3 statement execution (CASSANDRA-6252)
 * Require Permission.SELECT for CAS updates (CASSANDRA-6247)
 * New CQL-aware SSTableWriter (CASSANDRA-5894)
 * Reject CAS operation when the protocol v1 is used (CASSANDRA-6270)
 * Correctly throw error when frame too large (CASSANDRA-5981)
 * Fix serialization bug in PagedRange with 2ndary indexes (CASSANDRA-6299)
 * Fix CQL3 table validation in Thrift (CASSANDRA-6140)
 * Fix bug missing results with IN clauses (CASSANDRA-6327)
 * Fix paging with reversed slices (CASSANDRA-6343)
 * Set minTimestamp correctly to be able to drop expired sstables (CASSANDRA-6337)
 * Support NaN and Infinity as float literals (CASSANDRA-6003)
 * Remove RF from nodetool ring output (CASSANDRA-6289)
 * Fix attempting to flush empty rows (CASSANDRA-6374)
 * Fix potential out of bounds exception when paging (CASSANDRA-6333)
Merged from 1.2:
 * Optimize FD phi calculation (CASSANDRA-6386)
 * Improve initial FD phi estimate when starting up (CASSANDRA-6385)
 * Don't list CQL3 table in CLI describe even if named explicitely
   (CASSANDRA-5750)
 * Invalidate row cache when dropping CF (CASSANDRA-6351)
 * add non-jamm path for cached statements (CASSANDRA-6293)
 * add windows bat files for shell commands (CASSANDRA-6145)
 * Require logging in for Thrift CQL2/3 statement preparation (CASSANDRA-6254)
 * restrict max_num_tokens to 1536 (CASSANDRA-6267)
 * Nodetool gets default JMX port from cassandra-env.sh (CASSANDRA-6273)
 * make calculatePendingRanges asynchronous (CASSANDRA-6244)
 * Remove blocking flushes in gossip thread (CASSANDRA-6297)
 * Fix potential socket leak in connectionpool creation (CASSANDRA-6308)
 * Allow LOCAL_ONE/LOCAL_QUORUM to work with SimpleStrategy (CASSANDRA-6238)
 * cqlsh: handle 'null' as session duration (CASSANDRA-6317)
 * Fix json2sstable handling of range tombstones (CASSANDRA-6316)
 * Fix missing one row in reverse query (CASSANDRA-6330)
 * Fix reading expired row value from row cache (CASSANDRA-6325)
 * Fix AssertionError when doing set element deletion (CASSANDRA-6341)
 * Make CL code for the native protocol match the one in C* 2.0
   (CASSANDRA-6347)
 * Disallow altering CQL3 table from thrift (CASSANDRA-6370)
 * Fix size computation of prepared statement (CASSANDRA-6369)


2.0.2
 * Update FailureDetector to use nanontime (CASSANDRA-4925)
 * Fix FileCacheService regressions (CASSANDRA-6149)
 * Never return WriteTimeout for CL.ANY (CASSANDRA-6132)
 * Fix race conditions in bulk loader (CASSANDRA-6129)
 * Add configurable metrics reporting (CASSANDRA-4430)
 * drop queries exceeding a configurable number of tombstones (CASSANDRA-6117)
 * Track and persist sstable read activity (CASSANDRA-5515)
 * Fixes for speculative retry (CASSANDRA-5932, CASSANDRA-6194)
 * Improve memory usage of metadata min/max column names (CASSANDRA-6077)
 * Fix thrift validation refusing row markers on CQL3 tables (CASSANDRA-6081)
 * Fix insertion of collections with CAS (CASSANDRA-6069)
 * Correctly send metadata on SELECT COUNT (CASSANDRA-6080)
 * Track clients' remote addresses in ClientState (CASSANDRA-6070)
 * Create snapshot dir if it does not exist when migrating
   leveled manifest (CASSANDRA-6093)
 * make sequential nodetool repair the default (CASSANDRA-5950)
 * Add more hooks for compaction strategy implementations (CASSANDRA-6111)
 * Fix potential NPE on composite 2ndary indexes (CASSANDRA-6098)
 * Delete can potentially be skipped in batch (CASSANDRA-6115)
 * Allow alter keyspace on system_traces (CASSANDRA-6016)
 * Disallow empty column names in cql (CASSANDRA-6136)
 * Use Java7 file-handling APIs and fix file moving on Windows (CASSANDRA-5383)
 * Save compaction history to system keyspace (CASSANDRA-5078)
 * Fix NPE if StorageService.getOperationMode() is executed before full startup (CASSANDRA-6166)
 * CQL3: support pre-epoch longs for TimestampType (CASSANDRA-6212)
 * Add reloadtriggers command to nodetool (CASSANDRA-4949)
 * cqlsh: ignore empty 'value alias' in DESCRIBE (CASSANDRA-6139)
 * Fix sstable loader (CASSANDRA-6205)
 * Reject bootstrapping if the node already exists in gossip (CASSANDRA-5571)
 * Fix NPE while loading paxos state (CASSANDRA-6211)
 * cqlsh: add SHOW SESSION <tracing-session> command (CASSANDRA-6228)
Merged from 1.2:
 * (Hadoop) Require CFRR batchSize to be at least 2 (CASSANDRA-6114)
 * Add a warning for small LCS sstable size (CASSANDRA-6191)
 * Add ability to list specific KS/CF combinations in nodetool cfstats (CASSANDRA-4191)
 * Mark CF clean if a mutation raced the drop and got it marked dirty (CASSANDRA-5946)
 * Add a LOCAL_ONE consistency level (CASSANDRA-6202)
 * Limit CQL prepared statement cache by size instead of count (CASSANDRA-6107)
 * Tracing should log write failure rather than raw exceptions (CASSANDRA-6133)
 * lock access to TM.endpointToHostIdMap (CASSANDRA-6103)
 * Allow estimated memtable size to exceed slab allocator size (CASSANDRA-6078)
 * Start MeteredFlusher earlier to prevent OOM during CL replay (CASSANDRA-6087)
 * Avoid sending Truncate command to fat clients (CASSANDRA-6088)
 * Allow where clause conditions to be in parenthesis (CASSANDRA-6037)
 * Do not open non-ssl storage port if encryption option is all (CASSANDRA-3916)
 * Move batchlog replay to its own executor (CASSANDRA-6079)
 * Add tombstone debug threshold and histogram (CASSANDRA-6042, 6057)
 * Enable tcp keepalive on incoming connections (CASSANDRA-4053)
 * Fix fat client schema pull NPE (CASSANDRA-6089)
 * Fix memtable flushing for indexed tables (CASSANDRA-6112)
 * Fix skipping columns with multiple slices (CASSANDRA-6119)
 * Expose connected thrift + native client counts (CASSANDRA-5084)
 * Optimize auth setup (CASSANDRA-6122)
 * Trace index selection (CASSANDRA-6001)
 * Update sstablesPerReadHistogram to use biased sampling (CASSANDRA-6164)
 * Log UnknownColumnfamilyException when closing socket (CASSANDRA-5725)
 * Properly error out on CREATE INDEX for counters table (CASSANDRA-6160)
 * Handle JMX notification failure for repair (CASSANDRA-6097)
 * (Hadoop) Fetch no more than 128 splits in parallel (CASSANDRA-6169)
 * stress: add username/password authentication support (CASSANDRA-6068)
 * Fix indexed queries with row cache enabled on parent table (CASSANDRA-5732)
 * Fix compaction race during columnfamily drop (CASSANDRA-5957)
 * Fix validation of empty column names for compact tables (CASSANDRA-6152)
 * Skip replaying mutations that pass CRC but fail to deserialize (CASSANDRA-6183)
 * Rework token replacement to use replace_address (CASSANDRA-5916)
 * Fix altering column types (CASSANDRA-6185)
 * cqlsh: fix CREATE/ALTER WITH completion (CASSANDRA-6196)
 * add windows bat files for shell commands (CASSANDRA-6145)
 * Fix potential stack overflow during range tombstones insertion (CASSANDRA-6181)
 * (Hadoop) Make LOCAL_ONE the default consistency level (CASSANDRA-6214)


2.0.1
 * Fix bug that could allow reading deleted data temporarily (CASSANDRA-6025)
 * Improve memory use defaults (CASSANDRA-6059)
 * Make ThriftServer more easlly extensible (CASSANDRA-6058)
 * Remove Hadoop dependency from ITransportFactory (CASSANDRA-6062)
 * add file_cache_size_in_mb setting (CASSANDRA-5661)
 * Improve error message when yaml contains invalid properties (CASSANDRA-5958)
 * Improve leveled compaction's ability to find non-overlapping L0 compactions
   to work on concurrently (CASSANDRA-5921)
 * Notify indexer of columns shadowed by range tombstones (CASSANDRA-5614)
 * Log Merkle tree stats (CASSANDRA-2698)
 * Switch from crc32 to adler32 for compressed sstable checksums (CASSANDRA-5862)
 * Improve offheap memcpy performance (CASSANDRA-5884)
 * Use a range aware scanner for cleanup (CASSANDRA-2524)
 * Cleanup doesn't need to inspect sstables that contain only local data
   (CASSANDRA-5722)
 * Add ability for CQL3 to list partition keys (CASSANDRA-4536)
 * Improve native protocol serialization (CASSANDRA-5664)
 * Upgrade Thrift to 0.9.1 (CASSANDRA-5923)
 * Require superuser status for adding triggers (CASSANDRA-5963)
 * Make standalone scrubber handle old and new style leveled manifest
   (CASSANDRA-6005)
 * Fix paxos bugs (CASSANDRA-6012, 6013, 6023)
 * Fix paged ranges with multiple replicas (CASSANDRA-6004)
 * Fix potential AssertionError during tracing (CASSANDRA-6041)
 * Fix NPE in sstablesplit (CASSANDRA-6027)
 * Migrate pre-2.0 key/value/column aliases to system.schema_columns
   (CASSANDRA-6009)
 * Paging filter empty rows too agressively (CASSANDRA-6040)
 * Support variadic parameters for IN clauses (CASSANDRA-4210)
 * cqlsh: return the result of CAS writes (CASSANDRA-5796)
 * Fix validation of IN clauses with 2ndary indexes (CASSANDRA-6050)
 * Support named bind variables in CQL (CASSANDRA-6033)
Merged from 1.2:
 * Allow cache-keys-to-save to be set at runtime (CASSANDRA-5980)
 * Avoid second-guessing out-of-space state (CASSANDRA-5605)
 * Tuning knobs for dealing with large blobs and many CFs (CASSANDRA-5982)
 * (Hadoop) Fix CQLRW for thrift tables (CASSANDRA-6002)
 * Fix possible divide-by-zero in HHOM (CASSANDRA-5990)
 * Allow local batchlog writes for CL.ANY (CASSANDRA-5967)
 * Upgrade metrics-core to version 2.2.0 (CASSANDRA-5947)
 * Fix CqlRecordWriter with composite keys (CASSANDRA-5949)
 * Add snitch, schema version, cluster, partitioner to JMX (CASSANDRA-5881)
 * Allow disabling SlabAllocator (CASSANDRA-5935)
 * Make user-defined compaction JMX blocking (CASSANDRA-4952)
 * Fix streaming does not transfer wrapped range (CASSANDRA-5948)
 * Fix loading index summary containing empty key (CASSANDRA-5965)
 * Correctly handle limits in CompositesSearcher (CASSANDRA-5975)
 * Pig: handle CQL collections (CASSANDRA-5867)
 * Pass the updated cf to the PRSI index() method (CASSANDRA-5999)
 * Allow empty CQL3 batches (as no-op) (CASSANDRA-5994)
 * Support null in CQL3 functions (CASSANDRA-5910)
 * Replace the deprecated MapMaker with CacheLoader (CASSANDRA-6007)
 * Add SSTableDeletingNotification to DataTracker (CASSANDRA-6010)
 * Fix snapshots in use get deleted during snapshot repair (CASSANDRA-6011)
 * Move hints and exception count to o.a.c.metrics (CASSANDRA-6017)
 * Fix memory leak in snapshot repair (CASSANDRA-6047)
 * Fix sstable2sjon for CQL3 tables (CASSANDRA-5852)


2.0.0
 * Fix thrift validation when inserting into CQL3 tables (CASSANDRA-5138)
 * Fix periodic memtable flushing behavior with clean memtables (CASSANDRA-5931)
 * Fix dateOf() function for pre-2.0 timestamp columns (CASSANDRA-5928)
 * Fix SSTable unintentionally loads BF when opened for batch (CASSANDRA-5938)
 * Add stream session progress to JMX (CASSANDRA-4757)
 * Fix NPE during CAS operation (CASSANDRA-5925)
Merged from 1.2:
 * Fix getBloomFilterDiskSpaceUsed for AlwaysPresentFilter (CASSANDRA-5900)
 * Don't announce schema version until we've loaded the changes locally
   (CASSANDRA-5904)
 * Fix to support off heap bloom filters size greater than 2 GB (CASSANDRA-5903)
 * Properly handle parsing huge map and set literals (CASSANDRA-5893)


2.0.0-rc2
 * enable vnodes by default (CASSANDRA-5869)
 * fix CAS contention timeout (CASSANDRA-5830)
 * fix HsHa to respect max frame size (CASSANDRA-4573)
 * Fix (some) 2i on composite components omissions (CASSANDRA-5851)
 * cqlsh: add DESCRIBE FULL SCHEMA variant (CASSANDRA-5880)
Merged from 1.2:
 * Correctly validate sparse composite cells in scrub (CASSANDRA-5855)
 * Add KeyCacheHitRate metric to CF metrics (CASSANDRA-5868)
 * cqlsh: add support for multiline comments (CASSANDRA-5798)
 * Handle CQL3 SELECT duplicate IN restrictions on clustering columns
   (CASSANDRA-5856)


2.0.0-rc1
 * improve DecimalSerializer performance (CASSANDRA-5837)
 * fix potential spurious wakeup in AsyncOneResponse (CASSANDRA-5690)
 * fix schema-related trigger issues (CASSANDRA-5774)
 * Better validation when accessing CQL3 table from thrift (CASSANDRA-5138)
 * Fix assertion error during repair (CASSANDRA-5801)
 * Fix range tombstone bug (CASSANDRA-5805)
 * DC-local CAS (CASSANDRA-5797)
 * Add a native_protocol_version column to the system.local table (CASSANRDA-5819)
 * Use index_interval from cassandra.yaml when upgraded (CASSANDRA-5822)
 * Fix buffer underflow on socket close (CASSANDRA-5792)
Merged from 1.2:
 * Fix reading DeletionTime from 1.1-format sstables (CASSANDRA-5814)
 * cqlsh: add collections support to COPY (CASSANDRA-5698)
 * retry important messages for any IOException (CASSANDRA-5804)
 * Allow empty IN relations in SELECT/UPDATE/DELETE statements (CASSANDRA-5626)
 * cqlsh: fix crashing on Windows due to libedit detection (CASSANDRA-5812)
 * fix bulk-loading compressed sstables (CASSANDRA-5820)
 * (Hadoop) fix quoting in CqlPagingRecordReader and CqlRecordWriter
   (CASSANDRA-5824)
 * update default LCS sstable size to 160MB (CASSANDRA-5727)
 * Allow compacting 2Is via nodetool (CASSANDRA-5670)
 * Hex-encode non-String keys in OPP (CASSANDRA-5793)
 * nodetool history logging (CASSANDRA-5823)
 * (Hadoop) fix support for Thrift tables in CqlPagingRecordReader
   (CASSANDRA-5752)
 * add "all time blocked" to StatusLogger output (CASSANDRA-5825)
 * Future-proof inter-major-version schema migrations (CASSANDRA-5845)
 * (Hadoop) add CqlPagingRecordReader support for ReversedType in Thrift table
   (CASSANDRA-5718)
 * Add -no-snapshot option to scrub (CASSANDRA-5891)
 * Fix to support off heap bloom filters size greater than 2 GB (CASSANDRA-5903)
 * Properly handle parsing huge map and set literals (CASSANDRA-5893)
 * Fix LCS L0 compaction may overlap in L1 (CASSANDRA-5907)
 * New sstablesplit tool to split large sstables offline (CASSANDRA-4766)
 * Fix potential deadlock in native protocol server (CASSANDRA-5926)
 * Disallow incompatible type change in CQL3 (CASSANDRA-5882)
Merged from 1.1:
 * Correctly validate sparse composite cells in scrub (CASSANDRA-5855)


2.0.0-beta2
 * Replace countPendingHints with Hints Created metric (CASSANDRA-5746)
 * Allow nodetool with no args, and with help to run without a server (CASSANDRA-5734)
 * Cleanup AbstractType/TypeSerializer classes (CASSANDRA-5744)
 * Remove unimplemented cli option schema-mwt (CASSANDRA-5754)
 * Support range tombstones in thrift (CASSANDRA-5435)
 * Normalize table-manipulating CQL3 statements' class names (CASSANDRA-5759)
 * cqlsh: add missing table options to DESCRIBE output (CASSANDRA-5749)
 * Fix assertion error during repair (CASSANDRA-5757)
 * Fix bulkloader (CASSANDRA-5542)
 * Add LZ4 compression to the native protocol (CASSANDRA-5765)
 * Fix bugs in the native protocol v2 (CASSANDRA-5770)
 * CAS on 'primary key only' table (CASSANDRA-5715)
 * Support streaming SSTables of old versions (CASSANDRA-5772)
 * Always respect protocol version in native protocol (CASSANDRA-5778)
 * Fix ConcurrentModificationException during streaming (CASSANDRA-5782)
 * Update deletion timestamp in Commit#updatesWithPaxosTime (CASSANDRA-5787)
 * Thrift cas() method crashes if input columns are not sorted (CASSANDRA-5786)
 * Order columns names correctly when querying for CAS (CASSANDRA-5788)
 * Fix streaming retry (CASSANDRA-5775)
Merged from 1.2:
 * if no seeds can be a reached a node won't start in a ring by itself (CASSANDRA-5768)
 * add cassandra.unsafesystem property (CASSANDRA-5704)
 * (Hadoop) quote identifiers in CqlPagingRecordReader (CASSANDRA-5763)
 * Add replace_node functionality for vnodes (CASSANDRA-5337)
 * Add timeout events to query traces (CASSANDRA-5520)
 * Fix serialization of the LEFT gossip value (CASSANDRA-5696)
 * Pig: support for cql3 tables (CASSANDRA-5234)
 * Fix skipping range tombstones with reverse queries (CASSANDRA-5712)
 * Expire entries out of ThriftSessionManager (CASSANDRA-5719)
 * Don't keep ancestor information in memory (CASSANDRA-5342)
 * Expose native protocol server status in nodetool info (CASSANDRA-5735)
 * Fix pathetic performance of range tombstones (CASSANDRA-5677)
 * Fix querying with an empty (impossible) range (CASSANDRA-5573)
 * cqlsh: handle CUSTOM 2i in DESCRIBE output (CASSANDRA-5760)
 * Fix minor bug in Range.intersects(Bound) (CASSANDRA-5771)
 * cqlsh: handle disabled compression in DESCRIBE output (CASSANDRA-5766)
 * Ensure all UP events are notified on the native protocol (CASSANDRA-5769)
 * Fix formatting of sstable2json with multiple -k arguments (CASSANDRA-5781)
 * Don't rely on row marker for queries in general to hide lost markers
   after TTL expires (CASSANDRA-5762)
 * Sort nodetool help output (CASSANDRA-5776)
 * Fix column expiring during 2 phases compaction (CASSANDRA-5799)
 * now() is being rejected in INSERTs when inside collections (CASSANDRA-5795)


2.0.0-beta1
 * Add support for indexing clustered columns (CASSANDRA-5125)
 * Removed on-heap row cache (CASSANDRA-5348)
 * use nanotime consistently for node-local timeouts (CASSANDRA-5581)
 * Avoid unnecessary second pass on name-based queries (CASSANDRA-5577)
 * Experimental triggers (CASSANDRA-1311)
 * JEMalloc support for off-heap allocation (CASSANDRA-3997)
 * Single-pass compaction (CASSANDRA-4180)
 * Removed token range bisection (CASSANDRA-5518)
 * Removed compatibility with pre-1.2.5 sstables and network messages
   (CASSANDRA-5511)
 * removed PBSPredictor (CASSANDRA-5455)
 * CAS support (CASSANDRA-5062, 5441, 5442, 5443, 5619, 5667)
 * Leveled compaction performs size-tiered compactions in L0
   (CASSANDRA-5371, 5439)
 * Add yaml network topology snitch for mixed ec2/other envs (CASSANDRA-5339)
 * Log when a node is down longer than the hint window (CASSANDRA-4554)
 * Optimize tombstone creation for ExpiringColumns (CASSANDRA-4917)
 * Improve LeveledScanner work estimation (CASSANDRA-5250, 5407)
 * Replace compaction lock with runWithCompactionsDisabled (CASSANDRA-3430)
 * Change Message IDs to ints (CASSANDRA-5307)
 * Move sstable level information into the Stats component, removing the
   need for a separate Manifest file (CASSANDRA-4872)
 * avoid serializing to byte[] on commitlog append (CASSANDRA-5199)
 * make index_interval configurable per columnfamily (CASSANDRA-3961, CASSANDRA-5650)
 * add default_time_to_live (CASSANDRA-3974)
 * add memtable_flush_period_in_ms (CASSANDRA-4237)
 * replace supercolumns internally by composites (CASSANDRA-3237, 5123)
 * upgrade thrift to 0.9.0 (CASSANDRA-3719)
 * drop unnecessary keyspace parameter from user-defined compaction API
   (CASSANDRA-5139)
 * more robust solution to incomplete compactions + counters (CASSANDRA-5151)
 * Change order of directory searching for c*.in.sh (CASSANDRA-3983)
 * Add tool to reset SSTable compaction level for LCS (CASSANDRA-5271)
 * Allow custom configuration loader (CASSANDRA-5045)
 * Remove memory emergency pressure valve logic (CASSANDRA-3534)
 * Reduce request latency with eager retry (CASSANDRA-4705)
 * cqlsh: Remove ASSUME command (CASSANDRA-5331)
 * Rebuild BF when loading sstables if bloom_filter_fp_chance
   has changed since compaction (CASSANDRA-5015)
 * remove row-level bloom filters (CASSANDRA-4885)
 * Change Kernel Page Cache skipping into row preheating (disabled by default)
   (CASSANDRA-4937)
 * Improve repair by deciding on a gcBefore before sending
   out TreeRequests (CASSANDRA-4932)
 * Add an official way to disable compactions (CASSANDRA-5074)
 * Reenable ALTER TABLE DROP with new semantics (CASSANDRA-3919)
 * Add binary protocol versioning (CASSANDRA-5436)
 * Swap THshaServer for TThreadedSelectorServer (CASSANDRA-5530)
 * Add alias support to SELECT statement (CASSANDRA-5075)
 * Don't create empty RowMutations in CommitLogReplayer (CASSANDRA-5541)
 * Use range tombstones when dropping cfs/columns from schema (CASSANDRA-5579)
 * cqlsh: drop CQL2/CQL3-beta support (CASSANDRA-5585)
 * Track max/min column names in sstables to be able to optimize slice
   queries (CASSANDRA-5514, CASSANDRA-5595, CASSANDRA-5600)
 * Binary protocol: allow batching already prepared statements (CASSANDRA-4693)
 * Allow preparing timestamp, ttl and limit in CQL3 queries (CASSANDRA-4450)
 * Support native link w/o JNA in Java7 (CASSANDRA-3734)
 * Use SASL authentication in binary protocol v2 (CASSANDRA-5545)
 * Replace Thrift HsHa with LMAX Disruptor based implementation (CASSANDRA-5582)
 * cqlsh: Add row count to SELECT output (CASSANDRA-5636)
 * Include a timestamp with all read commands to determine column expiration
   (CASSANDRA-5149)
 * Streaming 2.0 (CASSANDRA-5286, 5699)
 * Conditional create/drop ks/table/index statements in CQL3 (CASSANDRA-2737)
 * more pre-table creation property validation (CASSANDRA-5693)
 * Redesign repair messages (CASSANDRA-5426)
 * Fix ALTER RENAME post-5125 (CASSANDRA-5702)
 * Disallow renaming a 2ndary indexed column (CASSANDRA-5705)
 * Rename Table to Keyspace (CASSANDRA-5613)
 * Ensure changing column_index_size_in_kb on different nodes don't corrupt the
   sstable (CASSANDRA-5454)
 * Move resultset type information into prepare, not execute (CASSANDRA-5649)
 * Auto paging in binary protocol (CASSANDRA-4415, 5714)
 * Don't tie client side use of AbstractType to JDBC (CASSANDRA-4495)
 * Adds new TimestampType to replace DateType (CASSANDRA-5723, CASSANDRA-5729)
Merged from 1.2:
 * make starting native protocol server idempotent (CASSANDRA-5728)
 * Fix loading key cache when a saved entry is no longer valid (CASSANDRA-5706)
 * Fix serialization of the LEFT gossip value (CASSANDRA-5696)
 * cqlsh: Don't show 'null' in place of empty values (CASSANDRA-5675)
 * Race condition in detecting version on a mixed 1.1/1.2 cluster
   (CASSANDRA-5692)
 * Fix skipping range tombstones with reverse queries (CASSANDRA-5712)
 * Expire entries out of ThriftSessionManager (CASSANRDA-5719)
 * Don't keep ancestor information in memory (CASSANDRA-5342)
 * cqlsh: fix handling of semicolons inside BATCH queries (CASSANDRA-5697)


1.2.6
 * Fix tracing when operation completes before all responses arrive
   (CASSANDRA-5668)
 * Fix cross-DC mutation forwarding (CASSANDRA-5632)
 * Reduce SSTableLoader memory usage (CASSANDRA-5555)
 * Scale hinted_handoff_throttle_in_kb to cluster size (CASSANDRA-5272)
 * (Hadoop) Add CQL3 input/output formats (CASSANDRA-4421, 5622)
 * (Hadoop) Fix InputKeyRange in CFIF (CASSANDRA-5536)
 * Fix dealing with ridiculously large max sstable sizes in LCS (CASSANDRA-5589)
 * Ignore pre-truncate hints (CASSANDRA-4655)
 * Move System.exit on OOM into a separate thread (CASSANDRA-5273)
 * Write row markers when serializing schema (CASSANDRA-5572)
 * Check only SSTables for the requested range when streaming (CASSANDRA-5569)
 * Improve batchlog replay behavior and hint ttl handling (CASSANDRA-5314)
 * Exclude localTimestamp from validation for tombstones (CASSANDRA-5398)
 * cqlsh: add custom prompt support (CASSANDRA-5539)
 * Reuse prepared statements in hot auth queries (CASSANDRA-5594)
 * cqlsh: add vertical output option (see EXPAND) (CASSANDRA-5597)
 * Add a rate limit option to stress (CASSANDRA-5004)
 * have BulkLoader ignore snapshots directories (CASSANDRA-5587)
 * fix SnitchProperties logging context (CASSANDRA-5602)
 * Expose whether jna is enabled and memory is locked via JMX (CASSANDRA-5508)
 * cqlsh: fix COPY FROM with ReversedType (CASSANDRA-5610)
 * Allow creating CUSTOM indexes on collections (CASSANDRA-5615)
 * Evaluate now() function at execution time (CASSANDRA-5616)
 * Expose detailed read repair metrics (CASSANDRA-5618)
 * Correct blob literal + ReversedType parsing (CASSANDRA-5629)
 * Allow GPFS to prefer the internal IP like EC2MRS (CASSANDRA-5630)
 * fix help text for -tspw cassandra-cli (CASSANDRA-5643)
 * don't throw away initial causes exceptions for internode encryption issues
   (CASSANDRA-5644)
 * Fix message spelling errors for cql select statements (CASSANDRA-5647)
 * Suppress custom exceptions thru jmx (CASSANDRA-5652)
 * Update CREATE CUSTOM INDEX syntax (CASSANDRA-5639)
 * Fix PermissionDetails.equals() method (CASSANDRA-5655)
 * Never allow partition key ranges in CQL3 without token() (CASSANDRA-5666)
 * Gossiper incorrectly drops AppState for an upgrading node (CASSANDRA-5660)
 * Connection thrashing during multi-region ec2 during upgrade, due to
   messaging version (CASSANDRA-5669)
 * Avoid over reconnecting in EC2MRS (CASSANDRA-5678)
 * Fix ReadResponseSerializer.serializedSize() for digest reads (CASSANDRA-5476)
 * allow sstable2json on 2i CFs (CASSANDRA-5694)
Merged from 1.1:
 * Remove buggy thrift max message length option (CASSANDRA-5529)
 * Fix NPE in Pig's widerow mode (CASSANDRA-5488)
 * Add split size parameter to Pig and disable split combination (CASSANDRA-5544)


1.2.5
 * make BytesToken.toString only return hex bytes (CASSANDRA-5566)
 * Ensure that submitBackground enqueues at least one task (CASSANDRA-5554)
 * fix 2i updates with identical values and timestamps (CASSANDRA-5540)
 * fix compaction throttling bursty-ness (CASSANDRA-4316)
 * reduce memory consumption of IndexSummary (CASSANDRA-5506)
 * remove per-row column name bloom filters (CASSANDRA-5492)
 * Include fatal errors in trace events (CASSANDRA-5447)
 * Ensure that PerRowSecondaryIndex is notified of row-level deletes
   (CASSANDRA-5445)
 * Allow empty blob literals in CQL3 (CASSANDRA-5452)
 * Fix streaming RangeTombstones at column index boundary (CASSANDRA-5418)
 * Fix preparing statements when current keyspace is not set (CASSANDRA-5468)
 * Fix SemanticVersion.isSupportedBy minor/patch handling (CASSANDRA-5496)
 * Don't provide oldCfId for post-1.1 system cfs (CASSANDRA-5490)
 * Fix primary range ignores replication strategy (CASSANDRA-5424)
 * Fix shutdown of binary protocol server (CASSANDRA-5507)
 * Fix repair -snapshot not working (CASSANDRA-5512)
 * Set isRunning flag later in binary protocol server (CASSANDRA-5467)
 * Fix use of CQL3 functions with descending clustering order (CASSANDRA-5472)
 * Disallow renaming columns one at a time for thrift table in CQL3
   (CASSANDRA-5531)
 * cqlsh: add CLUSTERING ORDER BY support to DESCRIBE (CASSANDRA-5528)
 * Add custom secondary index support to CQL3 (CASSANDRA-5484)
 * Fix repair hanging silently on unexpected error (CASSANDRA-5229)
 * Fix Ec2Snitch regression introduced by CASSANDRA-5171 (CASSANDRA-5432)
 * Add nodetool enablebackup/disablebackup (CASSANDRA-5556)
 * cqlsh: fix DESCRIBE after case insensitive USE (CASSANDRA-5567)
Merged from 1.1
 * Add retry mechanism to OTC for non-droppable_verbs (CASSANDRA-5393)
 * Use allocator information to improve memtable memory usage estimate
   (CASSANDRA-5497)
 * Fix trying to load deleted row into row cache on startup (CASSANDRA-4463)
 * fsync leveled manifest to avoid corruption (CASSANDRA-5535)
 * Fix Bound intersection computation (CASSANDRA-5551)
 * sstablescrub now respects max memory size in cassandra.in.sh (CASSANDRA-5562)


1.2.4
 * Ensure that PerRowSecondaryIndex updates see the most recent values
   (CASSANDRA-5397)
 * avoid duplicate index entries ind PrecompactedRow and
   ParallelCompactionIterable (CASSANDRA-5395)
 * remove the index entry on oldColumn when new column is a tombstone
   (CASSANDRA-5395)
 * Change default stream throughput from 400 to 200 mbps (CASSANDRA-5036)
 * Gossiper logs DOWN for symmetry with UP (CASSANDRA-5187)
 * Fix mixing prepared statements between keyspaces (CASSANDRA-5352)
 * Fix consistency level during bootstrap - strike 3 (CASSANDRA-5354)
 * Fix transposed arguments in AlreadyExistsException (CASSANDRA-5362)
 * Improve asynchronous hint delivery (CASSANDRA-5179)
 * Fix Guava dependency version (12.0 -> 13.0.1) for Maven (CASSANDRA-5364)
 * Validate that provided CQL3 collection value are < 64K (CASSANDRA-5355)
 * Make upgradeSSTable skip current version sstables by default (CASSANDRA-5366)
 * Optimize min/max timestamp collection (CASSANDRA-5373)
 * Invalid streamId in cql binary protocol when using invalid CL
   (CASSANDRA-5164)
 * Fix validation for IN where clauses with collections (CASSANDRA-5376)
 * Copy resultSet on count query to avoid ConcurrentModificationException
   (CASSANDRA-5382)
 * Correctly typecheck in CQL3 even with ReversedType (CASSANDRA-5386)
 * Fix streaming compressed files when using encryption (CASSANDRA-5391)
 * cassandra-all 1.2.0 pom missing netty dependency (CASSANDRA-5392)
 * Fix writetime/ttl functions on null values (CASSANDRA-5341)
 * Fix NPE during cql3 select with token() (CASSANDRA-5404)
 * IndexHelper.skipBloomFilters won't skip non-SHA filters (CASSANDRA-5385)
 * cqlsh: Print maps ordered by key, sort sets (CASSANDRA-5413)
 * Add null syntax support in CQL3 for inserts (CASSANDRA-3783)
 * Allow unauthenticated set_keyspace() calls (CASSANDRA-5423)
 * Fix potential incremental backups race (CASSANDRA-5410)
 * Fix prepared BATCH statements with batch-level timestamps (CASSANDRA-5415)
 * Allow overriding superuser setup delay (CASSANDRA-5430)
 * cassandra-shuffle with JMX usernames and passwords (CASSANDRA-5431)
Merged from 1.1:
 * cli: Quote ks and cf names in schema output when needed (CASSANDRA-5052)
 * Fix bad default for min/max timestamp in SSTableMetadata (CASSANDRA-5372)
 * Fix cf name extraction from manifest in Directories.migrateFile()
   (CASSANDRA-5242)
 * Support pluggable internode authentication (CASSANDRA-5401)


1.2.3
 * add check for sstable overlap within a level on startup (CASSANDRA-5327)
 * replace ipv6 colons in jmx object names (CASSANDRA-5298, 5328)
 * Avoid allocating SSTableBoundedScanner during repair when the range does
   not intersect the sstable (CASSANDRA-5249)
 * Don't lowercase property map keys (this breaks NTS) (CASSANDRA-5292)
 * Fix composite comparator with super columns (CASSANDRA-5287)
 * Fix insufficient validation of UPDATE queries against counter cfs
   (CASSANDRA-5300)
 * Fix PropertyFileSnitch default DC/Rack behavior (CASSANDRA-5285)
 * Handle null values when executing prepared statement (CASSANDRA-5081)
 * Add netty to pom dependencies (CASSANDRA-5181)
 * Include type arguments in Thrift CQLPreparedResult (CASSANDRA-5311)
 * Fix compaction not removing columns when bf_fp_ratio is 1 (CASSANDRA-5182)
 * cli: Warn about missing CQL3 tables in schema descriptions (CASSANDRA-5309)
 * Re-enable unknown option in replication/compaction strategies option for
   backward compatibility (CASSANDRA-4795)
 * Add binary protocol support to stress (CASSANDRA-4993)
 * cqlsh: Fix COPY FROM value quoting and null handling (CASSANDRA-5305)
 * Fix repair -pr for vnodes (CASSANDRA-5329)
 * Relax CL for auth queries for non-default users (CASSANDRA-5310)
 * Fix AssertionError during repair (CASSANDRA-5245)
 * Don't announce migrations to pre-1.2 nodes (CASSANDRA-5334)
Merged from 1.1:
 * Update offline scrub for 1.0 -> 1.1 directory structure (CASSANDRA-5195)
 * add tmp flag to Descriptor hashcode (CASSANDRA-4021)
 * fix logging of "Found table data in data directories" when only system tables
   are present (CASSANDRA-5289)
 * cli: Add JMX authentication support (CASSANDRA-5080)
 * nodetool: ability to repair specific range (CASSANDRA-5280)
 * Fix possible assertion triggered in SliceFromReadCommand (CASSANDRA-5284)
 * cqlsh: Add inet type support on Windows (ipv4-only) (CASSANDRA-4801)
 * Fix race when initializing ColumnFamilyStore (CASSANDRA-5350)
 * Add UseTLAB JVM flag (CASSANDRA-5361)


1.2.2
 * fix potential for multiple concurrent compactions of the same sstables
   (CASSANDRA-5256)
 * avoid no-op caching of byte[] on commitlog append (CASSANDRA-5199)
 * fix symlinks under data dir not working (CASSANDRA-5185)
 * fix bug in compact storage metadata handling (CASSANDRA-5189)
 * Validate login for USE queries (CASSANDRA-5207)
 * cli: remove default username and password (CASSANDRA-5208)
 * configure populate_io_cache_on_flush per-CF (CASSANDRA-4694)
 * allow configuration of internode socket buffer (CASSANDRA-3378)
 * Make sstable directory picking blacklist-aware again (CASSANDRA-5193)
 * Correctly expire gossip states for edge cases (CASSANDRA-5216)
 * Improve handling of directory creation failures (CASSANDRA-5196)
 * Expose secondary indicies to the rest of nodetool (CASSANDRA-4464)
 * Binary protocol: avoid sending notification for 0.0.0.0 (CASSANDRA-5227)
 * add UseCondCardMark XX jvm settings on jdk 1.7 (CASSANDRA-4366)
 * CQL3 refactor to allow conversion function (CASSANDRA-5226)
 * Fix drop of sstables in some circumstance (CASSANDRA-5232)
 * Implement caching of authorization results (CASSANDRA-4295)
 * Add support for LZ4 compression (CASSANDRA-5038)
 * Fix missing columns in wide rows queries (CASSANDRA-5225)
 * Simplify auth setup and make system_auth ks alterable (CASSANDRA-5112)
 * Stop compactions from hanging during bootstrap (CASSANDRA-5244)
 * fix compressed streaming sending extra chunk (CASSANDRA-5105)
 * Add CQL3-based implementations of IAuthenticator and IAuthorizer
   (CASSANDRA-4898)
 * Fix timestamp-based tomstone removal logic (CASSANDRA-5248)
 * cli: Add JMX authentication support (CASSANDRA-5080)
 * Fix forceFlush behavior (CASSANDRA-5241)
 * cqlsh: Add username autocompletion (CASSANDRA-5231)
 * Fix CQL3 composite partition key error (CASSANDRA-5240)
 * Allow IN clause on last clustering key (CASSANDRA-5230)
Merged from 1.1:
 * fix start key/end token validation for wide row iteration (CASSANDRA-5168)
 * add ConfigHelper support for Thrift frame and max message sizes (CASSANDRA-5188)
 * fix nodetool repair not fail on node down (CASSANDRA-5203)
 * always collect tombstone hints (CASSANDRA-5068)
 * Fix error when sourcing file in cqlsh (CASSANDRA-5235)


1.2.1
 * stream undelivered hints on decommission (CASSANDRA-5128)
 * GossipingPropertyFileSnitch loads saved dc/rack info if needed (CASSANDRA-5133)
 * drain should flush system CFs too (CASSANDRA-4446)
 * add inter_dc_tcp_nodelay setting (CASSANDRA-5148)
 * re-allow wrapping ranges for start_token/end_token range pairitspwng (CASSANDRA-5106)
 * fix validation compaction of empty rows (CASSANDRA-5136)
 * nodetool methods to enable/disable hint storage/delivery (CASSANDRA-4750)
 * disallow bloom filter false positive chance of 0 (CASSANDRA-5013)
 * add threadpool size adjustment methods to JMXEnabledThreadPoolExecutor and
   CompactionManagerMBean (CASSANDRA-5044)
 * fix hinting for dropped local writes (CASSANDRA-4753)
 * off-heap cache doesn't need mutable column container (CASSANDRA-5057)
 * apply disk_failure_policy to bad disks on initial directory creation
   (CASSANDRA-4847)
 * Optimize name-based queries to use ArrayBackedSortedColumns (CASSANDRA-5043)
 * Fall back to old manifest if most recent is unparseable (CASSANDRA-5041)
 * pool [Compressed]RandomAccessReader objects on the partitioned read path
   (CASSANDRA-4942)
 * Add debug logging to list filenames processed by Directories.migrateFile
   method (CASSANDRA-4939)
 * Expose black-listed directories via JMX (CASSANDRA-4848)
 * Log compaction merge counts (CASSANDRA-4894)
 * Minimize byte array allocation by AbstractData{Input,Output} (CASSANDRA-5090)
 * Add SSL support for the binary protocol (CASSANDRA-5031)
 * Allow non-schema system ks modification for shuffle to work (CASSANDRA-5097)
 * cqlsh: Add default limit to SELECT statements (CASSANDRA-4972)
 * cqlsh: fix DESCRIBE for 1.1 cfs in CQL3 (CASSANDRA-5101)
 * Correctly gossip with nodes >= 1.1.7 (CASSANDRA-5102)
 * Ensure CL guarantees on digest mismatch (CASSANDRA-5113)
 * Validate correctly selects on composite partition key (CASSANDRA-5122)
 * Fix exception when adding collection (CASSANDRA-5117)
 * Handle states for non-vnode clusters correctly (CASSANDRA-5127)
 * Refuse unrecognized replication and compaction strategy options (CASSANDRA-4795)
 * Pick the correct value validator in sstable2json for cql3 tables (CASSANDRA-5134)
 * Validate login for describe_keyspace, describe_keyspaces and set_keyspace
   (CASSANDRA-5144)
 * Fix inserting empty maps (CASSANDRA-5141)
 * Don't remove tokens from System table for node we know (CASSANDRA-5121)
 * fix streaming progress report for compresed files (CASSANDRA-5130)
 * Coverage analysis for low-CL queries (CASSANDRA-4858)
 * Stop interpreting dates as valid timeUUID value (CASSANDRA-4936)
 * Adds E notation for floating point numbers (CASSANDRA-4927)
 * Detect (and warn) unintentional use of the cql2 thrift methods when cql3 was
   intended (CASSANDRA-5172)
 * cli: Quote ks and cf names in schema output when needed (CASSANDRA-5052)
 * Fix cf name extraction from manifest in Directories.migrateFile() (CASSANDRA-5242)
 * Replace mistaken usage of commons-logging with slf4j (CASSANDRA-5464)
 * Ensure Jackson dependency matches lib (CASSANDRA-5126)
 * Expose droppable tombstone ratio stats over JMX (CASSANDRA-5159)
Merged from 1.1:
 * Simplify CompressedRandomAccessReader to work around JDK FD bug (CASSANDRA-5088)
 * Improve handling a changing target throttle rate mid-compaction (CASSANDRA-5087)
 * Pig: correctly decode row keys in widerow mode (CASSANDRA-5098)
 * nodetool repair command now prints progress (CASSANDRA-4767)
 * fix user defined compaction to run against 1.1 data directory (CASSANDRA-5118)
 * Fix CQL3 BATCH authorization caching (CASSANDRA-5145)
 * fix get_count returns incorrect value with TTL (CASSANDRA-5099)
 * better handling for mid-compaction failure (CASSANDRA-5137)
 * convert default marshallers list to map for better readability (CASSANDRA-5109)
 * fix ConcurrentModificationException in getBootstrapSource (CASSANDRA-5170)
 * fix sstable maxtimestamp for row deletes and pre-1.1.1 sstables (CASSANDRA-5153)
 * Fix thread growth on node removal (CASSANDRA-5175)
 * Make Ec2Region's datacenter name configurable (CASSANDRA-5155)


1.2.0
 * Disallow counters in collections (CASSANDRA-5082)
 * cqlsh: add unit tests (CASSANDRA-3920)
 * fix default bloom_filter_fp_chance for LeveledCompactionStrategy (CASSANDRA-5093)
Merged from 1.1:
 * add validation for get_range_slices with start_key and end_token (CASSANDRA-5089)


1.2.0-rc2
 * fix nodetool ownership display with vnodes (CASSANDRA-5065)
 * cqlsh: add DESCRIBE KEYSPACES command (CASSANDRA-5060)
 * Fix potential infinite loop when reloading CFS (CASSANDRA-5064)
 * Fix SimpleAuthorizer example (CASSANDRA-5072)
 * cqlsh: force CL.ONE for tracing and system.schema* queries (CASSANDRA-5070)
 * Includes cassandra-shuffle in the debian package (CASSANDRA-5058)
Merged from 1.1:
 * fix multithreaded compaction deadlock (CASSANDRA-4492)
 * fix temporarily missing schema after upgrade from pre-1.1.5 (CASSANDRA-5061)
 * Fix ALTER TABLE overriding compression options with defaults
   (CASSANDRA-4996, 5066)
 * fix specifying and altering crc_check_chance (CASSANDRA-5053)
 * fix Murmur3Partitioner ownership% calculation (CASSANDRA-5076)
 * Don't expire columns sooner than they should in 2ndary indexes (CASSANDRA-5079)


1.2-rc1
 * rename rpc_timeout settings to request_timeout (CASSANDRA-5027)
 * add BF with 0.1 FP to LCS by default (CASSANDRA-5029)
 * Fix preparing insert queries (CASSANDRA-5016)
 * Fix preparing queries with counter increment (CASSANDRA-5022)
 * Fix preparing updates with collections (CASSANDRA-5017)
 * Don't generate UUID based on other node address (CASSANDRA-5002)
 * Fix message when trying to alter a clustering key type (CASSANDRA-5012)
 * Update IAuthenticator to match the new IAuthorizer (CASSANDRA-5003)
 * Fix inserting only a key in CQL3 (CASSANDRA-5040)
 * Fix CQL3 token() function when used with strings (CASSANDRA-5050)
Merged from 1.1:
 * reduce log spam from invalid counter shards (CASSANDRA-5026)
 * Improve schema propagation performance (CASSANDRA-5025)
 * Fix for IndexHelper.IndexFor throws OOB Exception (CASSANDRA-5030)
 * cqlsh: make it possible to describe thrift CFs (CASSANDRA-4827)
 * cqlsh: fix timestamp formatting on some platforms (CASSANDRA-5046)


1.2-beta3
 * make consistency level configurable in cqlsh (CASSANDRA-4829)
 * fix cqlsh rendering of blob fields (CASSANDRA-4970)
 * fix cqlsh DESCRIBE command (CASSANDRA-4913)
 * save truncation position in system table (CASSANDRA-4906)
 * Move CompressionMetadata off-heap (CASSANDRA-4937)
 * allow CLI to GET cql3 columnfamily data (CASSANDRA-4924)
 * Fix rare race condition in getExpireTimeForEndpoint (CASSANDRA-4402)
 * acquire references to overlapping sstables during compaction so bloom filter
   doesn't get free'd prematurely (CASSANDRA-4934)
 * Don't share slice query filter in CQL3 SelectStatement (CASSANDRA-4928)
 * Separate tracing from Log4J (CASSANDRA-4861)
 * Exclude gcable tombstones from merkle-tree computation (CASSANDRA-4905)
 * Better printing of AbstractBounds for tracing (CASSANDRA-4931)
 * Optimize mostRecentTombstone check in CC.collectAllData (CASSANDRA-4883)
 * Change stream session ID to UUID to avoid collision from same node (CASSANDRA-4813)
 * Use Stats.db when bulk loading if present (CASSANDRA-4957)
 * Skip repair on system_trace and keyspaces with RF=1 (CASSANDRA-4956)
 * (cql3) Remove arbitrary SELECT limit (CASSANDRA-4918)
 * Correctly handle prepared operation on collections (CASSANDRA-4945)
 * Fix CQL3 LIMIT (CASSANDRA-4877)
 * Fix Stress for CQL3 (CASSANDRA-4979)
 * Remove cassandra specific exceptions from JMX interface (CASSANDRA-4893)
 * (CQL3) Force using ALLOW FILTERING on potentially inefficient queries (CASSANDRA-4915)
 * (cql3) Fix adding column when the table has collections (CASSANDRA-4982)
 * (cql3) Fix allowing collections with compact storage (CASSANDRA-4990)
 * (cql3) Refuse ttl/writetime function on collections (CASSANDRA-4992)
 * Replace IAuthority with new IAuthorizer (CASSANDRA-4874)
 * clqsh: fix KEY pseudocolumn escaping when describing Thrift tables
   in CQL3 mode (CASSANDRA-4955)
 * add basic authentication support for Pig CassandraStorage (CASSANDRA-3042)
 * fix CQL2 ALTER TABLE compaction_strategy_class altering (CASSANDRA-4965)
Merged from 1.1:
 * Fall back to old describe_splits if d_s_ex is not available (CASSANDRA-4803)
 * Improve error reporting when streaming ranges fail (CASSANDRA-5009)
 * Fix cqlsh timestamp formatting of timezone info (CASSANDRA-4746)
 * Fix assertion failure with leveled compaction (CASSANDRA-4799)
 * Check for null end_token in get_range_slice (CASSANDRA-4804)
 * Remove all remnants of removed nodes (CASSANDRA-4840)
 * Add aut-reloading of the log4j file in debian package (CASSANDRA-4855)
 * Fix estimated row cache entry size (CASSANDRA-4860)
 * reset getRangeSlice filter after finishing a row for get_paged_slice
   (CASSANDRA-4919)
 * expunge row cache post-truncate (CASSANDRA-4940)
 * Allow static CF definition with compact storage (CASSANDRA-4910)
 * Fix endless loop/compaction of schema_* CFs due to broken timestamps (CASSANDRA-4880)
 * Fix 'wrong class type' assertion in CounterColumn (CASSANDRA-4976)


1.2-beta2
 * fp rate of 1.0 disables BF entirely; LCS defaults to 1.0 (CASSANDRA-4876)
 * off-heap bloom filters for row keys (CASSANDRA_4865)
 * add extension point for sstable components (CASSANDRA-4049)
 * improve tracing output (CASSANDRA-4852, 4862)
 * make TRACE verb droppable (CASSANDRA-4672)
 * fix BulkLoader recognition of CQL3 columnfamilies (CASSANDRA-4755)
 * Sort commitlog segments for replay by id instead of mtime (CASSANDRA-4793)
 * Make hint delivery asynchronous (CASSANDRA-4761)
 * Pluggable Thrift transport factories for CLI and cqlsh (CASSANDRA-4609, 4610)
 * cassandra-cli: allow Double value type to be inserted to a column (CASSANDRA-4661)
 * Add ability to use custom TServerFactory implementations (CASSANDRA-4608)
 * optimize batchlog flushing to skip successful batches (CASSANDRA-4667)
 * include metadata for system keyspace itself in schema tables (CASSANDRA-4416)
 * add check to PropertyFileSnitch to verify presence of location for
   local node (CASSANDRA-4728)
 * add PBSPredictor consistency modeler (CASSANDRA-4261)
 * remove vestiges of Thrift unframed mode (CASSANDRA-4729)
 * optimize single-row PK lookups (CASSANDRA-4710)
 * adjust blockFor calculation to account for pending ranges due to node
   movement (CASSANDRA-833)
 * Change CQL version to 3.0.0 and stop accepting 3.0.0-beta1 (CASSANDRA-4649)
 * (CQL3) Make prepared statement global instead of per connection
   (CASSANDRA-4449)
 * Fix scrubbing of CQL3 created tables (CASSANDRA-4685)
 * (CQL3) Fix validation when using counter and regular columns in the same
   table (CASSANDRA-4706)
 * Fix bug starting Cassandra with simple authentication (CASSANDRA-4648)
 * Add support for batchlog in CQL3 (CASSANDRA-4545, 4738)
 * Add support for multiple column family outputs in CFOF (CASSANDRA-4208)
 * Support repairing only the local DC nodes (CASSANDRA-4747)
 * Use rpc_address for binary protocol and change default port (CASSANDRA-4751)
 * Fix use of collections in prepared statements (CASSANDRA-4739)
 * Store more information into peers table (CASSANDRA-4351, 4814)
 * Configurable bucket size for size tiered compaction (CASSANDRA-4704)
 * Run leveled compaction in parallel (CASSANDRA-4310)
 * Fix potential NPE during CFS reload (CASSANDRA-4786)
 * Composite indexes may miss results (CASSANDRA-4796)
 * Move consistency level to the protocol level (CASSANDRA-4734, 4824)
 * Fix Subcolumn slice ends not respected (CASSANDRA-4826)
 * Fix Assertion error in cql3 select (CASSANDRA-4783)
 * Fix list prepend logic (CQL3) (CASSANDRA-4835)
 * Add booleans as literals in CQL3 (CASSANDRA-4776)
 * Allow renaming PK columns in CQL3 (CASSANDRA-4822)
 * Fix binary protocol NEW_NODE event (CASSANDRA-4679)
 * Fix potential infinite loop in tombstone compaction (CASSANDRA-4781)
 * Remove system tables accounting from schema (CASSANDRA-4850)
 * (cql3) Force provided columns in clustering key order in
   'CLUSTERING ORDER BY' (CASSANDRA-4881)
 * Fix composite index bug (CASSANDRA-4884)
 * Fix short read protection for CQL3 (CASSANDRA-4882)
 * Add tracing support to the binary protocol (CASSANDRA-4699)
 * (cql3) Don't allow prepared marker inside collections (CASSANDRA-4890)
 * Re-allow order by on non-selected columns (CASSANDRA-4645)
 * Bug when composite index is created in a table having collections (CASSANDRA-4909)
 * log index scan subject in CompositesSearcher (CASSANDRA-4904)
Merged from 1.1:
 * add get[Row|Key]CacheEntries to CacheServiceMBean (CASSANDRA-4859)
 * fix get_paged_slice to wrap to next row correctly (CASSANDRA-4816)
 * fix indexing empty column values (CASSANDRA-4832)
 * allow JdbcDate to compose null Date objects (CASSANDRA-4830)
 * fix possible stackoverflow when compacting 1000s of sstables
   (CASSANDRA-4765)
 * fix wrong leveled compaction progress calculation (CASSANDRA-4807)
 * add a close() method to CRAR to prevent leaking file descriptors (CASSANDRA-4820)
 * fix potential infinite loop in get_count (CASSANDRA-4833)
 * fix compositeType.{get/from}String methods (CASSANDRA-4842)
 * (CQL) fix CREATE COLUMNFAMILY permissions check (CASSANDRA-4864)
 * Fix DynamicCompositeType same type comparison (CASSANDRA-4711)
 * Fix duplicate SSTable reference when stream session failed (CASSANDRA-3306)
 * Allow static CF definition with compact storage (CASSANDRA-4910)
 * Fix endless loop/compaction of schema_* CFs due to broken timestamps (CASSANDRA-4880)
 * Fix 'wrong class type' assertion in CounterColumn (CASSANDRA-4976)


1.2-beta1
 * add atomic_batch_mutate (CASSANDRA-4542, -4635)
 * increase default max_hint_window_in_ms to 3h (CASSANDRA-4632)
 * include message initiation time to replicas so they can more
   accurately drop timed-out requests (CASSANDRA-2858)
 * fix clientutil.jar dependencies (CASSANDRA-4566)
 * optimize WriteResponse (CASSANDRA-4548)
 * new metrics (CASSANDRA-4009)
 * redesign KEYS indexes to avoid read-before-write (CASSANDRA-2897)
 * debug tracing (CASSANDRA-1123)
 * parallelize row cache loading (CASSANDRA-4282)
 * Make compaction, flush JBOD-aware (CASSANDRA-4292)
 * run local range scans on the read stage (CASSANDRA-3687)
 * clean up ioexceptions (CASSANDRA-2116)
 * add disk_failure_policy (CASSANDRA-2118)
 * Introduce new json format with row level deletion (CASSANDRA-4054)
 * remove redundant "name" column from schema_keyspaces (CASSANDRA-4433)
 * improve "nodetool ring" handling of multi-dc clusters (CASSANDRA-3047)
 * update NTS calculateNaturalEndpoints to be O(N log N) (CASSANDRA-3881)
 * split up rpc timeout by operation type (CASSANDRA-2819)
 * rewrite key cache save/load to use only sequential i/o (CASSANDRA-3762)
 * update MS protocol with a version handshake + broadcast address id
   (CASSANDRA-4311)
 * multithreaded hint replay (CASSANDRA-4189)
 * add inter-node message compression (CASSANDRA-3127)
 * remove COPP (CASSANDRA-2479)
 * Track tombstone expiration and compact when tombstone content is
   higher than a configurable threshold, default 20% (CASSANDRA-3442, 4234)
 * update MurmurHash to version 3 (CASSANDRA-2975)
 * (CLI) track elapsed time for `delete' operation (CASSANDRA-4060)
 * (CLI) jline version is bumped to 1.0 to properly  support
   'delete' key function (CASSANDRA-4132)
 * Save IndexSummary into new SSTable 'Summary' component (CASSANDRA-2392, 4289)
 * Add support for range tombstones (CASSANDRA-3708)
 * Improve MessagingService efficiency (CASSANDRA-3617)
 * Avoid ID conflicts from concurrent schema changes (CASSANDRA-3794)
 * Set thrift HSHA server thread limit to unlimited by default (CASSANDRA-4277)
 * Avoids double serialization of CF id in RowMutation messages
   (CASSANDRA-4293)
 * stream compressed sstables directly with java nio (CASSANDRA-4297)
 * Support multiple ranges in SliceQueryFilter (CASSANDRA-3885)
 * Add column metadata to system column families (CASSANDRA-4018)
 * (cql3) Always use composite types by default (CASSANDRA-4329)
 * (cql3) Add support for set, map and list (CASSANDRA-3647)
 * Validate date type correctly (CASSANDRA-4441)
 * (cql3) Allow definitions with only a PK (CASSANDRA-4361)
 * (cql3) Add support for row key composites (CASSANDRA-4179)
 * improve DynamicEndpointSnitch by using reservoir sampling (CASSANDRA-4038)
 * (cql3) Add support for 2ndary indexes (CASSANDRA-3680)
 * (cql3) fix defining more than one PK to be invalid (CASSANDRA-4477)
 * remove schema agreement checking from all external APIs (Thrift, CQL and CQL3) (CASSANDRA-4487)
 * add Murmur3Partitioner and make it default for new installations (CASSANDRA-3772, 4621)
 * (cql3) update pseudo-map syntax to use map syntax (CASSANDRA-4497)
 * Finer grained exceptions hierarchy and provides error code with exceptions (CASSANDRA-3979)
 * Adds events push to binary protocol (CASSANDRA-4480)
 * Rewrite nodetool help (CASSANDRA-2293)
 * Make CQL3 the default for CQL (CASSANDRA-4640)
 * update stress tool to be able to use CQL3 (CASSANDRA-4406)
 * Accept all thrift update on CQL3 cf but don't expose their metadata (CASSANDRA-4377)
 * Replace Throttle with Guava's RateLimiter for HintedHandOff (CASSANDRA-4541)
 * fix counter add/get using CQL2 and CQL3 in stress tool (CASSANDRA-4633)
 * Add sstable count per level to cfstats (CASSANDRA-4537)
 * (cql3) Add ALTER KEYSPACE statement (CASSANDRA-4611)
 * (cql3) Allow defining default consistency levels (CASSANDRA-4448)
 * (cql3) Fix queries using LIMIT missing results (CASSANDRA-4579)
 * fix cross-version gossip messaging (CASSANDRA-4576)
 * added inet data type (CASSANDRA-4627)


1.1.6
 * Wait for writes on synchronous read digest mismatch (CASSANDRA-4792)
 * fix commitlog replay for nanotime-infected sstables (CASSANDRA-4782)
 * preflight check ttl for maximum of 20 years (CASSANDRA-4771)
 * (Pig) fix widerow input with single column rows (CASSANDRA-4789)
 * Fix HH to compact with correct gcBefore, which avoids wiping out
   undelivered hints (CASSANDRA-4772)
 * LCS will merge up to 32 L0 sstables as intended (CASSANDRA-4778)
 * NTS will default unconfigured DC replicas to zero (CASSANDRA-4675)
 * use default consistency level in counter validation if none is
   explicitly provide (CASSANDRA-4700)
 * Improve IAuthority interface by introducing fine-grained
   access permissions and grant/revoke commands (CASSANDRA-4490, 4644)
 * fix assumption error in CLI when updating/describing keyspace
   (CASSANDRA-4322)
 * Adds offline sstablescrub to debian packaging (CASSANDRA-4642)
 * Automatic fixing of overlapping leveled sstables (CASSANDRA-4644)
 * fix error when using ORDER BY with extended selections (CASSANDRA-4689)
 * (CQL3) Fix validation for IN queries for non-PK cols (CASSANDRA-4709)
 * fix re-created keyspace disappering after 1.1.5 upgrade
   (CASSANDRA-4698, 4752)
 * (CLI) display elapsed time in 2 fraction digits (CASSANDRA-3460)
 * add authentication support to sstableloader (CASSANDRA-4712)
 * Fix CQL3 'is reversed' logic (CASSANDRA-4716, 4759)
 * (CQL3) Don't return ReversedType in result set metadata (CASSANDRA-4717)
 * Backport adding AlterKeyspace statement (CASSANDRA-4611)
 * (CQL3) Correcty accept upper-case data types (CASSANDRA-4770)
 * Add binary protocol events for schema changes (CASSANDRA-4684)
Merged from 1.0:
 * Switch from NBHM to CHM in MessagingService's callback map, which
   prevents OOM in long-running instances (CASSANDRA-4708)


1.1.5
 * add SecondaryIndex.reload API (CASSANDRA-4581)
 * use millis + atomicint for commitlog segment creation instead of
   nanotime, which has issues under some hypervisors (CASSANDRA-4601)
 * fix FD leak in slice queries (CASSANDRA-4571)
 * avoid recursion in leveled compaction (CASSANDRA-4587)
 * increase stack size under Java7 to 180K
 * Log(info) schema changes (CASSANDRA-4547)
 * Change nodetool setcachecapcity to manipulate global caches (CASSANDRA-4563)
 * (cql3) fix setting compaction strategy (CASSANDRA-4597)
 * fix broken system.schema_* timestamps on system startup (CASSANDRA-4561)
 * fix wrong skip of cache saving (CASSANDRA-4533)
 * Avoid NPE when lost+found is in data dir (CASSANDRA-4572)
 * Respect five-minute flush moratorium after initial CL replay (CASSANDRA-4474)
 * Adds ntp as recommended in debian packaging (CASSANDRA-4606)
 * Configurable transport in CF Record{Reader|Writer} (CASSANDRA-4558)
 * (cql3) fix potential NPE with both equal and unequal restriction (CASSANDRA-4532)
 * (cql3) improves ORDER BY validation (CASSANDRA-4624)
 * Fix potential deadlock during counter writes (CASSANDRA-4578)
 * Fix cql error with ORDER BY when using IN (CASSANDRA-4612)
Merged from 1.0:
 * increase Xss to 160k to accomodate latest 1.6 JVMs (CASSANDRA-4602)
 * fix toString of hint destination tokens (CASSANDRA-4568)
 * Fix multiple values for CurrentLocal NodeID (CASSANDRA-4626)


1.1.4
 * fix offline scrub to catch >= out of order rows (CASSANDRA-4411)
 * fix cassandra-env.sh on RHEL and other non-dash-based systems
   (CASSANDRA-4494)
Merged from 1.0:
 * (Hadoop) fix setting key length for old-style mapred api (CASSANDRA-4534)
 * (Hadoop) fix iterating through a resultset consisting entirely
   of tombstoned rows (CASSANDRA-4466)


1.1.3
 * (cqlsh) add COPY TO (CASSANDRA-4434)
 * munmap commitlog segments before rename (CASSANDRA-4337)
 * (JMX) rename getRangeKeySample to sampleKeyRange to avoid returning
   multi-MB results as an attribute (CASSANDRA-4452)
 * flush based on data size, not throughput; overwritten columns no
   longer artificially inflate liveRatio (CASSANDRA-4399)
 * update default commitlog segment size to 32MB and total commitlog
   size to 32/1024 MB for 32/64 bit JVMs, respectively (CASSANDRA-4422)
 * avoid using global partitioner to estimate ranges in index sstables
   (CASSANDRA-4403)
 * restore pre-CASSANDRA-3862 approach to removing expired tombstones
   from row cache during compaction (CASSANDRA-4364)
 * (stress) support for CQL prepared statements (CASSANDRA-3633)
 * Correctly catch exception when Snappy cannot be loaded (CASSANDRA-4400)
 * (cql3) Support ORDER BY when IN condition is given in WHERE clause (CASSANDRA-4327)
 * (cql3) delete "component_index" column on DROP TABLE call (CASSANDRA-4420)
 * change nanoTime() to currentTimeInMillis() in schema related code (CASSANDRA-4432)
 * add a token generation tool (CASSANDRA-3709)
 * Fix LCS bug with sstable containing only 1 row (CASSANDRA-4411)
 * fix "Can't Modify Index Name" problem on CF update (CASSANDRA-4439)
 * Fix assertion error in getOverlappingSSTables during repair (CASSANDRA-4456)
 * fix nodetool's setcompactionthreshold command (CASSANDRA-4455)
 * Ensure compacted files are never used, to avoid counter overcount (CASSANDRA-4436)
Merged from 1.0:
 * Push the validation of secondary index values to the SecondaryIndexManager (CASSANDRA-4240)
 * allow dropping columns shadowed by not-yet-expired supercolumn or row
   tombstones in PrecompactedRow (CASSANDRA-4396)


1.1.2
 * Fix cleanup not deleting index entries (CASSANDRA-4379)
 * Use correct partitioner when saving + loading caches (CASSANDRA-4331)
 * Check schema before trying to export sstable (CASSANDRA-2760)
 * Raise a meaningful exception instead of NPE when PFS encounters
   an unconfigured node + no default (CASSANDRA-4349)
 * fix bug in sstable blacklisting with LCS (CASSANDRA-4343)
 * LCS no longer promotes tiny sstables out of L0 (CASSANDRA-4341)
 * skip tombstones during hint replay (CASSANDRA-4320)
 * fix NPE in compactionstats (CASSANDRA-4318)
 * enforce 1m min keycache for auto (CASSANDRA-4306)
 * Have DeletedColumn.isMFD always return true (CASSANDRA-4307)
 * (cql3) exeption message for ORDER BY constraints said primary filter can be
    an IN clause, which is misleading (CASSANDRA-4319)
 * (cql3) Reject (not yet supported) creation of 2ndardy indexes on tables with
   composite primary keys (CASSANDRA-4328)
 * Set JVM stack size to 160k for java 7 (CASSANDRA-4275)
 * cqlsh: add COPY command to load data from CSV flat files (CASSANDRA-4012)
 * CFMetaData.fromThrift to throw ConfigurationException upon error (CASSANDRA-4353)
 * Use CF comparator to sort indexed columns in SecondaryIndexManager
   (CASSANDRA-4365)
 * add strategy_options to the KSMetaData.toString() output (CASSANDRA-4248)
 * (cql3) fix range queries containing unqueried results (CASSANDRA-4372)
 * (cql3) allow updating column_alias types (CASSANDRA-4041)
 * (cql3) Fix deletion bug (CASSANDRA-4193)
 * Fix computation of overlapping sstable for leveled compaction (CASSANDRA-4321)
 * Improve scrub and allow to run it offline (CASSANDRA-4321)
 * Fix assertionError in StorageService.bulkLoad (CASSANDRA-4368)
 * (cqlsh) add option to authenticate to a keyspace at startup (CASSANDRA-4108)
 * (cqlsh) fix ASSUME functionality (CASSANDRA-4352)
 * Fix ColumnFamilyRecordReader to not return progress > 100% (CASSANDRA-3942)
Merged from 1.0:
 * Set gc_grace on index CF to 0 (CASSANDRA-4314)


1.1.1
 * add populate_io_cache_on_flush option (CASSANDRA-2635)
 * allow larger cache capacities than 2GB (CASSANDRA-4150)
 * add getsstables command to nodetool (CASSANDRA-4199)
 * apply parent CF compaction settings to secondary index CFs (CASSANDRA-4280)
 * preserve commitlog size cap when recycling segments at startup
   (CASSANDRA-4201)
 * (Hadoop) fix split generation regression (CASSANDRA-4259)
 * ignore min/max compactions settings in LCS, while preserving
   behavior that min=max=0 disables autocompaction (CASSANDRA-4233)
 * log number of rows read from saved cache (CASSANDRA-4249)
 * calculate exact size required for cleanup operations (CASSANDRA-1404)
 * avoid blocking additional writes during flush when the commitlog
   gets behind temporarily (CASSANDRA-1991)
 * enable caching on index CFs based on data CF cache setting (CASSANDRA-4197)
 * warn on invalid replication strategy creation options (CASSANDRA-4046)
 * remove [Freeable]Memory finalizers (CASSANDRA-4222)
 * include tombstone size in ColumnFamily.size, which can prevent OOM
   during sudden mass delete operations by yielding a nonzero liveRatio
   (CASSANDRA-3741)
 * Open 1 sstableScanner per level for leveled compaction (CASSANDRA-4142)
 * Optimize reads when row deletion timestamps allow us to restrict
   the set of sstables we check (CASSANDRA-4116)
 * add support for commitlog archiving and point-in-time recovery
   (CASSANDRA-3690)
 * avoid generating redundant compaction tasks during streaming
   (CASSANDRA-4174)
 * add -cf option to nodetool snapshot, and takeColumnFamilySnapshot to
   StorageService mbean (CASSANDRA-556)
 * optimize cleanup to drop entire sstables where possible (CASSANDRA-4079)
 * optimize truncate when autosnapshot is disabled (CASSANDRA-4153)
 * update caches to use byte[] keys to reduce memory overhead (CASSANDRA-3966)
 * add column limit to cli (CASSANDRA-3012, 4098)
 * clean up and optimize DataOutputBuffer, used by CQL compression and
   CompositeType (CASSANDRA-4072)
 * optimize commitlog checksumming (CASSANDRA-3610)
 * identify and blacklist corrupted SSTables from future compactions
   (CASSANDRA-2261)
 * Move CfDef and KsDef validation out of thrift (CASSANDRA-4037)
 * Expose API to repair a user provided range (CASSANDRA-3912)
 * Add way to force the cassandra-cli to refresh its schema (CASSANDRA-4052)
 * Avoid having replicate on write tasks stacking up at CL.ONE (CASSANDRA-2889)
 * (cql3) Backwards compatibility for composite comparators in non-cql3-aware
   clients (CASSANDRA-4093)
 * (cql3) Fix order by for reversed queries (CASSANDRA-4160)
 * (cql3) Add ReversedType support (CASSANDRA-4004)
 * (cql3) Add timeuuid type (CASSANDRA-4194)
 * (cql3) Minor fixes (CASSANDRA-4185)
 * (cql3) Fix prepared statement in BATCH (CASSANDRA-4202)
 * (cql3) Reduce the list of reserved keywords (CASSANDRA-4186)
 * (cql3) Move max/min compaction thresholds to compaction strategy options
   (CASSANDRA-4187)
 * Fix exception during move when localhost is the only source (CASSANDRA-4200)
 * (cql3) Allow paging through non-ordered partitioner results (CASSANDRA-3771)
 * (cql3) Fix drop index (CASSANDRA-4192)
 * (cql3) Don't return range ghosts anymore (CASSANDRA-3982)
 * fix re-creating Keyspaces/ColumnFamilies with the same name as dropped
   ones (CASSANDRA-4219)
 * fix SecondaryIndex LeveledManifest save upon snapshot (CASSANDRA-4230)
 * fix missing arrayOffset in FBUtilities.hash (CASSANDRA-4250)
 * (cql3) Add name of parameters in CqlResultSet (CASSANDRA-4242)
 * (cql3) Correctly validate order by queries (CASSANDRA-4246)
 * rename stress to cassandra-stress for saner packaging (CASSANDRA-4256)
 * Fix exception on colum metadata with non-string comparator (CASSANDRA-4269)
 * Check for unknown/invalid compression options (CASSANDRA-4266)
 * (cql3) Adds simple access to column timestamp and ttl (CASSANDRA-4217)
 * (cql3) Fix range queries with secondary indexes (CASSANDRA-4257)
 * Better error messages from improper input in cli (CASSANDRA-3865)
 * Try to stop all compaction upon Keyspace or ColumnFamily drop (CASSANDRA-4221)
 * (cql3) Allow keyspace properties to contain hyphens (CASSANDRA-4278)
 * (cql3) Correctly validate keyspace access in create table (CASSANDRA-4296)
 * Avoid deadlock in migration stage (CASSANDRA-3882)
 * Take supercolumn names and deletion info into account in memtable throughput
   (CASSANDRA-4264)
 * Add back backward compatibility for old style replication factor (CASSANDRA-4294)
 * Preserve compatibility with pre-1.1 index queries (CASSANDRA-4262)
Merged from 1.0:
 * Fix super columns bug where cache is not updated (CASSANDRA-4190)
 * fix maxTimestamp to include row tombstones (CASSANDRA-4116)
 * (CLI) properly handle quotes in create/update keyspace commands (CASSANDRA-4129)
 * Avoids possible deadlock during bootstrap (CASSANDRA-4159)
 * fix stress tool that hangs forever on timeout or error (CASSANDRA-4128)
 * stress tool to return appropriate exit code on failure (CASSANDRA-4188)
 * fix compaction NPE when out of disk space and assertions disabled
   (CASSANDRA-3985)
 * synchronize LCS getEstimatedTasks to avoid CME (CASSANDRA-4255)
 * ensure unique streaming session id's (CASSANDRA-4223)
 * kick off background compaction when min/max thresholds change
   (CASSANDRA-4279)
 * improve ability of STCS.getBuckets to deal with 100s of 1000s of
   sstables, such as when convertinb back from LCS (CASSANDRA-4287)
 * Oversize integer in CQL throws NumberFormatException (CASSANDRA-4291)
 * fix 1.0.x node join to mixed version cluster, other nodes >= 1.1 (CASSANDRA-4195)
 * Fix LCS splitting sstable base on uncompressed size (CASSANDRA-4419)
 * Push the validation of secondary index values to the SecondaryIndexManager (CASSANDRA-4240)
 * Don't purge columns during upgradesstables (CASSANDRA-4462)
 * Make cqlsh work with piping (CASSANDRA-4113)
 * Validate arguments for nodetool decommission (CASSANDRA-4061)
 * Report thrift status in nodetool info (CASSANDRA-4010)


1.1.0-final
 * average a reduced liveRatio estimate with the previous one (CASSANDRA-4065)
 * Allow KS and CF names up to 48 characters (CASSANDRA-4157)
 * fix stress build (CASSANDRA-4140)
 * add time remaining estimate to nodetool compactionstats (CASSANDRA-4167)
 * (cql) fix NPE in cql3 ALTER TABLE (CASSANDRA-4163)
 * (cql) Add support for CL.TWO and CL.THREE in CQL (CASSANDRA-4156)
 * (cql) Fix type in CQL3 ALTER TABLE preventing update (CASSANDRA-4170)
 * (cql) Throw invalid exception from CQL3 on obsolete options (CASSANDRA-4171)
 * (cqlsh) fix recognizing uppercase SELECT keyword (CASSANDRA-4161)
 * Pig: wide row support (CASSANDRA-3909)
Merged from 1.0:
 * avoid streaming empty files with bulk loader if sstablewriter errors out
   (CASSANDRA-3946)


1.1-rc1
 * Include stress tool in binary builds (CASSANDRA-4103)
 * (Hadoop) fix wide row iteration when last row read was deleted
   (CASSANDRA-4154)
 * fix read_repair_chance to really default to 0.1 in the cli (CASSANDRA-4114)
 * Adds caching and bloomFilterFpChange to CQL options (CASSANDRA-4042)
 * Adds posibility to autoconfigure size of the KeyCache (CASSANDRA-4087)
 * fix KEYS index from skipping results (CASSANDRA-3996)
 * Remove sliced_buffer_size_in_kb dead option (CASSANDRA-4076)
 * make loadNewSStable preserve sstable version (CASSANDRA-4077)
 * Respect 1.0 cache settings as much as possible when upgrading
   (CASSANDRA-4088)
 * relax path length requirement for sstable files when upgrading on
   non-Windows platforms (CASSANDRA-4110)
 * fix terminination of the stress.java when errors were encountered
   (CASSANDRA-4128)
 * Move CfDef and KsDef validation out of thrift (CASSANDRA-4037)
 * Fix get_paged_slice (CASSANDRA-4136)
 * CQL3: Support slice with exclusive start and stop (CASSANDRA-3785)
Merged from 1.0:
 * support PropertyFileSnitch in bulk loader (CASSANDRA-4145)
 * add auto_snapshot option allowing disabling snapshot before drop/truncate
   (CASSANDRA-3710)
 * allow short snitch names (CASSANDRA-4130)


1.1-beta2
 * rename loaded sstables to avoid conflicts with local snapshots
   (CASSANDRA-3967)
 * start hint replay as soon as FD notifies that the target is back up
   (CASSANDRA-3958)
 * avoid unproductive deserializing of cached rows during compaction
   (CASSANDRA-3921)
 * fix concurrency issues with CQL keyspace creation (CASSANDRA-3903)
 * Show Effective Owership via Nodetool ring <keyspace> (CASSANDRA-3412)
 * Update ORDER BY syntax for CQL3 (CASSANDRA-3925)
 * Fix BulkRecordWriter to not throw NPE if reducer gets no map data from Hadoop (CASSANDRA-3944)
 * Fix bug with counters in super columns (CASSANDRA-3821)
 * Remove deprecated merge_shard_chance (CASSANDRA-3940)
 * add a convenient way to reset a node's schema (CASSANDRA-2963)
 * fix for intermittent SchemaDisagreementException (CASSANDRA-3884)
 * CLI `list <CF>` to limit number of columns and their order (CASSANDRA-3012)
 * ignore deprecated KsDef/CfDef/ColumnDef fields in native schema (CASSANDRA-3963)
 * CLI to report when unsupported column_metadata pair was given (CASSANDRA-3959)
 * reincarnate removed and deprecated KsDef/CfDef attributes (CASSANDRA-3953)
 * Fix race between writes and read for cache (CASSANDRA-3862)
 * perform static initialization of StorageProxy on start-up (CASSANDRA-3797)
 * support trickling fsync() on writes (CASSANDRA-3950)
 * expose counters for unavailable/timeout exceptions given to thrift clients (CASSANDRA-3671)
 * avoid quadratic startup time in LeveledManifest (CASSANDRA-3952)
 * Add type information to new schema_ columnfamilies and remove thrift
   serialization for schema (CASSANDRA-3792)
 * add missing column validator options to the CLI help (CASSANDRA-3926)
 * skip reading saved key cache if CF's caching strategy is NONE or ROWS_ONLY (CASSANDRA-3954)
 * Unify migration code (CASSANDRA-4017)
Merged from 1.0:
 * cqlsh: guess correct version of Python for Arch Linux (CASSANDRA-4090)
 * (CLI) properly handle quotes in create/update keyspace commands (CASSANDRA-4129)
 * Avoids possible deadlock during bootstrap (CASSANDRA-4159)
 * fix stress tool that hangs forever on timeout or error (CASSANDRA-4128)
 * Fix super columns bug where cache is not updated (CASSANDRA-4190)
 * stress tool to return appropriate exit code on failure (CASSANDRA-4188)


1.0.9
 * improve index sampling performance (CASSANDRA-4023)
 * always compact away deleted hints immediately after handoff (CASSANDRA-3955)
 * delete hints from dropped ColumnFamilies on handoff instead of
   erroring out (CASSANDRA-3975)
 * add CompositeType ref to the CLI doc for create/update column family (CASSANDRA-3980)
 * Pig: support Counter ColumnFamilies (CASSANDRA-3973)
 * Pig: Composite column support (CASSANDRA-3684)
 * Avoid NPE during repair when a keyspace has no CFs (CASSANDRA-3988)
 * Fix division-by-zero error on get_slice (CASSANDRA-4000)
 * don't change manifest level for cleanup, scrub, and upgradesstables
   operations under LeveledCompactionStrategy (CASSANDRA-3989, 4112)
 * fix race leading to super columns assertion failure (CASSANDRA-3957)
 * fix NPE on invalid CQL delete command (CASSANDRA-3755)
 * allow custom types in CLI's assume command (CASSANDRA-4081)
 * fix totalBytes count for parallel compactions (CASSANDRA-3758)
 * fix intermittent NPE in get_slice (CASSANDRA-4095)
 * remove unnecessary asserts in native code interfaces (CASSANDRA-4096)
 * Validate blank keys in CQL to avoid assertion errors (CASSANDRA-3612)
 * cqlsh: fix bad decoding of some column names (CASSANDRA-4003)
 * cqlsh: fix incorrect padding with unicode chars (CASSANDRA-4033)
 * Fix EC2 snitch incorrectly reporting region (CASSANDRA-4026)
 * Shut down thrift during decommission (CASSANDRA-4086)
 * Expose nodetool cfhistograms for 2ndary indexes (CASSANDRA-4063)
Merged from 0.8:
 * Fix ConcurrentModificationException in gossiper (CASSANDRA-4019)


1.1-beta1
 * (cqlsh)
   + add SOURCE and CAPTURE commands, and --file option (CASSANDRA-3479)
   + add ALTER COLUMNFAMILY WITH (CASSANDRA-3523)
   + bundle Python dependencies with Cassandra (CASSANDRA-3507)
   + added to Debian package (CASSANDRA-3458)
   + display byte data instead of erroring out on decode failure
     (CASSANDRA-3874)
 * add nodetool rebuild_index (CASSANDRA-3583)
 * add nodetool rangekeysample (CASSANDRA-2917)
 * Fix streaming too much data during move operations (CASSANDRA-3639)
 * Nodetool and CLI connect to localhost by default (CASSANDRA-3568)
 * Reduce memory used by primary index sample (CASSANDRA-3743)
 * (Hadoop) separate input/output configurations (CASSANDRA-3197, 3765)
 * avoid returning internal Cassandra classes over JMX (CASSANDRA-2805)
 * add row-level isolation via SnapTree (CASSANDRA-2893)
 * Optimize key count estimation when opening sstable on startup
   (CASSANDRA-2988)
 * multi-dc replication optimization supporting CL > ONE (CASSANDRA-3577)
 * add command to stop compactions (CASSANDRA-1740, 3566, 3582)
 * multithreaded streaming (CASSANDRA-3494)
 * removed in-tree redhat spec (CASSANDRA-3567)
 * "defragment" rows for name-based queries under STCS, again (CASSANDRA-2503)
 * Recycle commitlog segments for improved performance
   (CASSANDRA-3411, 3543, 3557, 3615)
 * update size-tiered compaction to prioritize small tiers (CASSANDRA-2407)
 * add message expiration logic to OutboundTcpConnection (CASSANDRA-3005)
 * off-heap cache to use sun.misc.Unsafe instead of JNA (CASSANDRA-3271)
 * EACH_QUORUM is only supported for writes (CASSANDRA-3272)
 * replace compactionlock use in schema migration by checking CFS.isValid
   (CASSANDRA-3116)
 * recognize that "SELECT first ... *" isn't really "SELECT *" (CASSANDRA-3445)
 * Use faster bytes comparison (CASSANDRA-3434)
 * Bulk loader is no longer a fat client, (HADOOP) bulk load output format
   (CASSANDRA-3045)
 * (Hadoop) add support for KeyRange.filter
 * remove assumption that keys and token are in bijection
   (CASSANDRA-1034, 3574, 3604)
 * always remove endpoints from delevery queue in HH (CASSANDRA-3546)
 * fix race between cf flush and its 2ndary indexes flush (CASSANDRA-3547)
 * fix potential race in AES when a repair fails (CASSANDRA-3548)
 * Remove columns shadowed by a deleted container even when we cannot purge
   (CASSANDRA-3538)
 * Improve memtable slice iteration performance (CASSANDRA-3545)
 * more efficient allocation of small bloom filters (CASSANDRA-3618)
 * Use separate writer thread in SSTableSimpleUnsortedWriter (CASSANDRA-3619)
 * fsync the directory after new sstable or commitlog segment are created (CASSANDRA-3250)
 * fix minor issues reported by FindBugs (CASSANDRA-3658)
 * global key/row caches (CASSANDRA-3143, 3849)
 * optimize memtable iteration during range scan (CASSANDRA-3638)
 * introduce 'crc_check_chance' in CompressionParameters to support
   a checksum percentage checking chance similarly to read-repair (CASSANDRA-3611)
 * a way to deactivate global key/row cache on per-CF basis (CASSANDRA-3667)
 * fix LeveledCompactionStrategy broken because of generation pre-allocation
   in LeveledManifest (CASSANDRA-3691)
 * finer-grained control over data directories (CASSANDRA-2749)
 * Fix ClassCastException during hinted handoff (CASSANDRA-3694)
 * Upgrade Thrift to 0.7 (CASSANDRA-3213)
 * Make stress.java insert operation to use microseconds (CASSANDRA-3725)
 * Allows (internally) doing a range query with a limit of columns instead of
   rows (CASSANDRA-3742)
 * Allow rangeSlice queries to be start/end inclusive/exclusive (CASSANDRA-3749)
 * Fix BulkLoader to support new SSTable layout and add stream
   throttling to prevent an NPE when there is no yaml config (CASSANDRA-3752)
 * Allow concurrent schema migrations (CASSANDRA-1391, 3832)
 * Add SnapshotCommand to trigger snapshot on remote node (CASSANDRA-3721)
 * Make CFMetaData conversions to/from thrift/native schema inverses
   (CASSANDRA_3559)
 * Add initial code for CQL 3.0-beta (CASSANDRA-2474, 3781, 3753)
 * Add wide row support for ColumnFamilyInputFormat (CASSANDRA-3264)
 * Allow extending CompositeType comparator (CASSANDRA-3657)
 * Avoids over-paging during get_count (CASSANDRA-3798)
 * Add new command to rebuild a node without (repair) merkle tree calculations
   (CASSANDRA-3483, 3922)
 * respect not only row cache capacity but caching mode when
   trying to read data (CASSANDRA-3812)
 * fix system tests (CASSANDRA-3827)
 * CQL support for altering row key type in ALTER TABLE (CASSANDRA-3781)
 * turn compression on by default (CASSANDRA-3871)
 * make hexToBytes refuse invalid input (CASSANDRA-2851)
 * Make secondary indexes CF inherit compression and compaction from their
   parent CF (CASSANDRA-3877)
 * Finish cleanup up tombstone purge code (CASSANDRA-3872)
 * Avoid NPE on aboarted stream-out sessions (CASSANDRA-3904)
 * BulkRecordWriter throws NPE for counter columns (CASSANDRA-3906)
 * Support compression using BulkWriter (CASSANDRA-3907)


1.0.8
 * fix race between cleanup and flush on secondary index CFSes (CASSANDRA-3712)
 * avoid including non-queried nodes in rangeslice read repair
   (CASSANDRA-3843)
 * Only snapshot CF being compacted for snapshot_before_compaction
   (CASSANDRA-3803)
 * Log active compactions in StatusLogger (CASSANDRA-3703)
 * Compute more accurate compaction score per level (CASSANDRA-3790)
 * Return InvalidRequest when using a keyspace that doesn't exist
   (CASSANDRA-3764)
 * disallow user modification of System keyspace (CASSANDRA-3738)
 * allow using sstable2json on secondary index data (CASSANDRA-3738)
 * (cqlsh) add DESCRIBE COLUMNFAMILIES (CASSANDRA-3586)
 * (cqlsh) format blobs correctly and use colors to improve output
   readability (CASSANDRA-3726)
 * synchronize BiMap of bootstrapping tokens (CASSANDRA-3417)
 * show index options in CLI (CASSANDRA-3809)
 * add optional socket timeout for streaming (CASSANDRA-3838)
 * fix truncate not to leave behind non-CFS backed secondary indexes
   (CASSANDRA-3844)
 * make CLI `show schema` to use output stream directly instead
   of StringBuilder (CASSANDRA-3842)
 * remove the wait on hint future during write (CASSANDRA-3870)
 * (cqlsh) ignore missing CfDef opts (CASSANDRA-3933)
 * (cqlsh) look for cqlshlib relative to realpath (CASSANDRA-3767)
 * Fix short read protection (CASSANDRA-3934)
 * Make sure infered and actual schema match (CASSANDRA-3371)
 * Fix NPE during HH delivery (CASSANDRA-3677)
 * Don't put boostrapping node in 'hibernate' status (CASSANDRA-3737)
 * Fix double quotes in windows bat files (CASSANDRA-3744)
 * Fix bad validator lookup (CASSANDRA-3789)
 * Fix soft reset in EC2MultiRegionSnitch (CASSANDRA-3835)
 * Don't leave zombie connections with THSHA thrift server (CASSANDRA-3867)
 * (cqlsh) fix deserialization of data (CASSANDRA-3874)
 * Fix removetoken force causing an inconsistent state (CASSANDRA-3876)
 * Fix ahndling of some types with Pig (CASSANDRA-3886)
 * Don't allow to drop the system keyspace (CASSANDRA-3759)
 * Make Pig deletes disabled by default and configurable (CASSANDRA-3628)
Merged from 0.8:
 * (Pig) fix CassandraStorage to use correct comparator in Super ColumnFamily
   case (CASSANDRA-3251)
 * fix thread safety issues in commitlog replay, primarily affecting
   systems with many (100s) of CF definitions (CASSANDRA-3751)
 * Fix relevant tombstone ignored with super columns (CASSANDRA-3875)


1.0.7
 * fix regression in HH page size calculation (CASSANDRA-3624)
 * retry failed stream on IOException (CASSANDRA-3686)
 * allow configuring bloom_filter_fp_chance (CASSANDRA-3497)
 * attempt hint delivery every ten minutes, or when failure detector
   notifies us that a node is back up, whichever comes first.  hint
   handoff throttle delay default changed to 1ms, from 50 (CASSANDRA-3554)
 * add nodetool setstreamthroughput (CASSANDRA-3571)
 * fix assertion when dropping a columnfamily with no sstables (CASSANDRA-3614)
 * more efficient allocation of small bloom filters (CASSANDRA-3618)
 * CLibrary.createHardLinkWithExec() to check for errors (CASSANDRA-3101)
 * Avoid creating empty and non cleaned writer during compaction (CASSANDRA-3616)
 * stop thrift service in shutdown hook so we can quiesce MessagingService
   (CASSANDRA-3335)
 * (CQL) compaction_strategy_options and compression_parameters for
   CREATE COLUMNFAMILY statement (CASSANDRA-3374)
 * Reset min/max compaction threshold when creating size tiered compaction
   strategy (CASSANDRA-3666)
 * Don't ignore IOException during compaction (CASSANDRA-3655)
 * Fix assertion error for CF with gc_grace=0 (CASSANDRA-3579)
 * Shutdown ParallelCompaction reducer executor after use (CASSANDRA-3711)
 * Avoid < 0 value for pending tasks in leveled compaction (CASSANDRA-3693)
 * (Hadoop) Support TimeUUID in Pig CassandraStorage (CASSANDRA-3327)
 * Check schema is ready before continuing boostrapping (CASSANDRA-3629)
 * Catch overflows during parsing of chunk_length_kb (CASSANDRA-3644)
 * Improve stream protocol mismatch errors (CASSANDRA-3652)
 * Avoid multiple thread doing HH to the same target (CASSANDRA-3681)
 * Add JMX property for rp_timeout_in_ms (CASSANDRA-2940)
 * Allow DynamicCompositeType to compare component of different types
   (CASSANDRA-3625)
 * Flush non-cfs backed secondary indexes (CASSANDRA-3659)
 * Secondary Indexes should report memory consumption (CASSANDRA-3155)
 * fix for SelectStatement start/end key are not set correctly
   when a key alias is involved (CASSANDRA-3700)
 * fix CLI `show schema` command insert of an extra comma in
   column_metadata (CASSANDRA-3714)
Merged from 0.8:
 * avoid logging (harmless) exception when GC takes < 1ms (CASSANDRA-3656)
 * prevent new nodes from thinking down nodes are up forever (CASSANDRA-3626)
 * use correct list of replicas for LOCAL_QUORUM reads when read repair
   is disabled (CASSANDRA-3696)
 * block on flush before compacting hints (may prevent OOM) (CASSANDRA-3733)


1.0.6
 * (CQL) fix cqlsh support for replicate_on_write (CASSANDRA-3596)
 * fix adding to leveled manifest after streaming (CASSANDRA-3536)
 * filter out unavailable cipher suites when using encryption (CASSANDRA-3178)
 * (HADOOP) add old-style api support for CFIF and CFRR (CASSANDRA-2799)
 * Support TimeUUIDType column names in Stress.java tool (CASSANDRA-3541)
 * (CQL) INSERT/UPDATE/DELETE/TRUNCATE commands should allow CF names to
   be qualified by keyspace (CASSANDRA-3419)
 * always remove endpoints from delevery queue in HH (CASSANDRA-3546)
 * fix race between cf flush and its 2ndary indexes flush (CASSANDRA-3547)
 * fix potential race in AES when a repair fails (CASSANDRA-3548)
 * fix default value validation usage in CLI SET command (CASSANDRA-3553)
 * Optimize componentsFor method for compaction and startup time
   (CASSANDRA-3532)
 * (CQL) Proper ColumnFamily metadata validation on CREATE COLUMNFAMILY
   (CASSANDRA-3565)
 * fix compression "chunk_length_kb" option to set correct kb value for
   thrift/avro (CASSANDRA-3558)
 * fix missing response during range slice repair (CASSANDRA-3551)
 * 'describe ring' moved from CLI to nodetool and available through JMX (CASSANDRA-3220)
 * add back partitioner to sstable metadata (CASSANDRA-3540)
 * fix NPE in get_count for counters (CASSANDRA-3601)
Merged from 0.8:
 * remove invalid assertion that table was opened before dropping it
   (CASSANDRA-3580)
 * range and index scans now only send requests to enough replicas to
   satisfy requested CL + RR (CASSANDRA-3598)
 * use cannonical host for local node in nodetool info (CASSANDRA-3556)
 * remove nonlocal DC write optimization since it only worked with
   CL.ONE or CL.LOCAL_QUORUM (CASSANDRA-3577, 3585)
 * detect misuses of CounterColumnType (CASSANDRA-3422)
 * turn off string interning in json2sstable, take 2 (CASSANDRA-2189)
 * validate compression parameters on add/update of the ColumnFamily
   (CASSANDRA-3573)
 * Check for 0.0.0.0 is incorrect in CFIF (CASSANDRA-3584)
 * Increase vm.max_map_count in debian packaging (CASSANDRA-3563)
 * gossiper will never add itself to saved endpoints (CASSANDRA-3485)


1.0.5
 * revert CASSANDRA-3407 (see CASSANDRA-3540)
 * fix assertion error while forwarding writes to local nodes (CASSANDRA-3539)


1.0.4
 * fix self-hinting of timed out read repair updates and make hinted handoff
   less prone to OOMing a coordinator (CASSANDRA-3440)
 * expose bloom filter sizes via JMX (CASSANDRA-3495)
 * enforce RP tokens 0..2**127 (CASSANDRA-3501)
 * canonicalize paths exposed through JMX (CASSANDRA-3504)
 * fix "liveSize" stat when sstables are removed (CASSANDRA-3496)
 * add bloom filter FP rates to nodetool cfstats (CASSANDRA-3347)
 * record partitioner in sstable metadata component (CASSANDRA-3407)
 * add new upgradesstables nodetool command (CASSANDRA-3406)
 * skip --debug requirement to see common exceptions in CLI (CASSANDRA-3508)
 * fix incorrect query results due to invalid max timestamp (CASSANDRA-3510)
 * make sstableloader recognize compressed sstables (CASSANDRA-3521)
 * avoids race in OutboundTcpConnection in multi-DC setups (CASSANDRA-3530)
 * use SETLOCAL in cassandra.bat (CASSANDRA-3506)
 * fix ConcurrentModificationException in Table.all() (CASSANDRA-3529)
Merged from 0.8:
 * fix concurrence issue in the FailureDetector (CASSANDRA-3519)
 * fix array out of bounds error in counter shard removal (CASSANDRA-3514)
 * avoid dropping tombstones when they might still be needed to shadow
   data in a different sstable (CASSANDRA-2786)


1.0.3
 * revert name-based query defragmentation aka CASSANDRA-2503 (CASSANDRA-3491)
 * fix invalidate-related test failures (CASSANDRA-3437)
 * add next-gen cqlsh to bin/ (CASSANDRA-3188, 3131, 3493)
 * (CQL) fix handling of rows with no columns (CASSANDRA-3424, 3473)
 * fix querying supercolumns by name returning only a subset of
   subcolumns or old subcolumn versions (CASSANDRA-3446)
 * automatically compute sha1 sum for uncompressed data files (CASSANDRA-3456)
 * fix reading metadata/statistics component for version < h (CASSANDRA-3474)
 * add sstable forward-compatibility (CASSANDRA-3478)
 * report compression ratio in CFSMBean (CASSANDRA-3393)
 * fix incorrect size exception during streaming of counters (CASSANDRA-3481)
 * (CQL) fix for counter decrement syntax (CASSANDRA-3418)
 * Fix race introduced by CASSANDRA-2503 (CASSANDRA-3482)
 * Fix incomplete deletion of delivered hints (CASSANDRA-3466)
 * Avoid rescheduling compactions when no compaction was executed
   (CASSANDRA-3484)
 * fix handling of the chunk_length_kb compression options (CASSANDRA-3492)
Merged from 0.8:
 * fix updating CF row_cache_provider (CASSANDRA-3414)
 * CFMetaData.convertToThrift method to set RowCacheProvider (CASSANDRA-3405)
 * acquire compactionlock during truncate (CASSANDRA-3399)
 * fix displaying cfdef entries for super columnfamilies (CASSANDRA-3415)
 * Make counter shard merging thread safe (CASSANDRA-3178)
 * Revert CASSANDRA-2855
 * Fix bug preventing the use of efficient cross-DC writes (CASSANDRA-3472)
 * `describe ring` command for CLI (CASSANDRA-3220)
 * (Hadoop) skip empty rows when entire row is requested, redux (CASSANDRA-2855)


1.0.2
 * "defragment" rows for name-based queries under STCS (CASSANDRA-2503)
 * Add timing information to cassandra-cli GET/SET/LIST queries (CASSANDRA-3326)
 * Only create one CompressionMetadata object per sstable (CASSANDRA-3427)
 * cleanup usage of StorageService.setMode() (CASSANDRA-3388)
 * Avoid large array allocation for compressed chunk offsets (CASSANDRA-3432)
 * fix DecimalType bytebuffer marshalling (CASSANDRA-3421)
 * fix bug that caused first column in per row indexes to be ignored
   (CASSANDRA-3441)
 * add JMX call to clean (failed) repair sessions (CASSANDRA-3316)
 * fix sstableloader reference acquisition bug (CASSANDRA-3438)
 * fix estimated row size regression (CASSANDRA-3451)
 * make sure we don't return more columns than asked (CASSANDRA-3303, 3395)
Merged from 0.8:
 * acquire compactionlock during truncate (CASSANDRA-3399)
 * fix displaying cfdef entries for super columnfamilies (CASSANDRA-3415)


1.0.1
 * acquire references during index build to prevent delete problems
   on Windows (CASSANDRA-3314)
 * describe_ring should include datacenter/topology information (CASSANDRA-2882)
 * Thrift sockets are not properly buffered (CASSANDRA-3261)
 * performance improvement for bytebufferutil compare function (CASSANDRA-3286)
 * add system.versions ColumnFamily (CASSANDRA-3140)
 * reduce network copies (CASSANDRA-3333, 3373)
 * limit nodetool to 32MB of heap (CASSANDRA-3124)
 * (CQL) update parser to accept "timestamp" instead of "date" (CASSANDRA-3149)
 * Fix CLI `show schema` to include "compression_options" (CASSANDRA-3368)
 * Snapshot to include manifest under LeveledCompactionStrategy (CASSANDRA-3359)
 * (CQL) SELECT query should allow CF name to be qualified by keyspace (CASSANDRA-3130)
 * (CQL) Fix internal application error specifying 'using consistency ...'
   in lower case (CASSANDRA-3366)
 * fix Deflate compression when compression actually makes the data bigger
   (CASSANDRA-3370)
 * optimize UUIDGen to avoid lock contention on InetAddress.getLocalHost
   (CASSANDRA-3387)
 * tolerate index being dropped mid-mutation (CASSANDRA-3334, 3313)
 * CompactionManager is now responsible for checking for new candidates
   post-task execution, enabling more consistent leveled compaction
   (CASSANDRA-3391)
 * Cache HSHA threads (CASSANDRA-3372)
 * use CF/KS names as snapshot prefix for drop + truncate operations
   (CASSANDRA-2997)
 * Break bloom filters up to avoid heap fragmentation (CASSANDRA-2466)
 * fix cassandra hanging on jsvc stop (CASSANDRA-3302)
 * Avoid leveled compaction getting blocked on errors (CASSANDRA-3408)
 * Make reloading the compaction strategy safe (CASSANDRA-3409)
 * ignore 0.8 hints even if compaction begins before we try to purge
   them (CASSANDRA-3385)
 * remove procrun (bin\daemon) from Cassandra source tree and
   artifacts (CASSANDRA-3331)
 * make cassandra compile under JDK7 (CASSANDRA-3275)
 * remove dependency of clientutil.jar to FBUtilities (CASSANDRA-3299)
 * avoid truncation errors by using long math on long values (CASSANDRA-3364)
 * avoid clock drift on some Windows machine (CASSANDRA-3375)
 * display cache provider in cli 'describe keyspace' command (CASSANDRA-3384)
 * fix incomplete topology information in describe_ring (CASSANDRA-3403)
 * expire dead gossip states based on time (CASSANDRA-2961)
 * improve CompactionTask extensibility (CASSANDRA-3330)
 * Allow one leveled compaction task to kick off another (CASSANDRA-3363)
 * allow encryption only between datacenters (CASSANDRA-2802)
Merged from 0.8:
 * fix truncate allowing data to be replayed post-restart (CASSANDRA-3297)
 * make iwriter final in IndexWriter to avoid NPE (CASSANDRA-2863)
 * (CQL) update grammar to require key clause in DELETE statement
   (CASSANDRA-3349)
 * (CQL) allow numeric keyspace names in USE statement (CASSANDRA-3350)
 * (Hadoop) skip empty rows when slicing the entire row (CASSANDRA-2855)
 * Fix handling of tombstone by SSTableExport/Import (CASSANDRA-3357)
 * fix ColumnIndexer to use long offsets (CASSANDRA-3358)
 * Improved CLI exceptions (CASSANDRA-3312)
 * Fix handling of tombstone by SSTableExport/Import (CASSANDRA-3357)
 * Only count compaction as active (for throttling) when they have
   successfully acquired the compaction lock (CASSANDRA-3344)
 * Display CLI version string on startup (CASSANDRA-3196)
 * (Hadoop) make CFIF try rpc_address or fallback to listen_address
   (CASSANDRA-3214)
 * (Hadoop) accept comma delimited lists of initial thrift connections
   (CASSANDRA-3185)
 * ColumnFamily min_compaction_threshold should be >= 2 (CASSANDRA-3342)
 * (Pig) add 0.8+ types and key validation type in schema (CASSANDRA-3280)
 * Fix completely removing column metadata using CLI (CASSANDRA-3126)
 * CLI `describe cluster;` output should be on separate lines for separate versions
   (CASSANDRA-3170)
 * fix changing durable_writes keyspace option during CF creation
   (CASSANDRA-3292)
 * avoid locking on update when no indexes are involved (CASSANDRA-3386)
 * fix assertionError during repair with ordered partitioners (CASSANDRA-3369)
 * correctly serialize key_validation_class for avro (CASSANDRA-3391)
 * don't expire counter tombstone after streaming (CASSANDRA-3394)
 * prevent nodes that failed to join from hanging around forever
   (CASSANDRA-3351)
 * remove incorrect optimization from slice read path (CASSANDRA-3390)
 * Fix race in AntiEntropyService (CASSANDRA-3400)


1.0.0-final
 * close scrubbed sstable fd before deleting it (CASSANDRA-3318)
 * fix bug preventing obsolete commitlog segments from being removed
   (CASSANDRA-3269)
 * tolerate whitespace in seed CDL (CASSANDRA-3263)
 * Change default heap thresholds to max(min(1/2 ram, 1G), min(1/4 ram, 8GB))
   (CASSANDRA-3295)
 * Fix broken CompressedRandomAccessReaderTest (CASSANDRA-3298)
 * (CQL) fix type information returned for wildcard queries (CASSANDRA-3311)
 * add estimated tasks to LeveledCompactionStrategy (CASSANDRA-3322)
 * avoid including compaction cache-warming in keycache stats (CASSANDRA-3325)
 * run compaction and hinted handoff threads at MIN_PRIORITY (CASSANDRA-3308)
 * default hsha thrift server to cpu core count in rpc pool (CASSANDRA-3329)
 * add bin\daemon to binary tarball for Windows service (CASSANDRA-3331)
 * Fix places where uncompressed size of sstables was use in place of the
   compressed one (CASSANDRA-3338)
 * Fix hsha thrift server (CASSANDRA-3346)
 * Make sure repair only stream needed sstables (CASSANDRA-3345)


1.0.0-rc2
 * Log a meaningful warning when a node receives a message for a repair session
   that doesn't exist anymore (CASSANDRA-3256)
 * test for NUMA policy support as well as numactl presence (CASSANDRA-3245)
 * Fix FD leak when internode encryption is enabled (CASSANDRA-3257)
 * Remove incorrect assertion in mergeIterator (CASSANDRA-3260)
 * FBUtilities.hexToBytes(String) to throw NumberFormatException when string
   contains non-hex characters (CASSANDRA-3231)
 * Keep SimpleSnitch proximity ordering unchanged from what the Strategy
   generates, as intended (CASSANDRA-3262)
 * remove Scrub from compactionstats when finished (CASSANDRA-3255)
 * fix counter entry in jdbc TypesMap (CASSANDRA-3268)
 * fix full queue scenario for ParallelCompactionIterator (CASSANDRA-3270)
 * fix bootstrap process (CASSANDRA-3285)
 * don't try delivering hints if when there isn't any (CASSANDRA-3176)
 * CLI documentation change for ColumnFamily `compression_options` (CASSANDRA-3282)
 * ignore any CF ids sent by client for adding CF/KS (CASSANDRA-3288)
 * remove obsolete hints on first startup (CASSANDRA-3291)
 * use correct ISortedColumns for time-optimized reads (CASSANDRA-3289)
 * Evict gossip state immediately when a token is taken over by a new IP
   (CASSANDRA-3259)


1.0.0-rc1
 * Update CQL to generate microsecond timestamps by default (CASSANDRA-3227)
 * Fix counting CFMetadata towards Memtable liveRatio (CASSANDRA-3023)
 * Kill server on wrapped OOME such as from FileChannel.map (CASSANDRA-3201)
 * remove unnecessary copy when adding to row cache (CASSANDRA-3223)
 * Log message when a full repair operation completes (CASSANDRA-3207)
 * Fix streamOutSession keeping sstables references forever if the remote end
   dies (CASSANDRA-3216)
 * Remove dynamic_snitch boolean from example configuration (defaulting to
   true) and set default badness threshold to 0.1 (CASSANDRA-3229)
 * Base choice of random or "balanced" token on bootstrap on whether
   schema definitions were found (CASSANDRA-3219)
 * Fixes for LeveledCompactionStrategy score computation, prioritization,
   scheduling, and performance (CASSANDRA-3224, 3234)
 * parallelize sstable open at server startup (CASSANDRA-2988)
 * fix handling of exceptions writing to OutboundTcpConnection (CASSANDRA-3235)
 * Allow using quotes in "USE <keyspace>;" CLI command (CASSANDRA-3208)
 * Don't allow any cache loading exceptions to halt startup (CASSANDRA-3218)
 * Fix sstableloader --ignores option (CASSANDRA-3247)
 * File descriptor limit increased in packaging (CASSANDRA-3206)
 * Fix deadlock in commit log during flush (CASSANDRA-3253)


1.0.0-beta1
 * removed binarymemtable (CASSANDRA-2692)
 * add commitlog_total_space_in_mb to prevent fragmented logs (CASSANDRA-2427)
 * removed commitlog_rotation_threshold_in_mb configuration (CASSANDRA-2771)
 * make AbstractBounds.normalize de-overlapp overlapping ranges (CASSANDRA-2641)
 * replace CollatingIterator, ReducingIterator with MergeIterator
   (CASSANDRA-2062)
 * Fixed the ability to set compaction strategy in cli using create column
   family command (CASSANDRA-2778)
 * clean up tmp files after failed compaction (CASSANDRA-2468)
 * restrict repair streaming to specific columnfamilies (CASSANDRA-2280)
 * don't bother persisting columns shadowed by a row tombstone (CASSANDRA-2589)
 * reset CF and SC deletion times after gc_grace (CASSANDRA-2317)
 * optimize away seek when compacting wide rows (CASSANDRA-2879)
 * single-pass streaming (CASSANDRA-2677, 2906, 2916, 3003)
 * use reference counting for deleting sstables instead of relying on GC
   (CASSANDRA-2521, 3179)
 * store hints as serialized mutations instead of pointers to data row
   (CASSANDRA-2045)
 * store hints in the coordinator node instead of in the closest replica
   (CASSANDRA-2914)
 * add row_cache_keys_to_save CF option (CASSANDRA-1966)
 * check column family validity in nodetool repair (CASSANDRA-2933)
 * use lazy initialization instead of class initialization in NodeId
   (CASSANDRA-2953)
 * add paging to get_count (CASSANDRA-2894)
 * fix "short reads" in [multi]get (CASSANDRA-2643, 3157, 3192)
 * add optional compression for sstables (CASSANDRA-47, 2994, 3001, 3128)
 * add scheduler JMX metrics (CASSANDRA-2962)
 * add block level checksum for compressed data (CASSANDRA-1717)
 * make column family backed column map pluggable and introduce unsynchronized
   ArrayList backed one to speedup reads (CASSANDRA-2843, 3165, 3205)
 * refactoring of the secondary index api (CASSANDRA-2982)
 * make CL > ONE reads wait for digest reconciliation before returning
   (CASSANDRA-2494)
 * fix missing logging for some exceptions (CASSANDRA-2061)
 * refactor and optimize ColumnFamilyStore.files(...) and Descriptor.fromFilename(String)
   and few other places responsible for work with SSTable files (CASSANDRA-3040)
 * Stop reading from sstables once we know we have the most recent columns,
   for query-by-name requests (CASSANDRA-2498)
 * Add query-by-column mode to stress.java (CASSANDRA-3064)
 * Add "install" command to cassandra.bat (CASSANDRA-292)
 * clean up KSMetadata, CFMetadata from unnecessary
   Thrift<->Avro conversion methods (CASSANDRA-3032)
 * Add timeouts to client request schedulers (CASSANDRA-3079, 3096)
 * Cli to use hashes rather than array of hashes for strategy options (CASSANDRA-3081)
 * LeveledCompactionStrategy (CASSANDRA-1608, 3085, 3110, 3087, 3145, 3154, 3182)
 * Improvements of the CLI `describe` command (CASSANDRA-2630)
 * reduce window where dropped CF sstables may not be deleted (CASSANDRA-2942)
 * Expose gossip/FD info to JMX (CASSANDRA-2806)
 * Fix streaming over SSL when compressed SSTable involved (CASSANDRA-3051)
 * Add support for pluggable secondary index implementations (CASSANDRA-3078)
 * remove compaction_thread_priority setting (CASSANDRA-3104)
 * generate hints for replicas that timeout, not just replicas that are known
   to be down before starting (CASSANDRA-2034)
 * Add throttling for internode streaming (CASSANDRA-3080)
 * make the repair of a range repair all replica (CASSANDRA-2610, 3194)
 * expose the ability to repair the first range (as returned by the
   partitioner) of a node (CASSANDRA-2606)
 * Streams Compression (CASSANDRA-3015)
 * add ability to use multiple threads during a single compaction
   (CASSANDRA-2901)
 * make AbstractBounds.normalize support overlapping ranges (CASSANDRA-2641)
 * fix of the CQL count() behavior (CASSANDRA-3068)
 * use TreeMap backed column families for the SSTable simple writers
   (CASSANDRA-3148)
 * fix inconsistency of the CLI syntax when {} should be used instead of [{}]
   (CASSANDRA-3119)
 * rename CQL type names to match expected SQL behavior (CASSANDRA-3149, 3031)
 * Arena-based allocation for memtables (CASSANDRA-2252, 3162, 3163, 3168)
 * Default RR chance to 0.1 (CASSANDRA-3169)
 * Add RowLevel support to secondary index API (CASSANDRA-3147)
 * Make SerializingCacheProvider the default if JNA is available (CASSANDRA-3183)
 * Fix backwards compatibilty for CQL memtable properties (CASSANDRA-3190)
 * Add five-minute delay before starting compactions on a restarted server
   (CASSANDRA-3181)
 * Reduce copies done for intra-host messages (CASSANDRA-1788, 3144)
 * support of compaction strategy option for stress.java (CASSANDRA-3204)
 * make memtable throughput and column count thresholds no-ops (CASSANDRA-2449)
 * Return schema information along with the resultSet in CQL (CASSANDRA-2734)
 * Add new DecimalType (CASSANDRA-2883)
 * Fix assertion error in RowRepairResolver (CASSANDRA-3156)
 * Reduce unnecessary high buffer sizes (CASSANDRA-3171)
 * Pluggable compaction strategy (CASSANDRA-1610)
 * Add new broadcast_address config option (CASSANDRA-2491)


0.8.7
 * Kill server on wrapped OOME such as from FileChannel.map (CASSANDRA-3201)
 * Allow using quotes in "USE <keyspace>;" CLI command (CASSANDRA-3208)
 * Log message when a full repair operation completes (CASSANDRA-3207)
 * Don't allow any cache loading exceptions to halt startup (CASSANDRA-3218)
 * Fix sstableloader --ignores option (CASSANDRA-3247)
 * File descriptor limit increased in packaging (CASSANDRA-3206)
 * Log a meaningfull warning when a node receive a message for a repair session
   that doesn't exist anymore (CASSANDRA-3256)
 * Fix FD leak when internode encryption is enabled (CASSANDRA-3257)
 * FBUtilities.hexToBytes(String) to throw NumberFormatException when string
   contains non-hex characters (CASSANDRA-3231)
 * Keep SimpleSnitch proximity ordering unchanged from what the Strategy
   generates, as intended (CASSANDRA-3262)
 * remove Scrub from compactionstats when finished (CASSANDRA-3255)
 * Fix tool .bat files when CASSANDRA_HOME contains spaces (CASSANDRA-3258)
 * Force flush of status table when removing/updating token (CASSANDRA-3243)
 * Evict gossip state immediately when a token is taken over by a new IP (CASSANDRA-3259)
 * Fix bug where the failure detector can take too long to mark a host
   down (CASSANDRA-3273)
 * (Hadoop) allow wrapping ranges in queries (CASSANDRA-3137)
 * (Hadoop) check all interfaces for a match with split location
   before falling back to random replica (CASSANDRA-3211)
 * (Hadoop) Make Pig storage handle implements LoadMetadata (CASSANDRA-2777)
 * (Hadoop) Fix exception during PIG 'dump' (CASSANDRA-2810)
 * Fix stress COUNTER_GET option (CASSANDRA-3301)
 * Fix missing fields in CLI `show schema` output (CASSANDRA-3304)
 * Nodetool no longer leaks threads and closes JMX connections (CASSANDRA-3309)
 * fix truncate allowing data to be replayed post-restart (CASSANDRA-3297)
 * Move SimpleAuthority and SimpleAuthenticator to examples (CASSANDRA-2922)
 * Fix handling of tombstone by SSTableExport/Import (CASSANDRA-3357)
 * Fix transposition in cfHistograms (CASSANDRA-3222)
 * Allow using number as DC name when creating keyspace in CQL (CASSANDRA-3239)
 * Force flush of system table after updating/removing a token (CASSANDRA-3243)


0.8.6
 * revert CASSANDRA-2388
 * change TokenRange.endpoints back to listen/broadcast address to match
   pre-1777 behavior, and add TokenRange.rpc_endpoints instead (CASSANDRA-3187)
 * avoid trying to watch cassandra-topology.properties when loaded from jar
   (CASSANDRA-3138)
 * prevent users from creating keyspaces with LocalStrategy replication
   (CASSANDRA-3139)
 * fix CLI `show schema;` to output correct keyspace definition statement
   (CASSANDRA-3129)
 * CustomTThreadPoolServer to log TTransportException at DEBUG level
   (CASSANDRA-3142)
 * allow topology sort to work with non-unique rack names between
   datacenters (CASSANDRA-3152)
 * Improve caching of same-version Messages on digest and repair paths
   (CASSANDRA-3158)
 * Randomize choice of first replica for counter increment (CASSANDRA-2890)
 * Fix using read_repair_chance instead of merge_shard_change (CASSANDRA-3202)
 * Avoid streaming data to nodes that already have it, on move as well as
   decommission (CASSANDRA-3041)
 * Fix divide by zero error in GCInspector (CASSANDRA-3164)
 * allow quoting of the ColumnFamily name in CLI `create column family`
   statement (CASSANDRA-3195)
 * Fix rolling upgrade from 0.7 to 0.8 problem (CASSANDRA-3166)
 * Accomodate missing encryption_options in IncomingTcpConnection.stream
   (CASSANDRA-3212)


0.8.5
 * fix NPE when encryption_options is unspecified (CASSANDRA-3007)
 * include column name in validation failure exceptions (CASSANDRA-2849)
 * make sure truncate clears out the commitlog so replay won't re-
   populate with truncated data (CASSANDRA-2950)
 * fix NPE when debug logging is enabled and dropped CF is present
   in a commitlog segment (CASSANDRA-3021)
 * fix cassandra.bat when CASSANDRA_HOME contains spaces (CASSANDRA-2952)
 * fix to SSTableSimpleUnsortedWriter bufferSize calculation (CASSANDRA-3027)
 * make cleanup and normal compaction able to skip empty rows
   (rows containing nothing but expired tombstones) (CASSANDRA-3039)
 * work around native memory leak in com.sun.management.GarbageCollectorMXBean
   (CASSANDRA-2868)
 * validate that column names in column_metadata are not equal to key_alias
   on create/update of the ColumnFamily and CQL 'ALTER' statement (CASSANDRA-3036)
 * return an InvalidRequestException if an indexed column is assigned
   a value larger than 64KB (CASSANDRA-3057)
 * fix of numeric-only and string column names handling in CLI "drop index"
   (CASSANDRA-3054)
 * prune index scan resultset back to original request for lazy
   resultset expansion case (CASSANDRA-2964)
 * (Hadoop) fail jobs when Cassandra node has failed but TaskTracker
   has not (CASSANDRA-2388)
 * fix dynamic snitch ignoring nodes when read_repair_chance is zero
   (CASSANDRA-2662)
 * avoid retaining references to dropped CFS objects in
   CompactionManager.estimatedCompactions (CASSANDRA-2708)
 * expose rpc timeouts per host in MessagingServiceMBean (CASSANDRA-2941)
 * avoid including cwd in classpath for deb and rpm packages (CASSANDRA-2881)
 * remove gossip state when a new IP takes over a token (CASSANDRA-3071)
 * allow sstable2json to work on index sstable files (CASSANDRA-3059)
 * always hint counters (CASSANDRA-3099)
 * fix log4j initialization in EmbeddedCassandraService (CASSANDRA-2857)
 * remove gossip state when a new IP takes over a token (CASSANDRA-3071)
 * work around native memory leak in com.sun.management.GarbageCollectorMXBean
    (CASSANDRA-2868)
 * fix UnavailableException with writes at CL.EACH_QUORM (CASSANDRA-3084)
 * fix parsing of the Keyspace and ColumnFamily names in numeric
   and string representations in CLI (CASSANDRA-3075)
 * fix corner cases in Range.differenceToFetch (CASSANDRA-3084)
 * fix ip address String representation in the ring cache (CASSANDRA-3044)
 * fix ring cache compatibility when mixing pre-0.8.4 nodes with post-
   in the same cluster (CASSANDRA-3023)
 * make repair report failure when a node participating dies (instead of
   hanging forever) (CASSANDRA-2433)
 * fix handling of the empty byte buffer by ReversedType (CASSANDRA-3111)
 * Add validation that Keyspace names are case-insensitively unique (CASSANDRA-3066)
 * catch invalid key_validation_class before instantiating UpdateColumnFamily (CASSANDRA-3102)
 * make Range and Bounds objects client-safe (CASSANDRA-3108)
 * optionally skip log4j configuration (CASSANDRA-3061)
 * bundle sstableloader with the debian package (CASSANDRA-3113)
 * don't try to build secondary indexes when there is none (CASSANDRA-3123)
 * improve SSTableSimpleUnsortedWriter speed for large rows (CASSANDRA-3122)
 * handle keyspace arguments correctly in nodetool snapshot (CASSANDRA-3038)
 * Fix SSTableImportTest on windows (CASSANDRA-3043)
 * expose compactionThroughputMbPerSec through JMX (CASSANDRA-3117)
 * log keyspace and CF of large rows being compacted


0.8.4
 * change TokenRing.endpoints to be a list of rpc addresses instead of
   listen/broadcast addresses (CASSANDRA-1777)
 * include files-to-be-streamed in StreamInSession.getSources (CASSANDRA-2972)
 * use JAVA env var in cassandra-env.sh (CASSANDRA-2785, 2992)
 * avoid doing read for no-op replicate-on-write at CL=1 (CASSANDRA-2892)
 * refuse counter write for CL.ANY (CASSANDRA-2990)
 * switch back to only logging recent dropped messages (CASSANDRA-3004)
 * always deserialize RowMutation for counters (CASSANDRA-3006)
 * ignore saved replication_factor strategy_option for NTS (CASSANDRA-3011)
 * make sure pre-truncate CL segments are discarded (CASSANDRA-2950)


0.8.3
 * add ability to drop local reads/writes that are going to timeout
   (CASSANDRA-2943)
 * revamp token removal process, keep gossip states for 3 days (CASSANDRA-2496)
 * don't accept extra args for 0-arg nodetool commands (CASSANDRA-2740)
 * log unavailableexception details at debug level (CASSANDRA-2856)
 * expose data_dir though jmx (CASSANDRA-2770)
 * don't include tmp files as sstable when create cfs (CASSANDRA-2929)
 * log Java classpath on startup (CASSANDRA-2895)
 * keep gossipped version in sync with actual on migration coordinator
   (CASSANDRA-2946)
 * use lazy initialization instead of class initialization in NodeId
   (CASSANDRA-2953)
 * check column family validity in nodetool repair (CASSANDRA-2933)
 * speedup bytes to hex conversions dramatically (CASSANDRA-2850)
 * Flush memtables on shutdown when durable writes are disabled
   (CASSANDRA-2958)
 * improved POSIX compatibility of start scripts (CASsANDRA-2965)
 * add counter support to Hadoop InputFormat (CASSANDRA-2981)
 * fix bug where dirty commitlog segments were removed (and avoid keeping
   segments with no post-flush activity permanently dirty) (CASSANDRA-2829)
 * fix throwing exception with batch mutation of counter super columns
   (CASSANDRA-2949)
 * ignore system tables during repair (CASSANDRA-2979)
 * throw exception when NTS is given replication_factor as an option
   (CASSANDRA-2960)
 * fix assertion error during compaction of counter CFs (CASSANDRA-2968)
 * avoid trying to create index names, when no index exists (CASSANDRA-2867)
 * don't sample the system table when choosing a bootstrap token
   (CASSANDRA-2825)
 * gossiper notifies of local state changes (CASSANDRA-2948)
 * add asynchronous and half-sync/half-async (hsha) thrift servers
   (CASSANDRA-1405)
 * fix potential use of free'd native memory in SerializingCache
   (CASSANDRA-2951)
 * prune index scan resultset back to original request for lazy
   resultset expansion case (CASSANDRA-2964)
 * (Hadoop) fail jobs when Cassandra node has failed but TaskTracker
    has not (CASSANDRA-2388)


0.8.2
 * CQL:
   - include only one row per unique key for IN queries (CASSANDRA-2717)
   - respect client timestamp on full row deletions (CASSANDRA-2912)
 * improve thread-safety in StreamOutSession (CASSANDRA-2792)
 * allow deleting a row and updating indexed columns in it in the
   same mutation (CASSANDRA-2773)
 * Expose number of threads blocked on submitting memtable to flush
   in JMX (CASSANDRA-2817)
 * add ability to return "endpoints" to nodetool (CASSANDRA-2776)
 * Add support for multiple (comma-delimited) coordinator addresses
   to ColumnFamilyInputFormat (CASSANDRA-2807)
 * fix potential NPE while scheduling read repair for range slice
   (CASSANDRA-2823)
 * Fix race in SystemTable.getCurrentLocalNodeId (CASSANDRA-2824)
 * Correctly set default for replicate_on_write (CASSANDRA-2835)
 * improve nodetool compactionstats formatting (CASSANDRA-2844)
 * fix index-building status display (CASSANDRA-2853)
 * fix CLI perpetuating obsolete KsDef.replication_factor (CASSANDRA-2846)
 * improve cli treatment of multiline comments (CASSANDRA-2852)
 * handle row tombstones correctly in EchoedRow (CASSANDRA-2786)
 * add MessagingService.get[Recently]DroppedMessages and
   StorageService.getExceptionCount (CASSANDRA-2804)
 * fix possibility of spurious UnavailableException for LOCAL_QUORUM
   reads with dynamic snitch + read repair disabled (CASSANDRA-2870)
 * add ant-optional as dependence for the debian package (CASSANDRA-2164)
 * add option to specify limit for get_slice in the CLI (CASSANDRA-2646)
 * decrease HH page size (CASSANDRA-2832)
 * reset cli keyspace after dropping the current one (CASSANDRA-2763)
 * add KeyRange option to Hadoop inputformat (CASSANDRA-1125)
 * fix protocol versioning (CASSANDRA-2818, 2860)
 * support spaces in path to log4j configuration (CASSANDRA-2383)
 * avoid including inferred types in CF update (CASSANDRA-2809)
 * fix JMX bulkload call (CASSANDRA-2908)
 * fix updating KS with durable_writes=false (CASSANDRA-2907)
 * add simplified facade to SSTableWriter for bulk loading use
   (CASSANDRA-2911)
 * fix re-using index CF sstable names after drop/recreate (CASSANDRA-2872)
 * prepend CF to default index names (CASSANDRA-2903)
 * fix hint replay (CASSANDRA-2928)
 * Properly synchronize repair's merkle tree computation (CASSANDRA-2816)


0.8.1
 * CQL:
   - support for insert, delete in BATCH (CASSANDRA-2537)
   - support for IN to SELECT, UPDATE (CASSANDRA-2553)
   - timestamp support for INSERT, UPDATE, and BATCH (CASSANDRA-2555)
   - TTL support (CASSANDRA-2476)
   - counter support (CASSANDRA-2473)
   - ALTER COLUMNFAMILY (CASSANDRA-1709)
   - DROP INDEX (CASSANDRA-2617)
   - add SCHEMA/TABLE as aliases for KS/CF (CASSANDRA-2743)
   - server handles wait-for-schema-agreement (CASSANDRA-2756)
   - key alias support (CASSANDRA-2480)
 * add support for comparator parameters and a generic ReverseType
   (CASSANDRA-2355)
 * add CompositeType and DynamicCompositeType (CASSANDRA-2231)
 * optimize batches containing multiple updates to the same row
   (CASSANDRA-2583)
 * adjust hinted handoff page size to avoid OOM with large columns
   (CASSANDRA-2652)
 * mark BRAF buffer invalid post-flush so we don't re-flush partial
   buffers again, especially on CL writes (CASSANDRA-2660)
 * add DROP INDEX support to CLI (CASSANDRA-2616)
 * don't perform HH to client-mode [storageproxy] nodes (CASSANDRA-2668)
 * Improve forceDeserialize/getCompactedRow encapsulation (CASSANDRA-2659)
 * Don't write CounterUpdateColumn to disk in tests (CASSANDRA-2650)
 * Add sstable bulk loading utility (CASSANDRA-1278)
 * avoid replaying hints to dropped columnfamilies (CASSANDRA-2685)
 * add placeholders for missing rows in range query pseudo-RR (CASSANDRA-2680)
 * remove no-op HHOM.renameHints (CASSANDRA-2693)
 * clone super columns to avoid modifying them during flush (CASSANDRA-2675)
 * allow writes to bypass the commitlog for certain keyspaces (CASSANDRA-2683)
 * avoid NPE when bypassing commitlog during memtable flush (CASSANDRA-2781)
 * Added support for making bootstrap retry if nodes flap (CASSANDRA-2644)
 * Added statusthrift to nodetool to report if thrift server is running (CASSANDRA-2722)
 * Fixed rows being cached if they do not exist (CASSANDRA-2723)
 * Support passing tableName and cfName to RowCacheProviders (CASSANDRA-2702)
 * close scrub file handles (CASSANDRA-2669)
 * throttle migration replay (CASSANDRA-2714)
 * optimize column serializer creation (CASSANDRA-2716)
 * Added support for making bootstrap retry if nodes flap (CASSANDRA-2644)
 * Added statusthrift to nodetool to report if thrift server is running
   (CASSANDRA-2722)
 * Fixed rows being cached if they do not exist (CASSANDRA-2723)
 * fix truncate/compaction race (CASSANDRA-2673)
 * workaround large resultsets causing large allocation retention
   by nio sockets (CASSANDRA-2654)
 * fix nodetool ring use with Ec2Snitch (CASSANDRA-2733)
 * fix removing columns and subcolumns that are supressed by a row or
   supercolumn tombstone during replica resolution (CASSANDRA-2590)
 * support sstable2json against snapshot sstables (CASSANDRA-2386)
 * remove active-pull schema requests (CASSANDRA-2715)
 * avoid marking entire list of sstables as actively being compacted
   in multithreaded compaction (CASSANDRA-2765)
 * seek back after deserializing a row to update cache with (CASSANDRA-2752)
 * avoid skipping rows in scrub for counter column family (CASSANDRA-2759)
 * fix ConcurrentModificationException in repair when dealing with 0.7 node
   (CASSANDRA-2767)
 * use threadsafe collections for StreamInSession (CASSANDRA-2766)
 * avoid infinite loop when creating merkle tree (CASSANDRA-2758)
 * avoids unmarking compacting sstable prematurely in cleanup (CASSANDRA-2769)
 * fix NPE when the commit log is bypassed (CASSANDRA-2718)
 * don't throw an exception in SS.isRPCServerRunning (CASSANDRA-2721)
 * make stress.jar executable (CASSANDRA-2744)
 * add daemon mode to java stress (CASSANDRA-2267)
 * expose the DC and rack of a node through JMX and nodetool ring (CASSANDRA-2531)
 * fix cache mbean getSize (CASSANDRA-2781)
 * Add Date, Float, Double, and Boolean types (CASSANDRA-2530)
 * Add startup flag to renew counter node id (CASSANDRA-2788)
 * add jamm agent to cassandra.bat (CASSANDRA-2787)
 * fix repair hanging if a neighbor has nothing to send (CASSANDRA-2797)
 * purge tombstone even if row is in only one sstable (CASSANDRA-2801)
 * Fix wrong purge of deleted cf during compaction (CASSANDRA-2786)
 * fix race that could result in Hadoop writer failing to throw an
   exception encountered after close() (CASSANDRA-2755)
 * fix scan wrongly throwing assertion error (CASSANDRA-2653)
 * Always use even distribution for merkle tree with RandomPartitionner
   (CASSANDRA-2841)
 * fix describeOwnership for OPP (CASSANDRA-2800)
 * ensure that string tokens do not contain commas (CASSANDRA-2762)


0.8.0-final
 * fix CQL grammar warning and cqlsh regression from CASSANDRA-2622
 * add ant generate-cql-html target (CASSANDRA-2526)
 * update CQL consistency levels (CASSANDRA-2566)
 * debian packaging fixes (CASSANDRA-2481, 2647)
 * fix UUIDType, IntegerType for direct buffers (CASSANDRA-2682, 2684)
 * switch to native Thrift for Hadoop map/reduce (CASSANDRA-2667)
 * fix StackOverflowError when building from eclipse (CASSANDRA-2687)
 * only provide replication_factor to strategy_options "help" for
   SimpleStrategy, OldNetworkTopologyStrategy (CASSANDRA-2678, 2713)
 * fix exception adding validators to non-string columns (CASSANDRA-2696)
 * avoid instantiating DatabaseDescriptor in JDBC (CASSANDRA-2694)
 * fix potential stack overflow during compaction (CASSANDRA-2626)
 * clone super columns to avoid modifying them during flush (CASSANDRA-2675)
 * reset underlying iterator in EchoedRow constructor (CASSANDRA-2653)


0.8.0-rc1
 * faster flushes and compaction from fixing excessively pessimistic
   rebuffering in BRAF (CASSANDRA-2581)
 * fix returning null column values in the python cql driver (CASSANDRA-2593)
 * fix merkle tree splitting exiting early (CASSANDRA-2605)
 * snapshot_before_compaction directory name fix (CASSANDRA-2598)
 * Disable compaction throttling during bootstrap (CASSANDRA-2612)
 * fix CQL treatment of > and < operators in range slices (CASSANDRA-2592)
 * fix potential double-application of counter updates on commitlog replay
   by moving replay position from header to sstable metadata (CASSANDRA-2419)
 * JDBC CQL driver exposes getColumn for access to timestamp
 * JDBC ResultSetMetadata properties added to AbstractType
 * r/m clustertool (CASSANDRA-2607)
 * add support for presenting row key as a column in CQL result sets
   (CASSANDRA-2622)
 * Don't allow {LOCAL|EACH}_QUORUM unless strategy is NTS (CASSANDRA-2627)
 * validate keyspace strategy_options during CQL create (CASSANDRA-2624)
 * fix empty Result with secondary index when limit=1 (CASSANDRA-2628)
 * Fix regression where bootstrapping a node with no schema fails
   (CASSANDRA-2625)
 * Allow removing LocationInfo sstables (CASSANDRA-2632)
 * avoid attempting to replay mutations from dropped keyspaces (CASSANDRA-2631)
 * avoid using cached position of a key when GT is requested (CASSANDRA-2633)
 * fix counting bloom filter true positives (CASSANDRA-2637)
 * initialize local ep state prior to gossip startup if needed (CASSANDRA-2638)
 * fix counter increment lost after restart (CASSANDRA-2642)
 * add quote-escaping via backslash to CLI (CASSANDRA-2623)
 * fix pig example script (CASSANDRA-2487)
 * fix dynamic snitch race in adding latencies (CASSANDRA-2618)
 * Start/stop cassandra after more important services such as mdadm in
   debian packaging (CASSANDRA-2481)


0.8.0-beta2
 * fix NPE compacting index CFs (CASSANDRA-2528)
 * Remove checking all column families on startup for compaction candidates
   (CASSANDRA-2444)
 * validate CQL create keyspace options (CASSANDRA-2525)
 * fix nodetool setcompactionthroughput (CASSANDRA-2550)
 * move	gossip heartbeat back to its own thread (CASSANDRA-2554)
 * validate cql TRUNCATE columnfamily before truncating (CASSANDRA-2570)
 * fix batch_mutate for mixed standard-counter mutations (CASSANDRA-2457)
 * disallow making schema changes to system keyspace (CASSANDRA-2563)
 * fix sending mutation messages multiple times (CASSANDRA-2557)
 * fix incorrect use of NBHM.size in ReadCallback that could cause
   reads to time out even when responses were received (CASSANDRA-2552)
 * trigger read repair correctly for LOCAL_QUORUM reads (CASSANDRA-2556)
 * Allow configuring the number of compaction thread (CASSANDRA-2558)
 * forceUserDefinedCompaction will attempt to compact what it is given
   even if the pessimistic estimate is that there is not enough disk space;
   automatic compactions will only compact 2 or more sstables (CASSANDRA-2575)
 * refuse to apply migrations with older timestamps than the current
   schema (CASSANDRA-2536)
 * remove unframed Thrift transport option
 * include indexes in snapshots (CASSANDRA-2596)
 * improve ignoring of obsolete mutations in index maintenance (CASSANDRA-2401)
 * recognize attempt to drop just the index while leaving the column
   definition alone (CASSANDRA-2619)


0.8.0-beta1
 * remove Avro RPC support (CASSANDRA-926)
 * support for columns that act as incr/decr counters
   (CASSANDRA-1072, 1937, 1944, 1936, 2101, 2093, 2288, 2105, 2384, 2236, 2342,
   2454)
 * CQL (CASSANDRA-1703, 1704, 1705, 1706, 1707, 1708, 1710, 1711, 1940,
   2124, 2302, 2277, 2493)
 * avoid double RowMutation serialization on write path (CASSANDRA-1800)
 * make NetworkTopologyStrategy the default (CASSANDRA-1960)
 * configurable internode encryption (CASSANDRA-1567, 2152)
 * human readable column names in sstable2json output (CASSANDRA-1933)
 * change default JMX port to 7199 (CASSANDRA-2027)
 * backwards compatible internal messaging (CASSANDRA-1015)
 * atomic switch of memtables and sstables (CASSANDRA-2284)
 * add pluggable SeedProvider (CASSANDRA-1669)
 * Fix clustertool to not throw exception when calling get_endpoints (CASSANDRA-2437)
 * upgrade to thrift 0.6 (CASSANDRA-2412)
 * repair works on a token range instead of full ring (CASSANDRA-2324)
 * purge tombstones from row cache (CASSANDRA-2305)
 * push replication_factor into strategy_options (CASSANDRA-1263)
 * give snapshots the same name on each node (CASSANDRA-1791)
 * remove "nodetool loadbalance" (CASSANDRA-2448)
 * multithreaded compaction (CASSANDRA-2191)
 * compaction throttling (CASSANDRA-2156)
 * add key type information and alias (CASSANDRA-2311, 2396)
 * cli no longer divides read_repair_chance by 100 (CASSANDRA-2458)
 * made CompactionInfo.getTaskType return an enum (CASSANDRA-2482)
 * add a server-wide cap on measured memtable memory usage and aggressively
   flush to keep under that threshold (CASSANDRA-2006)
 * add unified UUIDType (CASSANDRA-2233)
 * add off-heap row cache support (CASSANDRA-1969)


0.7.5
 * improvements/fixes to PIG driver (CASSANDRA-1618, CASSANDRA-2387,
   CASSANDRA-2465, CASSANDRA-2484)
 * validate index names (CASSANDRA-1761)
 * reduce contention on Table.flusherLock (CASSANDRA-1954)
 * try harder to detect failures during streaming, cleaning up temporary
   files more reliably (CASSANDRA-2088)
 * shut down server for OOM on a Thrift thread (CASSANDRA-2269)
 * fix tombstone handling in repair and sstable2json (CASSANDRA-2279)
 * preserve version when streaming data from old sstables (CASSANDRA-2283)
 * don't start repair if a neighboring node is marked as dead (CASSANDRA-2290)
 * purge tombstones from row cache (CASSANDRA-2305)
 * Avoid seeking when sstable2json exports the entire file (CASSANDRA-2318)
 * clear Built flag in system table when dropping an index (CASSANDRA-2320)
 * don't allow arbitrary argument for stress.java (CASSANDRA-2323)
 * validate values for index predicates in get_indexed_slice (CASSANDRA-2328)
 * queue secondary indexes for flush before the parent (CASSANDRA-2330)
 * allow job configuration to set the CL used in Hadoop jobs (CASSANDRA-2331)
 * add memtable_flush_queue_size defaulting to 4 (CASSANDRA-2333)
 * Allow overriding of initial_token, storage_port and rpc_port from system
   properties (CASSANDRA-2343)
 * fix comparator used for non-indexed secondary expressions in index scan
   (CASSANDRA-2347)
 * ensure size calculation and write phase of large-row compaction use
   the same threshold for TTL expiration (CASSANDRA-2349)
 * fix race when iterating CFs during add/drop (CASSANDRA-2350)
 * add ConsistencyLevel command to CLI (CASSANDRA-2354)
 * allow negative numbers in the cli (CASSANDRA-2358)
 * hard code serialVersionUID for tokens class (CASSANDRA-2361)
 * fix potential infinite loop in ByteBufferUtil.inputStream (CASSANDRA-2365)
 * fix encoding bugs in HintedHandoffManager, SystemTable when default
   charset is not UTF8 (CASSANDRA-2367)
 * avoids having removed node reappearing in Gossip (CASSANDRA-2371)
 * fix incorrect truncation of long to int when reading columns via block
   index (CASSANDRA-2376)
 * fix NPE during stream session (CASSANDRA-2377)
 * fix race condition that could leave orphaned data files when dropping CF or
   KS (CASSANDRA-2381)
 * fsync statistics component on write (CASSANDRA-2382)
 * fix duplicate results from CFS.scan (CASSANDRA-2406)
 * add IntegerType to CLI help (CASSANDRA-2414)
 * avoid caching token-only decoratedkeys (CASSANDRA-2416)
 * convert mmap assertion to if/throw so scrub can catch it (CASSANDRA-2417)
 * don't overwrite gc log (CASSANDR-2418)
 * invalidate row cache for streamed row to avoid inconsitencies
   (CASSANDRA-2420)
 * avoid copies in range/index scans (CASSANDRA-2425)
 * make sure we don't wipe data during cleanup if the node has not join
   the ring (CASSANDRA-2428)
 * Try harder to close files after compaction (CASSANDRA-2431)
 * re-set bootstrapped flag after move finishes (CASSANDRA-2435)
 * display validation_class in CLI 'describe keyspace' (CASSANDRA-2442)
 * make cleanup compactions cleanup the row cache (CASSANDRA-2451)
 * add column fields validation to scrub (CASSANDRA-2460)
 * use 64KB flush buffer instead of in_memory_compaction_limit (CASSANDRA-2463)
 * fix backslash substitutions in CLI (CASSANDRA-2492)
 * disable cache saving for system CFS (CASSANDRA-2502)
 * fixes for verifying destination availability under hinted conditions
   so UE can be thrown intead of timing out (CASSANDRA-2514)
 * fix update of validation class in column metadata (CASSANDRA-2512)
 * support LOCAL_QUORUM, EACH_QUORUM CLs outside of NTS (CASSANDRA-2516)
 * preserve version when streaming data from old sstables (CASSANDRA-2283)
 * fix backslash substitutions in CLI (CASSANDRA-2492)
 * count a row deletion as one operation towards memtable threshold
   (CASSANDRA-2519)
 * support LOCAL_QUORUM, EACH_QUORUM CLs outside of NTS (CASSANDRA-2516)


0.7.4
 * add nodetool join command (CASSANDRA-2160)
 * fix secondary indexes on pre-existing or streamed data (CASSANDRA-2244)
 * initialize endpoint in gossiper earlier (CASSANDRA-2228)
 * add ability to write to Cassandra from Pig (CASSANDRA-1828)
 * add rpc_[min|max]_threads (CASSANDRA-2176)
 * add CL.TWO, CL.THREE (CASSANDRA-2013)
 * avoid exporting an un-requested row in sstable2json, when exporting
   a key that does not exist (CASSANDRA-2168)
 * add incremental_backups option (CASSANDRA-1872)
 * add configurable row limit to Pig loadfunc (CASSANDRA-2276)
 * validate column values in batches as well as single-Column inserts
   (CASSANDRA-2259)
 * move sample schema from cassandra.yaml to schema-sample.txt,
   a cli scripts (CASSANDRA-2007)
 * avoid writing empty rows when scrubbing tombstoned rows (CASSANDRA-2296)
 * fix assertion error in range and index scans for CL < ALL
   (CASSANDRA-2282)
 * fix commitlog replay when flush position refers to data that didn't
   get synced before server died (CASSANDRA-2285)
 * fix fd leak in sstable2json with non-mmap'd i/o (CASSANDRA-2304)
 * reduce memory use during streaming of multiple sstables (CASSANDRA-2301)
 * purge tombstoned rows from cache after GCGraceSeconds (CASSANDRA-2305)
 * allow zero replicas in a NTS datacenter (CASSANDRA-1924)
 * make range queries respect snitch for local replicas (CASSANDRA-2286)
 * fix HH delivery when column index is larger than 2GB (CASSANDRA-2297)
 * make 2ary indexes use parent CF flush thresholds during initial build
   (CASSANDRA-2294)
 * update memtable_throughput to be a long (CASSANDRA-2158)


0.7.3
 * Keep endpoint state until aVeryLongTime (CASSANDRA-2115)
 * lower-latency read repair (CASSANDRA-2069)
 * add hinted_handoff_throttle_delay_in_ms option (CASSANDRA-2161)
 * fixes for cache save/load (CASSANDRA-2172, -2174)
 * Handle whole-row deletions in CFOutputFormat (CASSANDRA-2014)
 * Make memtable_flush_writers flush in parallel (CASSANDRA-2178)
 * Add compaction_preheat_key_cache option (CASSANDRA-2175)
 * refactor stress.py to have only one copy of the format string
   used for creating row keys (CASSANDRA-2108)
 * validate index names for \w+ (CASSANDRA-2196)
 * Fix Cassandra cli to respect timeout if schema does not settle
   (CASSANDRA-2187)
 * fix for compaction and cleanup writing old-format data into new-version
   sstable (CASSANDRA-2211, -2216)
 * add nodetool scrub (CASSANDRA-2217, -2240)
 * fix sstable2json large-row pagination (CASSANDRA-2188)
 * fix EOFing on requests for the last bytes in a file (CASSANDRA-2213)
 * fix BufferedRandomAccessFile bugs (CASSANDRA-2218, -2241)
 * check for memtable flush_after_mins exceeded every 10s (CASSANDRA-2183)
 * fix cache saving on Windows (CASSANDRA-2207)
 * add validateSchemaAgreement call + synchronization to schema
   modification operations (CASSANDRA-2222)
 * fix for reversed slice queries on large rows (CASSANDRA-2212)
 * fat clients were writing local data (CASSANDRA-2223)
 * set DEFAULT_MEMTABLE_LIFETIME_IN_MINS to 24h
 * improve detection and cleanup of partially-written sstables
   (CASSANDRA-2206)
 * fix supercolumn de/serialization when subcolumn comparator is different
   from supercolumn's (CASSANDRA-2104)
 * fix starting up on Windows when CASSANDRA_HOME contains whitespace
   (CASSANDRA-2237)
 * add [get|set][row|key]cacheSavePeriod to JMX (CASSANDRA-2100)
 * fix Hadoop ColumnFamilyOutputFormat dropping of mutations
   when batch fills up (CASSANDRA-2255)
 * move file deletions off of scheduledtasks executor (CASSANDRA-2253)


0.7.2
 * copy DecoratedKey.key when inserting into caches to avoid retaining
   a reference to the underlying buffer (CASSANDRA-2102)
 * format subcolumn names with subcomparator (CASSANDRA-2136)
 * fix column bloom filter deserialization (CASSANDRA-2165)


0.7.1
 * refactor MessageDigest creation code. (CASSANDRA-2107)
 * buffer network stack to avoid inefficient small TCP messages while avoiding
   the nagle/delayed ack problem (CASSANDRA-1896)
 * check log4j configuration for changes every 10s (CASSANDRA-1525, 1907)
 * more-efficient cross-DC replication (CASSANDRA-1530, -2051, -2138)
 * avoid polluting page cache with commitlog or sstable writes
   and seq scan operations (CASSANDRA-1470)
 * add RMI authentication options to nodetool (CASSANDRA-1921)
 * make snitches configurable at runtime (CASSANDRA-1374)
 * retry hadoop split requests on connection failure (CASSANDRA-1927)
 * implement describeOwnership for BOP, COPP (CASSANDRA-1928)
 * make read repair behave as expected for ConsistencyLevel > ONE
   (CASSANDRA-982, 2038)
 * distributed test harness (CASSANDRA-1859, 1964)
 * reduce flush lock contention (CASSANDRA-1930)
 * optimize supercolumn deserialization (CASSANDRA-1891)
 * fix CFMetaData.apply to only compare objects of the same class
   (CASSANDRA-1962)
 * allow specifying specific SSTables to compact from JMX (CASSANDRA-1963)
 * fix race condition in MessagingService.targets (CASSANDRA-1959, 2094, 2081)
 * refuse to open sstables from a future version (CASSANDRA-1935)
 * zero-copy reads (CASSANDRA-1714)
 * fix copy bounds for word Text in wordcount demo (CASSANDRA-1993)
 * fixes for contrib/javautils (CASSANDRA-1979)
 * check more frequently for memtable expiration (CASSANDRA-2000)
 * fix writing SSTable column count statistics (CASSANDRA-1976)
 * fix streaming of multiple CFs during bootstrap (CASSANDRA-1992)
 * explicitly set JVM GC new generation size with -Xmn (CASSANDRA-1968)
 * add short options for CLI flags (CASSANDRA-1565)
 * make keyspace argument to "describe keyspace" in CLI optional
   when authenticated to keyspace already (CASSANDRA-2029)
 * added option to specify -Dcassandra.join_ring=false on startup
   to allow "warm spare" nodes or performing JMX maintenance before
   joining the ring (CASSANDRA-526)
 * log migrations at INFO (CASSANDRA-2028)
 * add CLI verbose option in file mode (CASSANDRA-2030)
 * add single-line "--" comments to CLI (CASSANDRA-2032)
 * message serialization tests (CASSANDRA-1923)
 * switch from ivy to maven-ant-tasks (CASSANDRA-2017)
 * CLI attempts to block for new schema to propagate (CASSANDRA-2044)
 * fix potential overflow in nodetool cfstats (CASSANDRA-2057)
 * add JVM shutdownhook to sync commitlog (CASSANDRA-1919)
 * allow nodes to be up without being part of  normal traffic (CASSANDRA-1951)
 * fix CLI "show keyspaces" with null options on NTS (CASSANDRA-2049)
 * fix possible ByteBuffer race conditions (CASSANDRA-2066)
 * reduce garbage generated by MessagingService to prevent load spikes
   (CASSANDRA-2058)
 * fix math in RandomPartitioner.describeOwnership (CASSANDRA-2071)
 * fix deletion of sstable non-data components (CASSANDRA-2059)
 * avoid blocking gossip while deleting handoff hints (CASSANDRA-2073)
 * ignore messages from newer versions, keep track of nodes in gossip
   regardless of version (CASSANDRA-1970)
 * cache writing moved to CompactionManager to reduce i/o contention and
   updated to use non-cache-polluting writes (CASSANDRA-2053)
 * page through large rows when exporting to JSON (CASSANDRA-2041)
 * add flush_largest_memtables_at and reduce_cache_sizes_at options
   (CASSANDRA-2142)
 * add cli 'describe cluster' command (CASSANDRA-2127)
 * add cli support for setting username/password at 'connect' command
   (CASSANDRA-2111)
 * add -D option to Stress.java to allow reading hosts from a file
   (CASSANDRA-2149)
 * bound hints CF throughput between 32M and 256M (CASSANDRA-2148)
 * continue starting when invalid saved cache entries are encountered
   (CASSANDRA-2076)
 * add max_hint_window_in_ms option (CASSANDRA-1459)


0.7.0-final
 * fix offsets to ByteBuffer.get (CASSANDRA-1939)


0.7.0-rc4
 * fix cli crash after backgrounding (CASSANDRA-1875)
 * count timeouts in storageproxy latencies, and include latency
   histograms in StorageProxyMBean (CASSANDRA-1893)
 * fix CLI get recognition of supercolumns (CASSANDRA-1899)
 * enable keepalive on intra-cluster sockets (CASSANDRA-1766)
 * count timeouts towards dynamicsnitch latencies (CASSANDRA-1905)
 * Expose index-building status in JMX + cli schema description
   (CASSANDRA-1871)
 * allow [LOCAL|EACH]_QUORUM to be used with non-NetworkTopology
   replication Strategies
 * increased amount of index locks for faster commitlog replay
 * collect secondary index tombstones immediately (CASSANDRA-1914)
 * revert commitlog changes from #1780 (CASSANDRA-1917)
 * change RandomPartitioner min token to -1 to avoid collision w/
   tokens on actual nodes (CASSANDRA-1901)
 * examine the right nibble when validating TimeUUID (CASSANDRA-1910)
 * include secondary indexes in cleanup (CASSANDRA-1916)
 * CFS.scrubDataDirectories should also cleanup invalid secondary indexes
   (CASSANDRA-1904)
 * ability to disable/enable gossip on nodes to force them down
   (CASSANDRA-1108)


0.7.0-rc3
 * expose getNaturalEndpoints in StorageServiceMBean taking byte[]
   key; RMI cannot serialize ByteBuffer (CASSANDRA-1833)
 * infer org.apache.cassandra.locator for replication strategy classes
   when not otherwise specified
 * validation that generates less garbage (CASSANDRA-1814)
 * add TTL support to CLI (CASSANDRA-1838)
 * cli defaults to bytestype for subcomparator when creating
   column families (CASSANDRA-1835)
 * unregister index MBeans when index is dropped (CASSANDRA-1843)
 * make ByteBufferUtil.clone thread-safe (CASSANDRA-1847)
 * change exception for read requests during bootstrap from
   InvalidRequest to Unavailable (CASSANDRA-1862)
 * respect row-level tombstones post-flush in range scans
   (CASSANDRA-1837)
 * ReadResponseResolver check digests against each other (CASSANDRA-1830)
 * return InvalidRequest when remove of subcolumn without supercolumn
   is requested (CASSANDRA-1866)
 * flush before repair (CASSANDRA-1748)
 * SSTableExport validates key order (CASSANDRA-1884)
 * large row support for SSTableExport (CASSANDRA-1867)
 * Re-cache hot keys post-compaction without hitting disk (CASSANDRA-1878)
 * manage read repair in coordinator instead of data source, to
   provide latency information to dynamic snitch (CASSANDRA-1873)


0.7.0-rc2
 * fix live-column-count of slice ranges including tombstoned supercolumn
   with live subcolumn (CASSANDRA-1591)
 * rename o.a.c.internal.AntientropyStage -> AntiEntropyStage,
   o.a.c.request.Request_responseStage -> RequestResponseStage,
   o.a.c.internal.Internal_responseStage -> InternalResponseStage
 * add AbstractType.fromString (CASSANDRA-1767)
 * require index_type to be present when specifying index_name
   on ColumnDef (CASSANDRA-1759)
 * fix add/remove index bugs in CFMetadata (CASSANDRA-1768)
 * rebuild Strategy during system_update_keyspace (CASSANDRA-1762)
 * cli updates prompt to ... in continuation lines (CASSANDRA-1770)
 * support multiple Mutations per key in hadoop ColumnFamilyOutputFormat
   (CASSANDRA-1774)
 * improvements to Debian init script (CASSANDRA-1772)
 * use local classloader to check for version.properties (CASSANDRA-1778)
 * Validate that column names in column_metadata are valid for the
   defined comparator, and decode properly in cli (CASSANDRA-1773)
 * use cross-platform newlines in cli (CASSANDRA-1786)
 * add ExpiringColumn support to sstable import/export (CASSANDRA-1754)
 * add flush for each append to periodic commitlog mode; added
   periodic_without_flush option to disable this (CASSANDRA-1780)
 * close file handle used for post-flush truncate (CASSANDRA-1790)
 * various code cleanup (CASSANDRA-1793, -1794, -1795)
 * fix range queries against wrapped range (CASSANDRA-1781)
 * fix consistencylevel calculations for NetworkTopologyStrategy
   (CASSANDRA-1804)
 * cli support index type enum names (CASSANDRA-1810)
 * improved validation of column_metadata (CASSANDRA-1813)
 * reads at ConsistencyLevel > 1 throw UnavailableException
   immediately if insufficient live nodes exist (CASSANDRA-1803)
 * copy bytebuffers for local writes to avoid retaining the entire
   Thrift frame (CASSANDRA-1801)
 * fix NPE adding index to column w/o prior metadata (CASSANDRA-1764)
 * reduce fat client timeout (CASSANDRA-1730)
 * fix botched merge of CASSANDRA-1316


0.7.0-rc1
 * fix compaction and flush races with schema updates (CASSANDRA-1715)
 * add clustertool, config-converter, sstablekeys, and schematool
   Windows .bat files (CASSANDRA-1723)
 * reject range queries received during bootstrap (CASSANDRA-1739)
 * fix wrapping-range queries on non-minimum token (CASSANDRA-1700)
 * add nodetool cfhistogram (CASSANDRA-1698)
 * limit repaired ranges to what the nodes have in common (CASSANDRA-1674)
 * index scan treats missing columns as not matching secondary
   expressions (CASSANDRA-1745)
 * Fix misuse of DataOutputBuffer.getData in AntiEntropyService
   (CASSANDRA-1729)
 * detect and warn when obsolete version of JNA is present (CASSANDRA-1760)
 * reduce fat client timeout (CASSANDRA-1730)
 * cleanup smallest CFs first to increase free temp space for larger ones
   (CASSANDRA-1811)
 * Update windows .bat files to work outside of main Cassandra
   directory (CASSANDRA-1713)
 * fix read repair regression from 0.6.7 (CASSANDRA-1727)
 * more-efficient read repair (CASSANDRA-1719)
 * fix hinted handoff replay (CASSANDRA-1656)
 * log type of dropped messages (CASSANDRA-1677)
 * upgrade to SLF4J 1.6.1
 * fix ByteBuffer bug in ExpiringColumn.updateDigest (CASSANDRA-1679)
 * fix IntegerType.getString (CASSANDRA-1681)
 * make -Djava.net.preferIPv4Stack=true the default (CASSANDRA-628)
 * add INTERNAL_RESPONSE verb to differentiate from responses related
   to client requests (CASSANDRA-1685)
 * log tpstats when dropping messages (CASSANDRA-1660)
 * include unreachable nodes in describeSchemaVersions (CASSANDRA-1678)
 * Avoid dropping messages off the client request path (CASSANDRA-1676)
 * fix jna errno reporting (CASSANDRA-1694)
 * add friendlier error for UnknownHostException on startup (CASSANDRA-1697)
 * include jna dependency in RPM package (CASSANDRA-1690)
 * add --skip-keys option to stress.py (CASSANDRA-1696)
 * improve cli handling of non-string keys and column names
   (CASSANDRA-1701, -1693)
 * r/m extra subcomparator line in cli keyspaces output (CASSANDRA-1712)
 * add read repair chance to cli "show keyspaces"
 * upgrade to ConcurrentLinkedHashMap 1.1 (CASSANDRA-975)
 * fix index scan routing (CASSANDRA-1722)
 * fix tombstoning of supercolumns in range queries (CASSANDRA-1734)
 * clear endpoint cache after updating keyspace metadata (CASSANDRA-1741)
 * fix wrapping-range queries on non-minimum token (CASSANDRA-1700)
 * truncate includes secondary indexes (CASSANDRA-1747)
 * retain reference to PendingFile sstables (CASSANDRA-1749)
 * fix sstableimport regression (CASSANDRA-1753)
 * fix for bootstrap when no non-system tables are defined (CASSANDRA-1732)
 * handle replica unavailability in index scan (CASSANDRA-1755)
 * fix service initialization order deadlock (CASSANDRA-1756)
 * multi-line cli commands (CASSANDRA-1742)
 * fix race between snapshot and compaction (CASSANDRA-1736)
 * add listEndpointsPendingHints, deleteHintsForEndpoint JMX methods
   (CASSANDRA-1551)


0.7.0-beta3
 * add strategy options to describe_keyspace output (CASSANDRA-1560)
 * log warning when using randomly generated token (CASSANDRA-1552)
 * re-organize JMX into .db, .net, .internal, .request (CASSANDRA-1217)
 * allow nodes to change IPs between restarts (CASSANDRA-1518)
 * remember ring state between restarts by default (CASSANDRA-1518)
 * flush index built flag so we can read it before log replay (CASSANDRA-1541)
 * lock row cache updates to prevent race condition (CASSANDRA-1293)
 * remove assertion causing rare (and harmless) error messages in
   commitlog (CASSANDRA-1330)
 * fix moving nodes with no keyspaces defined (CASSANDRA-1574)
 * fix unbootstrap when no data is present in a transfer range (CASSANDRA-1573)
 * take advantage of AVRO-495 to simplify our avro IDL (CASSANDRA-1436)
 * extend authorization hierarchy to column family (CASSANDRA-1554)
 * deletion support in secondary indexes (CASSANDRA-1571)
 * meaningful error message for invalid replication strategy class
   (CASSANDRA-1566)
 * allow keyspace creation with RF > N (CASSANDRA-1428)
 * improve cli error handling (CASSANDRA-1580)
 * add cache save/load ability (CASSANDRA-1417, 1606, 1647)
 * add StorageService.getDrainProgress (CASSANDRA-1588)
 * Disallow bootstrap to an in-use token (CASSANDRA-1561)
 * Allow dynamic secondary index creation and destruction (CASSANDRA-1532)
 * log auto-guessed memtable thresholds (CASSANDRA-1595)
 * add ColumnDef support to cli (CASSANDRA-1583)
 * reduce index sample time by 75% (CASSANDRA-1572)
 * add cli support for column, strategy metadata (CASSANDRA-1578, 1612)
 * add cli support for schema modification (CASSANDRA-1584)
 * delete temp files on failed compactions (CASSANDRA-1596)
 * avoid blocking for dead nodes during removetoken (CASSANDRA-1605)
 * remove ConsistencyLevel.ZERO (CASSANDRA-1607)
 * expose in-progress compaction type in jmx (CASSANDRA-1586)
 * removed IClock & related classes from internals (CASSANDRA-1502)
 * fix removing tokens from SystemTable on decommission and removetoken
   (CASSANDRA-1609)
 * include CF metadata in cli 'show keyspaces' (CASSANDRA-1613)
 * switch from Properties to HashMap in PropertyFileSnitch to
   avoid synchronization bottleneck (CASSANDRA-1481)
 * PropertyFileSnitch configuration file renamed to
   cassandra-topology.properties
 * add cli support for get_range_slices (CASSANDRA-1088, CASSANDRA-1619)
 * Make memtable flush thresholds per-CF instead of global
   (CASSANDRA-1007, 1637)
 * add cli support for binary data without CfDef hints (CASSANDRA-1603)
 * fix building SSTable statistics post-stream (CASSANDRA-1620)
 * fix potential infinite loop in 2ary index queries (CASSANDRA-1623)
 * allow creating NTS keyspaces with no replicas configured (CASSANDRA-1626)
 * add jmx histogram of sstables accessed per read (CASSANDRA-1624)
 * remove system_rename_column_family and system_rename_keyspace from the
   client API until races can be fixed (CASSANDRA-1630, CASSANDRA-1585)
 * add cli sanity tests (CASSANDRA-1582)
 * update GC settings in cassandra.bat (CASSANDRA-1636)
 * cli support for index queries (CASSANDRA-1635)
 * cli support for updating schema memtable settings (CASSANDRA-1634)
 * cli --file option (CASSANDRA-1616)
 * reduce automatically chosen memtable sizes by 50% (CASSANDRA-1641)
 * move endpoint cache from snitch to strategy (CASSANDRA-1643)
 * fix commitlog recovery deleting the newly-created segment as well as
   the old ones (CASSANDRA-1644)
 * upgrade to Thrift 0.5 (CASSANDRA-1367)
 * renamed CL.DCQUORUM to LOCAL_QUORUM and DCQUORUMSYNC to EACH_QUORUM
 * cli truncate support (CASSANDRA-1653)
 * update GC settings in cassandra.bat (CASSANDRA-1636)
 * avoid logging when a node's ip/token is gossipped back to it (CASSANDRA-1666)


0.7-beta2
 * always use UTF-8 for hint keys (CASSANDRA-1439)
 * remove cassandra.yaml dependency from Hadoop and Pig (CASSADRA-1322)
 * expose CfDef metadata in describe_keyspaces (CASSANDRA-1363)
 * restore use of mmap_index_only option (CASSANDRA-1241)
 * dropping a keyspace with no column families generated an error
   (CASSANDRA-1378)
 * rename RackAwareStrategy to OldNetworkTopologyStrategy, RackUnawareStrategy
   to SimpleStrategy, DatacenterShardStrategy to NetworkTopologyStrategy,
   AbstractRackAwareSnitch to AbstractNetworkTopologySnitch (CASSANDRA-1392)
 * merge StorageProxy.mutate, mutateBlocking (CASSANDRA-1396)
 * faster UUIDType, LongType comparisons (CASSANDRA-1386, 1393)
 * fix setting read_repair_chance from CLI addColumnFamily (CASSANDRA-1399)
 * fix updates to indexed columns (CASSANDRA-1373)
 * fix race condition leaving to FileNotFoundException (CASSANDRA-1382)
 * fix sharded lock hash on index write path (CASSANDRA-1402)
 * add support for GT/E, LT/E in subordinate index clauses (CASSANDRA-1401)
 * cfId counter got out of sync when CFs were added (CASSANDRA-1403)
 * less chatty schema updates (CASSANDRA-1389)
 * rename column family mbeans. 'type' will now include either
   'IndexColumnFamilies' or 'ColumnFamilies' depending on the CFS type.
   (CASSANDRA-1385)
 * disallow invalid keyspace and column family names. This includes name that
   matches a '^\w+' regex. (CASSANDRA-1377)
 * use JNA, if present, to take snapshots (CASSANDRA-1371)
 * truncate hints if starting 0.7 for the first time (CASSANDRA-1414)
 * fix FD leak in single-row slicepredicate queries (CASSANDRA-1416)
 * allow index expressions against columns that are not part of the
   SlicePredicate (CASSANDRA-1410)
 * config-converter properly handles snitches and framed support
   (CASSANDRA-1420)
 * remove keyspace argument from multiget_count (CASSANDRA-1422)
 * allow specifying cassandra.yaml location as (local or remote) URL
   (CASSANDRA-1126)
 * fix using DynamicEndpointSnitch with NetworkTopologyStrategy
   (CASSANDRA-1429)
 * Add CfDef.default_validation_class (CASSANDRA-891)
 * fix EstimatedHistogram.max (CASSANDRA-1413)
 * quorum read optimization (CASSANDRA-1622)
 * handle zero-length (or missing) rows during HH paging (CASSANDRA-1432)
 * include secondary indexes during schema migrations (CASSANDRA-1406)
 * fix commitlog header race during schema change (CASSANDRA-1435)
 * fix ColumnFamilyStoreMBeanIterator to use new type name (CASSANDRA-1433)
 * correct filename generated by xml->yaml converter (CASSANDRA-1419)
 * add CMSInitiatingOccupancyFraction=75 and UseCMSInitiatingOccupancyOnly
   to default JVM options
 * decrease jvm heap for cassandra-cli (CASSANDRA-1446)
 * ability to modify keyspaces and column family definitions on a live cluster
   (CASSANDRA-1285)
 * support for Hadoop Streaming [non-jvm map/reduce via stdin/out]
   (CASSANDRA-1368)
 * Move persistent sstable stats from the system table to an sstable component
   (CASSANDRA-1430)
 * remove failed bootstrap attempt from pending ranges when gossip times
   it out after 1h (CASSANDRA-1463)
 * eager-create tcp connections to other cluster members (CASSANDRA-1465)
 * enumerate stages and derive stage from message type instead of
   transmitting separately (CASSANDRA-1465)
 * apply reversed flag during collation from different data sources
   (CASSANDRA-1450)
 * make failure to remove commitlog segment non-fatal (CASSANDRA-1348)
 * correct ordering of drain operations so CL.recover is no longer
   necessary (CASSANDRA-1408)
 * removed keyspace from describe_splits method (CASSANDRA-1425)
 * rename check_schema_agreement to describe_schema_versions
   (CASSANDRA-1478)
 * fix QUORUM calculation for RF > 3 (CASSANDRA-1487)
 * remove tombstones during non-major compactions when bloom filter
   verifies that row does not exist in other sstables (CASSANDRA-1074)
 * nodes that coordinated a loadbalance in the past could not be seen by
   newly added nodes (CASSANDRA-1467)
 * exposed endpoint states (gossip details) via jmx (CASSANDRA-1467)
 * ensure that compacted sstables are not included when new readers are
   instantiated (CASSANDRA-1477)
 * by default, calculate heap size and memtable thresholds at runtime (CASSANDRA-1469)
 * fix races dealing with adding/dropping keyspaces and column families in
   rapid succession (CASSANDRA-1477)
 * clean up of Streaming system (CASSANDRA-1503, 1504, 1506)
 * add options to configure Thrift socket keepalive and buffer sizes (CASSANDRA-1426)
 * make contrib CassandraServiceDataCleaner recursive (CASSANDRA-1509)
 * min, max compaction threshold are configurable and persistent
   per-ColumnFamily (CASSANDRA-1468)
 * fix replaying the last mutation in a commitlog unnecessarily
   (CASSANDRA-1512)
 * invoke getDefaultUncaughtExceptionHandler from DTPE with the original
   exception rather than the ExecutionException wrapper (CASSANDRA-1226)
 * remove Clock from the Thrift (and Avro) API (CASSANDRA-1501)
 * Close intra-node sockets when connection is broken (CASSANDRA-1528)
 * RPM packaging spec file (CASSANDRA-786)
 * weighted request scheduler (CASSANDRA-1485)
 * treat expired columns as deleted (CASSANDRA-1539)
 * make IndexInterval configurable (CASSANDRA-1488)
 * add describe_snitch to Thrift API (CASSANDRA-1490)
 * MD5 authenticator compares plain text submitted password with MD5'd
   saved property, instead of vice versa (CASSANDRA-1447)
 * JMX MessagingService pending and completed counts (CASSANDRA-1533)
 * fix race condition processing repair responses (CASSANDRA-1511)
 * make repair blocking (CASSANDRA-1511)
 * create EndpointSnitchInfo and MBean to expose rack and DC (CASSANDRA-1491)
 * added option to contrib/word_count to output results back to Cassandra
   (CASSANDRA-1342)
 * rewrite Hadoop ColumnFamilyRecordWriter to pool connections, retry to
   multiple Cassandra nodes, and smooth impact on the Cassandra cluster
   by using smaller batch sizes (CASSANDRA-1434)
 * fix setting gc_grace_seconds via CLI (CASSANDRA-1549)
 * support TTL'd index values (CASSANDRA-1536)
 * make removetoken work like decommission (CASSANDRA-1216)
 * make cli comparator-aware and improve quote rules (CASSANDRA-1523,-1524)
 * make nodetool compact and cleanup blocking (CASSANDRA-1449)
 * add memtable, cache information to GCInspector logs (CASSANDRA-1558)
 * enable/disable HintedHandoff via JMX (CASSANDRA-1550)
 * Ignore stray files in the commit log directory (CASSANDRA-1547)
 * Disallow bootstrap to an in-use token (CASSANDRA-1561)


0.7-beta1
 * sstable versioning (CASSANDRA-389)
 * switched to slf4j logging (CASSANDRA-625)
 * add (optional) expiration time for column (CASSANDRA-699)
 * access levels for authentication/authorization (CASSANDRA-900)
 * add ReadRepairChance to CF definition (CASSANDRA-930)
 * fix heisenbug in system tests, especially common on OS X (CASSANDRA-944)
 * convert to byte[] keys internally and all public APIs (CASSANDRA-767)
 * ability to alter schema definitions on a live cluster (CASSANDRA-44)
 * renamed configuration file to cassandra.xml, and log4j.properties to
   log4j-server.properties, which must now be loaded from
   the classpath (which is how our scripts in bin/ have always done it)
   (CASSANDRA-971)
 * change get_count to require a SlicePredicate. create multi_get_count
   (CASSANDRA-744)
 * re-organized endpointsnitch implementations and added SimpleSnitch
   (CASSANDRA-994)
 * Added preload_row_cache option (CASSANDRA-946)
 * add CRC to commitlog header (CASSANDRA-999)
 * removed deprecated batch_insert and get_range_slice methods (CASSANDRA-1065)
 * add truncate thrift method (CASSANDRA-531)
 * http mini-interface using mx4j (CASSANDRA-1068)
 * optimize away copy of sliced row on memtable read path (CASSANDRA-1046)
 * replace constant-size 2GB mmaped segments and special casing for index
   entries spanning segment boundaries, with SegmentedFile that computes
   segments that always contain entire entries/rows (CASSANDRA-1117)
 * avoid reading large rows into memory during compaction (CASSANDRA-16)
 * added hadoop OutputFormat (CASSANDRA-1101)
 * efficient Streaming (no more anticompaction) (CASSANDRA-579)
 * split commitlog header into separate file and add size checksum to
   mutations (CASSANDRA-1179)
 * avoid allocating a new byte[] for each mutation on replay (CASSANDRA-1219)
 * revise HH schema to be per-endpoint (CASSANDRA-1142)
 * add joining/leaving status to nodetool ring (CASSANDRA-1115)
 * allow multiple repair sessions per node (CASSANDRA-1190)
 * optimize away MessagingService for local range queries (CASSANDRA-1261)
 * make framed transport the default so malformed requests can't OOM the
   server (CASSANDRA-475)
 * significantly faster reads from row cache (CASSANDRA-1267)
 * take advantage of row cache during range queries (CASSANDRA-1302)
 * make GCGraceSeconds a per-ColumnFamily value (CASSANDRA-1276)
 * keep persistent row size and column count statistics (CASSANDRA-1155)
 * add IntegerType (CASSANDRA-1282)
 * page within a single row during hinted handoff (CASSANDRA-1327)
 * push DatacenterShardStrategy configuration into keyspace definition,
   eliminating datacenter.properties. (CASSANDRA-1066)
 * optimize forward slices starting with '' and single-index-block name
   queries by skipping the column index (CASSANDRA-1338)
 * streaming refactor (CASSANDRA-1189)
 * faster comparison for UUID types (CASSANDRA-1043)
 * secondary index support (CASSANDRA-749 and subtasks)
 * make compaction buckets deterministic (CASSANDRA-1265)


0.6.6
 * Allow using DynamicEndpointSnitch with RackAwareStrategy (CASSANDRA-1429)
 * remove the remaining vestiges of the unfinished DatacenterShardStrategy
   (replaced by NetworkTopologyStrategy in 0.7)


0.6.5
 * fix key ordering in range query results with RandomPartitioner
   and ConsistencyLevel > ONE (CASSANDRA-1145)
 * fix for range query starting with the wrong token range (CASSANDRA-1042)
 * page within a single row during hinted handoff (CASSANDRA-1327)
 * fix compilation on non-sun JDKs (CASSANDRA-1061)
 * remove String.trim() call on row keys in batch mutations (CASSANDRA-1235)
 * Log summary of dropped messages instead of spamming log (CASSANDRA-1284)
 * add dynamic endpoint snitch (CASSANDRA-981)
 * fix streaming for keyspaces with hyphens in their name (CASSANDRA-1377)
 * fix errors in hard-coded bloom filter optKPerBucket by computing it
   algorithmically (CASSANDRA-1220
 * remove message deserialization stage, and uncap read/write stages
   so slow reads/writes don't block gossip processing (CASSANDRA-1358)
 * add jmx port configuration to Debian package (CASSANDRA-1202)
 * use mlockall via JNA, if present, to prevent Linux from swapping
   out parts of the JVM (CASSANDRA-1214)


0.6.4
 * avoid queuing multiple hint deliveries for the same endpoint
   (CASSANDRA-1229)
 * better performance for and stricter checking of UTF8 column names
   (CASSANDRA-1232)
 * extend option to lower compaction priority to hinted handoff
   as well (CASSANDRA-1260)
 * log errors in gossip instead of re-throwing (CASSANDRA-1289)
 * avoid aborting commitlog replay prematurely if a flushed-but-
   not-removed commitlog segment is encountered (CASSANDRA-1297)
 * fix duplicate rows being read during mapreduce (CASSANDRA-1142)
 * failure detection wasn't closing command sockets (CASSANDRA-1221)
 * cassandra-cli.bat works on windows (CASSANDRA-1236)
 * pre-emptively drop requests that cannot be processed within RPCTimeout
   (CASSANDRA-685)
 * add ack to Binary write verb and update CassandraBulkLoader
   to wait for acks for each row (CASSANDRA-1093)
 * added describe_partitioner Thrift method (CASSANDRA-1047)
 * Hadoop jobs no longer require the Cassandra storage-conf.xml
   (CASSANDRA-1280, CASSANDRA-1047)
 * log thread pool stats when GC is excessive (CASSANDRA-1275)
 * remove gossip message size limit (CASSANDRA-1138)
 * parallelize local and remote reads during multiget, and respect snitch
   when determining whether to do local read for CL.ONE (CASSANDRA-1317)
 * fix read repair to use requested consistency level on digest mismatch,
   rather than assuming QUORUM (CASSANDRA-1316)
 * process digest mismatch re-reads in parallel (CASSANDRA-1323)
 * switch hints CF comparator to BytesType (CASSANDRA-1274)


0.6.3
 * retry to make streaming connections up to 8 times. (CASSANDRA-1019)
 * reject describe_ring() calls on invalid keyspaces (CASSANDRA-1111)
 * fix cache size calculation for size of 100% (CASSANDRA-1129)
 * fix cache capacity only being recalculated once (CASSANDRA-1129)
 * remove hourly scan of all hints on the off chance that the gossiper
   missed a status change; instead, expose deliverHintsToEndpoint to JMX
   so it can be done manually, if necessary (CASSANDRA-1141)
 * don't reject reads at CL.ALL (CASSANDRA-1152)
 * reject deletions to supercolumns in CFs containing only standard
   columns (CASSANDRA-1139)
 * avoid preserving login information after client disconnects
   (CASSANDRA-1057)
 * prefer sun jdk to openjdk in debian init script (CASSANDRA-1174)
 * detect partioner config changes between restarts and fail fast
   (CASSANDRA-1146)
 * use generation time to resolve node token reassignment disagreements
   (CASSANDRA-1118)
 * restructure the startup ordering of Gossiper and MessageService to avoid
   timing anomalies (CASSANDRA-1160)
 * detect incomplete commit log hearders (CASSANDRA-1119)
 * force anti-entropy service to stream files on the stream stage to avoid
   sending streams out of order (CASSANDRA-1169)
 * remove inactive stream managers after AES streams files (CASSANDRA-1169)
 * allow removing entire row through batch_mutate Deletion (CASSANDRA-1027)
 * add JMX metrics for row-level bloom filter false positives (CASSANDRA-1212)
 * added a redhat init script to contrib (CASSANDRA-1201)
 * use midpoint when bootstrapping a new machine into range with not
   much data yet instead of random token (CASSANDRA-1112)
 * kill server on OOM in executor stage as well as Thrift (CASSANDRA-1226)
 * remove opportunistic repairs, when two machines with overlapping replica
   responsibilities happen to finish major compactions of the same CF near
   the same time.  repairs are now fully manual (CASSANDRA-1190)
 * add ability to lower compaction priority (default is no change from 0.6.2)
   (CASSANDRA-1181)


0.6.2
 * fix contrib/word_count build. (CASSANDRA-992)
 * split CommitLogExecutorService into BatchCommitLogExecutorService and
   PeriodicCommitLogExecutorService (CASSANDRA-1014)
 * add latency histograms to CFSMBean (CASSANDRA-1024)
 * make resolving timestamp ties deterministic by using value bytes
   as a tiebreaker (CASSANDRA-1039)
 * Add option to turn off Hinted Handoff (CASSANDRA-894)
 * fix windows startup (CASSANDRA-948)
 * make concurrent_reads, concurrent_writes configurable at runtime via JMX
   (CASSANDRA-1060)
 * disable GCInspector on non-Sun JVMs (CASSANDRA-1061)
 * fix tombstone handling in sstable rows with no other data (CASSANDRA-1063)
 * fix size of row in spanned index entries (CASSANDRA-1056)
 * install json2sstable, sstable2json, and sstablekeys to Debian package
 * StreamingService.StreamDestinations wouldn't empty itself after streaming
   finished (CASSANDRA-1076)
 * added Collections.shuffle(splits) before returning the splits in
   ColumnFamilyInputFormat (CASSANDRA-1096)
 * do not recalculate cache capacity post-compaction if it's been manually
   modified (CASSANDRA-1079)
 * better defaults for flush sorter + writer executor queue sizes
   (CASSANDRA-1100)
 * windows scripts for SSTableImport/Export (CASSANDRA-1051)
 * windows script for nodetool (CASSANDRA-1113)
 * expose PhiConvictThreshold (CASSANDRA-1053)
 * make repair of RF==1 a no-op (CASSANDRA-1090)
 * improve default JVM GC options (CASSANDRA-1014)
 * fix SlicePredicate serialization inside Hadoop jobs (CASSANDRA-1049)
 * close Thrift sockets in Hadoop ColumnFamilyRecordReader (CASSANDRA-1081)


0.6.1
 * fix NPE in sstable2json when no excluded keys are given (CASSANDRA-934)
 * keep the replica set constant throughout the read repair process
   (CASSANDRA-937)
 * allow querying getAllRanges with empty token list (CASSANDRA-933)
 * fix command line arguments inversion in clustertool (CASSANDRA-942)
 * fix race condition that could trigger a false-positive assertion
   during post-flush discard of old commitlog segments (CASSANDRA-936)
 * fix neighbor calculation for anti-entropy repair (CASSANDRA-924)
 * perform repair even for small entropy differences (CASSANDRA-924)
 * Use hostnames in CFInputFormat to allow Hadoop's naive string-based
   locality comparisons to work (CASSANDRA-955)
 * cache read-only BufferedRandomAccessFile length to avoid
   3 system calls per invocation (CASSANDRA-950)
 * nodes with IPv6 (and no IPv4) addresses could not join cluster
   (CASSANDRA-969)
 * Retrieve the correct number of undeleted columns, if any, from
   a supercolumn in a row that had been deleted previously (CASSANDRA-920)
 * fix index scans that cross the 2GB mmap boundaries for both mmap
   and standard i/o modes (CASSANDRA-866)
 * expose drain via nodetool (CASSANDRA-978)


0.6.0-RC1
 * JMX drain to flush memtables and run through commit log (CASSANDRA-880)
 * Bootstrapping can skip ranges under the right conditions (CASSANDRA-902)
 * fix merging row versions in range_slice for CL > ONE (CASSANDRA-884)
 * default write ConsistencyLeven chaned from ZERO to ONE
 * fix for index entries spanning mmap buffer boundaries (CASSANDRA-857)
 * use lexical comparison if time part of TimeUUIDs are the same
   (CASSANDRA-907)
 * bound read, mutation, and response stages to fix possible OOM
   during log replay (CASSANDRA-885)
 * Use microseconds-since-epoch (UTC) in cli, instead of milliseconds
 * Treat batch_mutate Deletion with null supercolumn as "apply this predicate
   to top level supercolumns" (CASSANDRA-834)
 * Streaming destination nodes do not update their JMX status (CASSANDRA-916)
 * Fix internal RPC timeout calculation (CASSANDRA-911)
 * Added Pig loadfunc to contrib/pig (CASSANDRA-910)


0.6.0-beta3
 * fix compaction bucketing bug (CASSANDRA-814)
 * update windows batch file (CASSANDRA-824)
 * deprecate KeysCachedFraction configuration directive in favor
   of KeysCached; move to unified-per-CF key cache (CASSANDRA-801)
 * add invalidateRowCache to ColumnFamilyStoreMBean (CASSANDRA-761)
 * send Handoff hints to natural locations to reduce load on
   remaining nodes in a failure scenario (CASSANDRA-822)
 * Add RowWarningThresholdInMB configuration option to warn before very
   large rows get big enough to threaten node stability, and -x option to
   be able to remove them with sstable2json if the warning is unheeded
   until it's too late (CASSANDRA-843)
 * Add logging of GC activity (CASSANDRA-813)
 * fix ConcurrentModificationException in commitlog discard (CASSANDRA-853)
 * Fix hardcoded row count in Hadoop RecordReader (CASSANDRA-837)
 * Add a jmx status to the streaming service and change several DEBUG
   messages to INFO (CASSANDRA-845)
 * fix classpath in cassandra-cli.bat for Windows (CASSANDRA-858)
 * allow re-specifying host, port to cassandra-cli if invalid ones
   are first tried (CASSANDRA-867)
 * fix race condition handling rpc timeout in the coordinator
   (CASSANDRA-864)
 * Remove CalloutLocation and StagingFileDirectory from storage-conf files
   since those settings are no longer used (CASSANDRA-878)
 * Parse a long from RowWarningThresholdInMB instead of an int (CASSANDRA-882)
 * Remove obsolete ControlPort code from DatabaseDescriptor (CASSANDRA-886)
 * move skipBytes side effect out of assert (CASSANDRA-899)
 * add "double getLoad" to StorageServiceMBean (CASSANDRA-898)
 * track row stats per CF at compaction time (CASSANDRA-870)
 * disallow CommitLogDirectory matching a DataFileDirectory (CASSANDRA-888)
 * default key cache size is 200k entries, changed from 10% (CASSANDRA-863)
 * add -Dcassandra-foreground=yes to cassandra.bat
 * exit if cluster name is changed unexpectedly (CASSANDRA-769)


0.6.0-beta1/beta2
 * add batch_mutate thrift command, deprecating batch_insert (CASSANDRA-336)
 * remove get_key_range Thrift API, deprecated in 0.5 (CASSANDRA-710)
 * add optional login() Thrift call for authentication (CASSANDRA-547)
 * support fat clients using gossiper and StorageProxy to perform
   replication in-process [jvm-only] (CASSANDRA-535)
 * support mmapped I/O for reads, on by default on 64bit JVMs
   (CASSANDRA-408, CASSANDRA-669)
 * improve insert concurrency, particularly during Hinted Handoff
   (CASSANDRA-658)
 * faster network code (CASSANDRA-675)
 * stress.py moved to contrib (CASSANDRA-635)
 * row caching [must be explicitly enabled per-CF in config] (CASSANDRA-678)
 * present a useful measure of compaction progress in JMX (CASSANDRA-599)
 * add bin/sstablekeys (CASSNADRA-679)
 * add ConsistencyLevel.ANY (CASSANDRA-687)
 * make removetoken remove nodes from gossip entirely (CASSANDRA-644)
 * add ability to set cache sizes at runtime (CASSANDRA-708)
 * report latency and cache hit rate statistics with lifetime totals
   instead of average over the last minute (CASSANDRA-702)
 * support get_range_slice for RandomPartitioner (CASSANDRA-745)
 * per-keyspace replication factory and replication strategy (CASSANDRA-620)
 * track latency in microseconds (CASSANDRA-733)
 * add describe_ Thrift methods, deprecating get_string_property and
   get_string_list_property
 * jmx interface for tracking operation mode and streams in general.
   (CASSANDRA-709)
 * keep memtables in sorted order to improve range query performance
   (CASSANDRA-799)
 * use while loop instead of recursion when trimming sstables compaction list
   to avoid blowing stack in pathological cases (CASSANDRA-804)
 * basic Hadoop map/reduce support (CASSANDRA-342)


0.5.1
 * ensure all files for an sstable are streamed to the same directory.
   (CASSANDRA-716)
 * more accurate load estimate for bootstrapping (CASSANDRA-762)
 * tolerate dead or unavailable bootstrap target on write (CASSANDRA-731)
 * allow larger numbers of keys (> 140M) in a sstable bloom filter
   (CASSANDRA-790)
 * include jvm argument improvements from CASSANDRA-504 in debian package
 * change streaming chunk size to 32MB to accomodate Windows XP limitations
   (was 64MB) (CASSANDRA-795)
 * fix get_range_slice returning results in the wrong order (CASSANDRA-781)


0.5.0 final
 * avoid attempting to delete temporary bootstrap files twice (CASSANDRA-681)
 * fix bogus NaN in nodeprobe cfstats output (CASSANDRA-646)
 * provide a policy for dealing with single thread executors w/ a full queue
   (CASSANDRA-694)
 * optimize inner read in MessagingService, vastly improving multiple-node
   performance (CASSANDRA-675)
 * wait for table flush before streaming data back to a bootstrapping node.
   (CASSANDRA-696)
 * keep track of bootstrapping sources by table so that bootstrapping doesn't
   give the indication of finishing early (CASSANDRA-673)


0.5.0 RC3
 * commit the correct version of the patch for CASSANDRA-663


0.5.0 RC2 (unreleased)
 * fix bugs in converting get_range_slice results to Thrift
   (CASSANDRA-647, CASSANDRA-649)
 * expose java.util.concurrent.TimeoutException in StorageProxy methods
   (CASSANDRA-600)
 * TcpConnectionManager was holding on to disconnected connections,
   giving the false indication they were being used. (CASSANDRA-651)
 * Remove duplicated write. (CASSANDRA-662)
 * Abort bootstrap if IP is already in the token ring (CASSANDRA-663)
 * increase default commitlog sync period, and wait for last sync to
   finish before submitting another (CASSANDRA-668)


0.5.0 RC1
 * Fix potential NPE in get_range_slice (CASSANDRA-623)
 * add CRC32 to commitlog entries (CASSANDRA-605)
 * fix data streaming on windows (CASSANDRA-630)
 * GC compacted sstables after cleanup and compaction (CASSANDRA-621)
 * Speed up anti-entropy validation (CASSANDRA-629)
 * Fix anti-entropy assertion error (CASSANDRA-639)
 * Fix pending range conflicts when bootstapping or moving
   multiple nodes at once (CASSANDRA-603)
 * Handle obsolete gossip related to node movement in the case where
   one or more nodes is down when the movement occurs (CASSANDRA-572)
 * Include dead nodes in gossip to avoid a variety of problems
   and fix HH to removed nodes (CASSANDRA-634)
 * return an InvalidRequestException for mal-formed SlicePredicates
   (CASSANDRA-643)
 * fix bug determining closest neighbor for use in multiple datacenters
   (CASSANDRA-648)
 * Vast improvements in anticompaction speed (CASSANDRA-607)
 * Speed up log replay and writes by avoiding redundant serializations
   (CASSANDRA-652)


0.5.0 beta 2
 * Bootstrap improvements (several tickets)
 * add nodeprobe repair anti-entropy feature (CASSANDRA-193, CASSANDRA-520)
 * fix possibility of partition when many nodes restart at once
   in clusters with multiple seeds (CASSANDRA-150)
 * fix NPE in get_range_slice when no data is found (CASSANDRA-578)
 * fix potential NPE in hinted handoff (CASSANDRA-585)
 * fix cleanup of local "system" keyspace (CASSANDRA-576)
 * improve computation of cluster load balance (CASSANDRA-554)
 * added super column read/write, column count, and column/row delete to
   cassandra-cli (CASSANDRA-567, CASSANDRA-594)
 * fix returning live subcolumns of deleted supercolumns (CASSANDRA-583)
 * respect JAVA_HOME in bin/ scripts (several tickets)
 * add StorageService.initClient for fat clients on the JVM (CASSANDRA-535)
   (see contrib/client_only for an example of use)
 * make consistency_level functional in get_range_slice (CASSANDRA-568)
 * optimize key deserialization for RandomPartitioner (CASSANDRA-581)
 * avoid GCing tombstones except on major compaction (CASSANDRA-604)
 * increase failure conviction threshold, resulting in less nodes
   incorrectly (and temporarily) marked as down (CASSANDRA-610)
 * respect memtable thresholds during log replay (CASSANDRA-609)
 * support ConsistencyLevel.ALL on read (CASSANDRA-584)
 * add nodeprobe removetoken command (CASSANDRA-564)


0.5.0 beta
 * Allow multiple simultaneous flushes, improving flush throughput
   on multicore systems (CASSANDRA-401)
 * Split up locks to improve write and read throughput on multicore systems
   (CASSANDRA-444, CASSANDRA-414)
 * More efficient use of memory during compaction (CASSANDRA-436)
 * autobootstrap option: when enabled, all non-seed nodes will attempt
   to bootstrap when started, until bootstrap successfully
   completes. -b option is removed.  (CASSANDRA-438)
 * Unless a token is manually specified in the configuration xml,
   a bootstraping node will use a token that gives it half the
   keys from the most-heavily-loaded node in the cluster,
   instead of generating a random token.
   (CASSANDRA-385, CASSANDRA-517)
 * Miscellaneous bootstrap fixes (several tickets)
 * Ability to change a node's token even after it has data on it
   (CASSANDRA-541)
 * Ability to decommission a live node from the ring (CASSANDRA-435)
 * Semi-automatic loadbalancing via nodeprobe (CASSANDRA-192)
 * Add ability to set compaction thresholds at runtime via
   JMX / nodeprobe.  (CASSANDRA-465)
 * Add "comment" field to ColumnFamily definition. (CASSANDRA-481)
 * Additional JMX metrics (CASSANDRA-482)
 * JSON based export and import tools (several tickets)
 * Hinted Handoff fixes (several tickets)
 * Add key cache to improve read performance (CASSANDRA-423)
 * Simplified construction of custom ReplicationStrategy classes
   (CASSANDRA-497)
 * Graphical application (Swing) for ring integrity verification and
   visualization was added to contrib (CASSANDRA-252)
 * Add DCQUORUM, DCQUORUMSYNC consistency levels and corresponding
   ReplicationStrategy / EndpointSnitch classes.  Experimental.
   (CASSANDRA-492)
 * Web client interface added to contrib (CASSANDRA-457)
 * More-efficient flush for Random, CollatedOPP partitioners
   for normal writes (CASSANDRA-446) and bulk load (CASSANDRA-420)
 * Add MemtableFlushAfterMinutes, a global replacement for the old
   per-CF FlushPeriodInMinutes setting (CASSANDRA-463)
 * optimizations to slice reading (CASSANDRA-350) and supercolumn
   queries (CASSANDRA-510)
 * force binding to given listenaddress for nodes with multiple
   interfaces (CASSANDRA-546)
 * stress.py benchmarking tool improvements (several tickets)
 * optimized replica placement code (CASSANDRA-525)
 * faster log replay on restart (CASSANDRA-539, CASSANDRA-540)
 * optimized local-node writes (CASSANDRA-558)
 * added get_range_slice, deprecating get_key_range (CASSANDRA-344)
 * expose TimedOutException to thrift (CASSANDRA-563)


0.4.2
 * Add validation disallowing null keys (CASSANDRA-486)
 * Fix race conditions in TCPConnectionManager (CASSANDRA-487)
 * Fix using non-utf8-aware comparison as a sanity check.
   (CASSANDRA-493)
 * Improve default garbage collector options (CASSANDRA-504)
 * Add "nodeprobe flush" (CASSANDRA-505)
 * remove NotFoundException from get_slice throws list (CASSANDRA-518)
 * fix get (not get_slice) of entire supercolumn (CASSANDRA-508)
 * fix null token during bootstrap (CASSANDRA-501)


0.4.1
 * Fix FlushPeriod columnfamily configuration regression
   (CASSANDRA-455)
 * Fix long column name support (CASSANDRA-460)
 * Fix for serializing a row that only contains tombstones
   (CASSANDRA-458)
 * Fix for discarding unneeded commitlog segments (CASSANDRA-459)
 * Add SnapshotBeforeCompaction configuration option (CASSANDRA-426)
 * Fix compaction abort under insufficient disk space (CASSANDRA-473)
 * Fix reading subcolumn slice from tombstoned CF (CASSANDRA-484)
 * Fix race condition in RVH causing occasional NPE (CASSANDRA-478)


0.4.0
 * fix get_key_range problems when a node is down (CASSANDRA-440)
   and add UnavailableException to more Thrift methods
 * Add example EndPointSnitch contrib code (several tickets)


0.4.0 RC2
 * fix SSTable generation clash during compaction (CASSANDRA-418)
 * reject method calls with null parameters (CASSANDRA-308)
 * properly order ranges in nodeprobe output (CASSANDRA-421)
 * fix logging of certain errors on executor threads (CASSANDRA-425)


0.4.0 RC1
 * Bootstrap feature is live; use -b on startup (several tickets)
 * Added multiget api (CASSANDRA-70)
 * fix Deadlock with SelectorManager.doProcess and TcpConnection.write
   (CASSANDRA-392)
 * remove key cache b/c of concurrency bugs in third-party
   CLHM library (CASSANDRA-405)
 * update non-major compaction logic to use two threshold values
   (CASSANDRA-407)
 * add periodic / batch commitlog sync modes (several tickets)
 * inline BatchMutation into batch_insert params (CASSANDRA-403)
 * allow setting the logging level at runtime via mbean (CASSANDRA-402)
 * change default comparator to BytesType (CASSANDRA-400)
 * add forwards-compatible ConsistencyLevel parameter to get_key_range
   (CASSANDRA-322)
 * r/m special case of blocking for local destination when writing with
   ConsistencyLevel.ZERO (CASSANDRA-399)
 * Fixes to make BinaryMemtable [bulk load interface] useful (CASSANDRA-337);
   see contrib/bmt_example for an example of using it.
 * More JMX properties added (several tickets)
 * Thrift changes (several tickets)
    - Merged _super get methods with the normal ones; return values
      are now of ColumnOrSuperColumn.
    - Similarly, merged batch_insert_super into batch_insert.



0.4.0 beta
 * On-disk data format has changed to allow billions of keys/rows per
   node instead of only millions
 * Multi-keyspace support
 * Scan all sstables for all queries to avoid situations where
   different types of operation on the same ColumnFamily could
   disagree on what data was present
 * Snapshot support via JMX
 * Thrift API has changed a _lot_:
    - removed time-sorted CFs; instead, user-defined comparators
      may be defined on the column names, which are now byte arrays.
      Default comparators are provided for UTF8, Bytes, Ascii, Long (i64),
      and UUID types.
    - removed colon-delimited strings in thrift api in favor of explicit
      structs such as ColumnPath, ColumnParent, etc.  Also normalized
      thrift struct and argument naming.
    - Added columnFamily argument to get_key_range.
    - Change signature of get_slice to accept starting and ending
      columns as well as an offset.  (This allows use of indexes.)
      Added "ascending" flag to allow reasonably-efficient reverse
      scans as well.  Removed get_slice_by_range as redundant.
    - get_key_range operates on one CF at a time
    - changed `block` boolean on insert methods to ConsistencyLevel enum,
      with options of NONE, ONE, QUORUM, and ALL.
    - added similar consistency_level parameter to read methods
    - column-name-set slice with no names given now returns zero columns
      instead of all of them.  ("all" can run your server out of memory.
      use a range-based slice with a high max column count instead.)
 * Removed the web interface. Node information can now be obtained by
   using the newly introduced nodeprobe utility.
 * More JMX stats
 * Remove magic values from internals (e.g. special key to indicate
   when to flush memtables)
 * Rename configuration "table" to "keyspace"
 * Moved to crash-only design; no more shutdown (just kill the process)
 * Lots of bug fixes

Full list of issues resolved in 0.4 is at https://issues.apache.org/jira/secure/IssueNavigator.jspa?reset=true&&pid=12310865&fixfor=12313862&resolution=1&sorter/field=issuekey&sorter/order=DESC


0.3.0 RC3
 * Fix potential deadlock under load in TCPConnection.
   (CASSANDRA-220)


0.3.0 RC2
 * Fix possible data loss when server is stopped after replaying
   log but before new inserts force memtable flush.
   (CASSANDRA-204)
 * Added BUGS file


0.3.0 RC1
 * Range queries on keys, including user-defined key collation
 * Remove support
 * Workarounds for a weird bug in JDK select/register that seems
   particularly common on VM environments. Cassandra should deploy
   fine on EC2 now
 * Much improved infrastructure: the beginnings of a decent test suite
   ("ant test" for unit tests; "nosetests" for system tests), code
   coverage reporting, etc.
 * Expanded node status reporting via JMX
 * Improved error reporting/logging on both server and client
 * Reduced memory footprint in default configuration
 * Combined blocking and non-blocking versions of insert APIs
 * Added FlushPeriodInMinutes configuration parameter to force
   flushing of infrequently-updated ColumnFamilies<|MERGE_RESOLUTION|>--- conflicted
+++ resolved
@@ -1,13 +1,8 @@
-<<<<<<< HEAD
 3.11.4
  * Make stop-server.bat wait for Cassandra to terminate (CASSANDRA-14829)
  * Correct sstable sorting for garbagecollect and levelled compaction (CASSANDRA-14870)
 Merged from 3.0:
-=======
-3.0.18
  * Differentiate between slices and RTs when decoding legacy bounds (CASSANDRA-14919)
- * CommitLogReplayer.handleReplayError should print stack traces (CASSANDRA-14589)
->>>>>>> 11043610
  * Netty epoll IOExceptions caused by unclean client disconnects being logged at INFO (CASSANDRA-14909)
  * Unfiltered.isEmpty conflicts with Row extends AbstractCollection.isEmpty (CASSANDRA-14588)
  * RangeTombstoneList doesn't properly clean up mergeable or superseded rts in some cases (CASSANDRA-14894)
