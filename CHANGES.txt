<<<<<<< HEAD
3.6
 * Add static column support to SASI index (CASSANDRA-11183)
 * Support EQ/PREFIX queries in SASI CONTAINS mode without tokenization (CASSANDRA-11434)
 * Support LIKE operator in prepared statements (CASSANDRA-11456)
 * Add a command to see if a Materialized View has finished building (CASSANDRA-9967)
 * Log endpoint and port associated with streaming operation (CASSANDRA-8777)
 * Print sensible units for all log messages (CASSANDRA-9692)
 * Upgrade Netty to version 4.0.34 (CASSANDRA-11096)
 * Break the CQL grammar into separate Parser and Lexer (CASSANDRA-11372)
 * Compress only inter-dc traffic by default (CASSANDRA-8888)
 * Add metrics to track write amplification (CASSANDRA-11420)
 * cassandra-stress: cannot handle "value-less" tables (CASSANDRA-7739)
 * Add/drop multiple columns in one ALTER TABLE statement (CASSANDRA-10411)
 * Add require_endpoint_verification opt for internode encryption (CASSANDRA-9220)
 * Add auto import java.util for UDF code block (CASSANDRA-11392)
 * Add --hex-format option to nodetool getsstables (CASSANDRA-11337)
 * sstablemetadata should print sstable min/max token (CASSANDRA-7159)
 * Do not wrap CassandraException in TriggerExecutor (CASSANDRA-9421)
 * COPY TO should have higher double precision (CASSANDRA-11255)
 * Stress should exit with non-zero status after failure (CASSANDRA-10340)
 * Add client to cqlsh SHOW_SESSION (CASSANDRA-8958)
 * Fix nodetool tablestats keyspace level metrics (CASSANDRA-11226)
 * Store repair options in parent_repair_history (CASSANDRA-11244)
 * Print current leveling in sstableofflinerelevel (CASSANDRA-9588)
 * Change repair message for keyspaces with RF 1 (CASSANDRA-11203)
 * Remove hard-coded SSL cipher suites and protocols (CASSANDRA-10508)
 * Improve concurrency in CompactionStrategyManager (CASSANDRA-10099)
 * (cqlsh) interpret CQL type for formatting blobs (CASSANDRA-11274)
 * Refuse to start and print txn log information in case of disk
   corruption (CASSANDRA-10112)
 * Resolve some eclipse-warnings (CASSANDRA-11086)
 * (cqlsh) Show static columns in a different color (CASSANDRA-11059)
 * Allow to remove TTLs on table with default_time_to_live (CASSANDRA-11207)
Merged from 2.2:
 * IncomingStreamingConnection version check message wrong (CASSANDRA-11462)


3.5
 * Avoid index segment stitching in RAM which lead to OOM on big SSTable files (CASSANDRA-11383)
 * Fix clustering and row filters for LIKE queries on clustering columns (CASSANDRA-11397)
Merged from 3.0:
=======
3.0.6
 * Validate that num_tokens and initial_token are consistent with one another (CASSANDRA-10120)
Merged from 2.2:
 * IncomingStreamingConnection version check message wrong (CASSANDRA-11462)

3.0.5
>>>>>>> ac6ca9c5
 * Fix rare NPE on schema upgrade from 2.x to 3.x (CASSANDRA-10943)
 * Improve backoff policy for cqlsh COPY FROM (CASSANDRA-11320)
 * Improve IF NOT EXISTS check in CREATE INDEX (CASSANDRA-11131)
 * Upgrade ohc to 0.4.3
 * Enable SO_REUSEADDR for JMX RMI server sockets (CASSANDRA-11093)
 * Allocate merkletrees with the correct size (CASSANDRA-11390)
 * Support streaming pre-3.0 sstables (CASSANDRA-10990)
 * Add backpressure to compressed or encrypted commit log (CASSANDRA-10971)
 * SSTableExport supports secondary index tables (CASSANDRA-11330)
 * Fix sstabledump to include missing info in debug output (CASSANDRA-11321)
 * Establish and implement canonical bulk reading workload(s) (CASSANDRA-10331)
 * Fix paging for IN queries on tables without clustering columns (CASSANDRA-11208)
 * Remove recursive call from CompositesSearcher (CASSANDRA-11304)
 * Fix filtering on non-primary key columns for queries without index (CASSANDRA-6377)
 * Fix sstableloader fail when using materialized view (CASSANDRA-11275)
Merged from 2.2:
 * DatabaseDescriptor should log stacktrace in case of Eception during seed provider creation (CASSANDRA-11312)
 * Use canonical path for directory in SSTable descriptor (CASSANDRA-10587)
 * Add cassandra-stress keystore option (CASSANDRA-9325)
 * Dont mark sstables as repairing with sub range repairs (CASSANDRA-11451)
 * Notify when sstables change after cancelling compaction (CASSANDRA-11373)
 * cqlsh: COPY FROM should check that explicit column names are valid (CASSANDRA-11333)
 * Add -Dcassandra.start_gossip startup option (CASSANDRA-10809)
 * Fix UTF8Validator.validate() for modified UTF-8 (CASSANDRA-10748)
 * Clarify that now() function is calculated on the coordinator node in CQL documentation (CASSANDRA-10900)
 * Fix bloom filter sizing with LCS (CASSANDRA-11344)
 * (cqlsh) Fix error when result is 0 rows with EXPAND ON (CASSANDRA-11092)
 * Add missing newline at end of bin/cqlsh (CASSANDRA-11325)
 * Unresolved hostname leads to replace being ignored (CASSANDRA-11210)
 * Only log yaml config once, at startup (CASSANDRA-11217)
 * Reference leak with parallel repairs on the same table (CASSANDRA-11215)
Merged from 2.1:
 * Add a -j parameter to scrub/cleanup/upgradesstables to state how
   many threads to use (CASSANDRA-11179)
 * COPY FROM on large datasets: fix progress report and debug performance (CASSANDRA-11053)
 * InvalidateKeys should have a weak ref to key cache (CASSANDRA-11176)


3.4
 * (cqlsh) add cqlshrc option to always connect using ssl (CASSANDRA-10458)
 * Cleanup a few resource warnings (CASSANDRA-11085)
 * Allow custom tracing implementations (CASSANDRA-10392)
 * Extract LoaderOptions to be able to be used from outside (CASSANDRA-10637)
 * fix OnDiskIndexTest to properly treat empty ranges (CASSANDRA-11205)
 * fix TrackerTest to handle new notifications (CASSANDRA-11178)
 * add SASI validation for partitioner and complex columns (CASSANDRA-11169)
 * Add caching of encrypted credentials in PasswordAuthenticator (CASSANDRA-7715)
 * fix SASI memtable switching on flush (CASSANDRA-11159)
 * Remove duplicate offline compaction tracking (CASSANDRA-11148)
 * fix EQ semantics of analyzed SASI indexes (CASSANDRA-11130)
 * Support long name output for nodetool commands (CASSANDRA-7950)
 * Encrypted hints (CASSANDRA-11040)
 * SASI index options validation (CASSANDRA-11136)
 * Optimize disk seek using min/max column name meta data when the LIMIT clause is used
   (CASSANDRA-8180)
 * Add LIKE support to CQL3 (CASSANDRA-11067)
 * Generic Java UDF types (CASSANDRA-10819)
 * cqlsh: Include sub-second precision in timestamps by default (CASSANDRA-10428)
 * Set javac encoding to utf-8 (CASSANDRA-11077)
 * Integrate SASI index into Cassandra (CASSANDRA-10661)
 * Add --skip-flush option to nodetool snapshot
 * Skip values for non-queried columns (CASSANDRA-10657)
 * Add support for secondary indexes on static columns (CASSANDRA-8103)
 * CommitLogUpgradeTestMaker creates broken commit logs (CASSANDRA-11051)
 * Add metric for number of dropped mutations (CASSANDRA-10866)
 * Simplify row cache invalidation code (CASSANDRA-10396)
 * Support user-defined compaction through nodetool (CASSANDRA-10660)
 * Stripe view locks by key and table ID to reduce contention (CASSANDRA-10981)
 * Add nodetool gettimeout and settimeout commands (CASSANDRA-10953)
 * Add 3.0 metadata to sstablemetadata output (CASSANDRA-10838)
Merged from 3.0:
 * MV should only query complex columns included in the view (CASSANDRA-11069)
 * Failed aggregate creation breaks server permanently (CASSANDRA-11064)
 * Add sstabledump tool (CASSANDRA-7464)
 * Introduce backpressure for hints (CASSANDRA-10972)
 * Fix ClusteringPrefix not being able to read tombstone range boundaries (CASSANDRA-11158)
 * Prevent logging in sandboxed state (CASSANDRA-11033)
 * Disallow drop/alter operations of UDTs used by UDAs (CASSANDRA-10721)
 * Add query time validation method on Index (CASSANDRA-11043)
 * Avoid potential AssertionError in mixed version cluster (CASSANDRA-11128)
 * Properly handle hinted handoff after topology changes (CASSANDRA-5902)
 * AssertionError when listing sstable files on inconsistent disk state (CASSANDRA-11156)
 * Fix wrong rack counting and invalid conditions check for TokenAllocation
   (CASSANDRA-11139)
 * Avoid creating empty hint files (CASSANDRA-11090)
 * Fix leak detection strong reference loop using weak reference (CASSANDRA-11120)
 * Configurie BatchlogManager to stop delayed tasks on shutdown (CASSANDRA-11062)
 * Hadoop integration is incompatible with Cassandra Driver 3.0.0 (CASSANDRA-11001)
 * Add dropped_columns to the list of schema table so it gets handled
   properly (CASSANDRA-11050)
 * Fix NPE when using forceRepairRangeAsync without DC (CASSANDRA-11239)
Merged from 2.2:
 * Preserve order for preferred SSL cipher suites (CASSANDRA-11164)
 * Range.compareTo() violates the contract of Comparable (CASSANDRA-11216)
 * Avoid NPE when serializing ErrorMessage with null message (CASSANDRA-11167)
 * Replacing an aggregate with a new version doesn't reset INITCOND (CASSANDRA-10840)
 * (cqlsh) cqlsh cannot be called through symlink (CASSANDRA-11037)
 * fix ohc and java-driver pom dependencies in build.xml (CASSANDRA-10793)
 * Protect from keyspace dropped during repair (CASSANDRA-11065)
 * Handle adding fields to a UDT in SELECT JSON and toJson() (CASSANDRA-11146)
 * Better error message for cleanup (CASSANDRA-10991)
 * cqlsh pg-style-strings broken if line ends with ';' (CASSANDRA-11123)
 * Always persist upsampled index summaries (CASSANDRA-10512)
 * (cqlsh) Fix inconsistent auto-complete (CASSANDRA-10733)
 * Make SELECT JSON and toJson() threadsafe (CASSANDRA-11048)
 * Fix SELECT on tuple relations for mixed ASC/DESC clustering order (CASSANDRA-7281)
 * Use cloned TokenMetadata in size estimates to avoid race against membership check
   (CASSANDRA-10736)
 * (cqlsh) Support utf-8/cp65001 encoding on Windows (CASSANDRA-11030)
 * Fix paging on DISTINCT queries repeats result when first row in partition changes
   (CASSANDRA-10010)
 * (cqlsh) Support timezone conversion using pytz (CASSANDRA-10397)
 * cqlsh: change default encoding to UTF-8 (CASSANDRA-11124)
Merged from 2.1:
 * Fix out-of-space error treatment in memtable flushing (CASSANDRA-11448).
 * Don't do defragmentation if reading from repaired sstables (CASSANDRA-10342)
 * Fix streaming_socket_timeout_in_ms not enforced (CASSANDRA-11286)
 * Avoid dropping message too quickly due to missing unit conversion (CASSANDRA-11302)
 * Don't remove FailureDetector history on removeEndpoint (CASSANDRA-10371)
 * Only notify if repair status changed (CASSANDRA-11172)
 * Use logback setting for 'cassandra -v' command (CASSANDRA-10767)
 * Fix sstableloader to unthrottle streaming by default (CASSANDRA-9714)
 * Fix incorrect warning in 'nodetool status' (CASSANDRA-10176)
 * Properly release sstable ref when doing offline scrub (CASSANDRA-10697)
 * Improve nodetool status performance for large cluster (CASSANDRA-7238)
 * Gossiper#isEnabled is not thread safe (CASSANDRA-11116)
 * Avoid major compaction mixing repaired and unrepaired sstables in DTCS (CASSANDRA-11113)
 * Make it clear what DTCS timestamp_resolution is used for (CASSANDRA-11041)
 * (cqlsh) Display milliseconds when datetime overflows (CASSANDRA-10625)


3.3
 * Avoid infinite loop if owned range is smaller than number of
   data dirs (CASSANDRA-11034)
 * Avoid bootstrap hanging when existing nodes have no data to stream (CASSANDRA-11010)
Merged from 3.0:
 * Remove double initialization of newly added tables (CASSANDRA-11027)
 * Filter keys searcher results by target range (CASSANDRA-11104)
 * Fix deserialization of legacy read commands (CASSANDRA-11087)
 * Fix incorrect computation of deletion time in sstable metadata (CASSANDRA-11102)
 * Avoid memory leak when collecting sstable metadata (CASSANDRA-11026)
 * Mutations do not block for completion under view lock contention (CASSANDRA-10779)
 * Invalidate legacy schema tables when unloading them (CASSANDRA-11071)
 * (cqlsh) handle INSERT and UPDATE statements with LWT conditions correctly
   (CASSANDRA-11003)
 * Fix DISTINCT queries in mixed version clusters (CASSANDRA-10762)
 * Migrate build status for indexes along with legacy schema (CASSANDRA-11046)
 * Ensure SSTables for legacy KEYS indexes can be read (CASSANDRA-11045)
 * Added support for IBM zSystems architecture (CASSANDRA-11054)
 * Update CQL documentation (CASSANDRA-10899)
 * Check the column name, not cell name, for dropped columns when reading
   legacy sstables (CASSANDRA-11018)
 * Don't attempt to index clustering values of static rows (CASSANDRA-11021)
 * Remove checksum files after replaying hints (CASSANDRA-10947)
 * Support passing base table metadata to custom 2i validation (CASSANDRA-10924)
 * Ensure stale index entries are purged during reads (CASSANDRA-11013)
 * (cqlsh) Also apply --connect-timeout to control connection
   timeout (CASSANDRA-10959)
 * Fix AssertionError when removing from list using UPDATE (CASSANDRA-10954)
 * Fix UnsupportedOperationException when reading old sstable with range
   tombstone (CASSANDRA-10743)
 * MV should use the maximum timestamp of the primary key (CASSANDRA-10910)
 * Fix potential assertion error during compaction (CASSANDRA-10944)
Merged from 2.2:
 * maxPurgeableTimestamp needs to check memtables too (CASSANDRA-9949)
 * Apply change to compaction throughput in real time (CASSANDRA-10025)
 * (cqlsh) encode input correctly when saving history
 * Fix potential NPE on ORDER BY queries with IN (CASSANDRA-10955)
 * Start L0 STCS-compactions even if there is a L0 -> L1 compaction
   going (CASSANDRA-10979)
 * Make UUID LSB unique per process (CASSANDRA-7925)
 * Avoid NPE when performing sstable tasks (scrub etc.) (CASSANDRA-10980)
 * Make sure client gets tombstone overwhelmed warning (CASSANDRA-9465)
 * Fix error streaming section more than 2GB (CASSANDRA-10961)
 * Histogram buckets exposed in jmx are sorted incorrectly (CASSANDRA-10975)
 * Enable GC logging by default (CASSANDRA-10140)
 * Optimize pending range computation (CASSANDRA-9258)
 * Skip commit log and saved cache directories in SSTable version startup check (CASSANDRA-10902)
 * drop/alter user should be case sensitive (CASSANDRA-10817)
Merged from 2.1:
 * test_bulk_round_trip_blogposts is failing occasionally (CASSANDRA-10938)
 * Fix isJoined return true only after becoming cluster member (CASANDRA-11007)
 * Fix bad gossip generation seen in long-running clusters (CASSANDRA-10969)
 * Avoid NPE when incremental repair fails (CASSANDRA-10909)
 * Unmark sstables compacting once they are done in cleanup/scrub/upgradesstables (CASSANDRA-10829)
 * Allow simultaneous bootstrapping with strict consistency when no vnodes are used (CASSANDRA-11005)
 * Log a message when major compaction does not result in a single file (CASSANDRA-10847)
 * (cqlsh) fix cqlsh_copy_tests when vnodes are disabled (CASSANDRA-10997)
 * (cqlsh) Add request timeout option to cqlsh (CASSANDRA-10686)
 * Avoid AssertionError while submitting hint with LWT (CASSANDRA-10477)
 * If CompactionMetadata is not in stats file, use index summary instead (CASSANDRA-10676)
 * Retry sending gossip syn multiple times during shadow round (CASSANDRA-8072)
 * Fix pending range calculation during moves (CASSANDRA-10887)
 * Sane default (200Mbps) for inter-DC streaming througput (CASSANDRA-8708)



3.2
 * Make sure tokens don't exist in several data directories (CASSANDRA-6696)
 * Add requireAuthorization method to IAuthorizer (CASSANDRA-10852)
 * Move static JVM options to conf/jvm.options file (CASSANDRA-10494)
 * Fix CassandraVersion to accept x.y version string (CASSANDRA-10931)
 * Add forceUserDefinedCleanup to allow more flexible cleanup (CASSANDRA-10708)
 * (cqlsh) allow setting TTL with COPY (CASSANDRA-9494)
 * Fix counting of received sstables in streaming (CASSANDRA-10949)
 * Implement hints compression (CASSANDRA-9428)
 * Fix potential assertion error when reading static columns (CASSANDRA-10903)
 * Fix EstimatedHistogram creation in nodetool tablehistograms (CASSANDRA-10859)
 * Establish bootstrap stream sessions sequentially (CASSANDRA-6992)
 * Sort compactionhistory output by timestamp (CASSANDRA-10464)
 * More efficient BTree removal (CASSANDRA-9991)
 * Make tablehistograms accept the same syntax as tablestats (CASSANDRA-10149)
 * Group pending compactions based on table (CASSANDRA-10718)
 * Add compressor name in sstablemetadata output (CASSANDRA-9879)
 * Fix type casting for counter columns (CASSANDRA-10824)
 * Prevent running Cassandra as root (CASSANDRA-8142)
 * bound maximum in-flight commit log replay mutation bytes to 64 megabytes (CASSANDRA-8639)
 * Normalize all scripts (CASSANDRA-10679)
 * Make compression ratio much more accurate (CASSANDRA-10225)
 * Optimize building of Clustering object when only one is created (CASSANDRA-10409)
 * Make index building pluggable (CASSANDRA-10681)
 * Add sstable flush observer (CASSANDRA-10678)
 * Improve NTS endpoints calculation (CASSANDRA-10200)
 * Improve performance of the folderSize function (CASSANDRA-10677)
 * Add support for type casting in selection clause (CASSANDRA-10310)
 * Added graphing option to cassandra-stress (CASSANDRA-7918)
 * Abort in-progress queries that time out (CASSANDRA-7392)
 * Add transparent data encryption core classes (CASSANDRA-9945)
Merged from 3.0:
 * Better handling of SSL connection errors inter-node (CASSANDRA-10816)
 * Avoid NoSuchElementException when executing empty batch (CASSANDRA-10711)
 * Avoid building PartitionUpdate in toString (CASSANDRA-10897)
 * Reduce heap spent when receiving many SSTables (CASSANDRA-10797)
 * Add back support for 3rd party auth providers to bulk loader (CASSANDRA-10873)
 * Eliminate the dependency on jgrapht for UDT resolution (CASSANDRA-10653)
 * (Hadoop) Close Clusters and Sessions in Hadoop Input/Output classes (CASSANDRA-10837)
 * Fix sstableloader not working with upper case keyspace name (CASSANDRA-10806)
Merged from 2.2:
 * jemalloc detection fails due to quoting issues in regexv (CASSANDRA-10946)
 * (cqlsh) show correct column names for empty result sets (CASSANDRA-9813)
 * Add new types to Stress (CASSANDRA-9556)
 * Add property to allow listening on broadcast interface (CASSANDRA-9748)
Merged from 2.1:
 * Match cassandra-loader options in COPY FROM (CASSANDRA-9303)
 * Fix binding to any address in CqlBulkRecordWriter (CASSANDRA-9309)
 * cqlsh fails to decode utf-8 characters for text typed columns (CASSANDRA-10875)
 * Log error when stream session fails (CASSANDRA-9294)
 * Fix bugs in commit log archiving startup behavior (CASSANDRA-10593)
 * (cqlsh) further optimise COPY FROM (CASSANDRA-9302)
 * Allow CREATE TABLE WITH ID (CASSANDRA-9179)
 * Make Stress compiles within eclipse (CASSANDRA-10807)
 * Cassandra Daemon should print JVM arguments (CASSANDRA-10764)
 * Allow cancellation of index summary redistribution (CASSANDRA-8805)


3.1.1
Merged from 3.0:
  * Fix upgrade data loss due to range tombstone deleting more data than then should
    (CASSANDRA-10822)


3.1
Merged from 3.0:
 * Avoid MV race during node decommission (CASSANDRA-10674)
 * Disable reloading of GossipingPropertyFileSnitch (CASSANDRA-9474)
 * Handle single-column deletions correction in materialized views
   when the column is part of the view primary key (CASSANDRA-10796)
 * Fix issue with datadir migration on upgrade (CASSANDRA-10788)
 * Fix bug with range tombstones on reverse queries and test coverage for
   AbstractBTreePartition (CASSANDRA-10059)
 * Remove 64k limit on collection elements (CASSANDRA-10374)
 * Remove unclear Indexer.indexes() method (CASSANDRA-10690)
 * Fix NPE on stream read error (CASSANDRA-10771)
 * Normalize cqlsh DESC output (CASSANDRA-10431)
 * Rejects partition range deletions when columns are specified (CASSANDRA-10739)
 * Fix error when saving cached key for old format sstable (CASSANDRA-10778)
 * Invalidate prepared statements on DROP INDEX (CASSANDRA-10758)
 * Fix SELECT statement with IN restrictions on partition key,
   ORDER BY and LIMIT (CASSANDRA-10729)
 * Improve stress performance over 1k threads (CASSANDRA-7217)
 * Wait for migration responses to complete before bootstrapping (CASSANDRA-10731)
 * Unable to create a function with argument of type Inet (CASSANDRA-10741)
 * Fix backward incompatibiliy in CqlInputFormat (CASSANDRA-10717)
 * Correctly preserve deletion info on updated rows when notifying indexers
   of single-row deletions (CASSANDRA-10694)
 * Notify indexers of partition delete during cleanup (CASSANDRA-10685)
 * Keep the file open in trySkipCache (CASSANDRA-10669)
 * Updated trigger example (CASSANDRA-10257)
Merged from 2.2:
 * Verify tables in pseudo-system keyspaces at startup (CASSANDRA-10761)
 * Fix IllegalArgumentException in DataOutputBuffer.reallocate for large buffers (CASSANDRA-10592)
 * Show CQL help in cqlsh in web browser (CASSANDRA-7225)
 * Serialize on disk the proper SSTable compression ratio (CASSANDRA-10775)
 * Reject index queries while the index is building (CASSANDRA-8505)
 * CQL.textile syntax incorrectly includes optional keyspace for aggregate SFUNC and FINALFUNC (CASSANDRA-10747)
 * Fix JSON update with prepared statements (CASSANDRA-10631)
 * Don't do anticompaction after subrange repair (CASSANDRA-10422)
 * Fix SimpleDateType type compatibility (CASSANDRA-10027)
 * (Hadoop) fix splits calculation (CASSANDRA-10640)
 * (Hadoop) ensure that Cluster instances are always closed (CASSANDRA-10058)
Merged from 2.1:
 * Fix Stress profile parsing on Windows (CASSANDRA-10808)
 * Fix incremental repair hang when replica is down (CASSANDRA-10288)
 * Optimize the way we check if a token is repaired in anticompaction (CASSANDRA-10768)
 * Add proper error handling to stream receiver (CASSANDRA-10774)
 * Warn or fail when changing cluster topology live (CASSANDRA-10243)
 * Status command in debian/ubuntu init script doesn't work (CASSANDRA-10213)
 * Some DROP ... IF EXISTS incorrectly result in exceptions on non-existing KS (CASSANDRA-10658)
 * DeletionTime.compareTo wrong in rare cases (CASSANDRA-10749)
 * Force encoding when computing statement ids (CASSANDRA-10755)
 * Properly reject counters as map keys (CASSANDRA-10760)
 * Fix the sstable-needs-cleanup check (CASSANDRA-10740)
 * (cqlsh) Print column names before COPY operation (CASSANDRA-8935)
 * Fix CompressedInputStream for proper cleanup (CASSANDRA-10012)
 * (cqlsh) Support counters in COPY commands (CASSANDRA-9043)
 * Try next replica if not possible to connect to primary replica on
   ColumnFamilyRecordReader (CASSANDRA-2388)
 * Limit window size in DTCS (CASSANDRA-10280)
 * sstableloader does not use MAX_HEAP_SIZE env parameter (CASSANDRA-10188)
 * (cqlsh) Improve COPY TO performance and error handling (CASSANDRA-9304)
 * Create compression chunk for sending file only (CASSANDRA-10680)
 * Forbid compact clustering column type changes in ALTER TABLE (CASSANDRA-8879)
 * Reject incremental repair with subrange repair (CASSANDRA-10422)
 * Add a nodetool command to refresh size_estimates (CASSANDRA-9579)
 * Invalidate cache after stream receive task is completed (CASSANDRA-10341)
 * Reject counter writes in CQLSSTableWriter (CASSANDRA-10258)
 * Remove superfluous COUNTER_MUTATION stage mapping (CASSANDRA-10605)


3.0
 * Fix AssertionError while flushing memtable due to materialized views
   incorrectly inserting empty rows (CASSANDRA-10614)
 * Store UDA initcond as CQL literal in the schema table, instead of a blob (CASSANDRA-10650)
 * Don't use -1 for the position of partition key in schema (CASSANDRA-10491)
 * Fix distinct queries in mixed version cluster (CASSANDRA-10573)
 * Skip sstable on clustering in names query (CASSANDRA-10571)
 * Remove value skipping as it breaks read-repair (CASSANDRA-10655)
 * Fix bootstrapping with MVs (CASSANDRA-10621)
 * Make sure EACH_QUORUM reads are using NTS (CASSANDRA-10584)
 * Fix MV replica filtering for non-NetworkTopologyStrategy (CASSANDRA-10634)
 * (Hadoop) fix CIF describeSplits() not handling 0 size estimates (CASSANDRA-10600)
 * Fix reading of legacy sstables (CASSANDRA-10590)
 * Use CQL type names in schema metadata tables (CASSANDRA-10365)
 * Guard batchlog replay against integer division by zero (CASSANDRA-9223)
 * Fix bug when adding a column to thrift with the same name than a primary key (CASSANDRA-10608)
 * Add client address argument to IAuthenticator::newSaslNegotiator (CASSANDRA-8068)
 * Fix implementation of LegacyLayout.LegacyBoundComparator (CASSANDRA-10602)
 * Don't use 'names query' read path for counters (CASSANDRA-10572)
 * Fix backward compatibility for counters (CASSANDRA-10470)
 * Remove memory_allocator paramter from cassandra.yaml (CASSANDRA-10581,10628)
 * Execute the metadata reload task of all registered indexes on CFS::reload (CASSANDRA-10604)
 * Fix thrift cas operations with defined columns (CASSANDRA-10576)
 * Fix PartitionUpdate.operationCount()for updates with static column operations (CASSANDRA-10606)
 * Fix thrift get() queries with defined columns (CASSANDRA-10586)
 * Fix marking of indexes as built and removed (CASSANDRA-10601)
 * Skip initialization of non-registered 2i instances, remove Index::getIndexName (CASSANDRA-10595)
 * Fix batches on multiple tables (CASSANDRA-10554)
 * Ensure compaction options are validated when updating KeyspaceMetadata (CASSANDRA-10569)
 * Flatten Iterator Transformation Hierarchy (CASSANDRA-9975)
 * Remove token generator (CASSANDRA-5261)
 * RolesCache should not be created for any authenticator that does not requireAuthentication (CASSANDRA-10562)
 * Fix LogTransaction checking only a single directory for files (CASSANDRA-10421)
 * Fix handling of range tombstones when reading old format sstables (CASSANDRA-10360)
 * Aggregate with Initial Condition fails with C* 3.0 (CASSANDRA-10367)
Merged from 2.2:
 * (cqlsh) show partial trace if incomplete after max_trace_wait (CASSANDRA-7645)
 * Use most up-to-date version of schema for system tables (CASSANDRA-10652)
 * Deprecate memory_allocator in cassandra.yaml (CASSANDRA-10581,10628)
 * Expose phi values from failure detector via JMX and tweak debug
   and trace logging (CASSANDRA-9526)
 * Fix IllegalArgumentException in DataOutputBuffer.reallocate for large buffers (CASSANDRA-10592)
Merged from 2.1:
 * Shutdown compaction in drain to prevent leak (CASSANDRA-10079)
 * (cqlsh) fix COPY using wrong variable name for time_format (CASSANDRA-10633)
 * Do not run SizeEstimatesRecorder if a node is not a member of the ring (CASSANDRA-9912)
 * Improve handling of dead nodes in gossip (CASSANDRA-10298)
 * Fix logback-tools.xml incorrectly configured for outputing to System.err
   (CASSANDRA-9937)
 * Fix streaming to catch exception so retry not fail (CASSANDRA-10557)
 * Add validation method to PerRowSecondaryIndex (CASSANDRA-10092)
 * Support encrypted and plain traffic on the same port (CASSANDRA-10559)
 * Do STCS in DTCS windows (CASSANDRA-10276)
 * Avoid repetition of JVM_OPTS in debian package (CASSANDRA-10251)
 * Fix potential NPE from handling result of SIM.highestSelectivityIndex (CASSANDRA-10550)
 * Fix paging issues with partitions containing only static columns data (CASSANDRA-10381)
 * Fix conditions on static columns (CASSANDRA-10264)
 * AssertionError: attempted to delete non-existing file CommitLog (CASSANDRA-10377)
 * Fix sorting for queries with an IN condition on partition key columns (CASSANDRA-10363)


3.0-rc2
 * Fix SELECT DISTINCT queries between 2.2.2 nodes and 3.0 nodes (CASSANDRA-10473)
 * Remove circular references in SegmentedFile (CASSANDRA-10543)
 * Ensure validation of indexed values only occurs once per-partition (CASSANDRA-10536)
 * Fix handling of static columns for range tombstones in thrift (CASSANDRA-10174)
 * Support empty ColumnFilter for backward compatility on empty IN (CASSANDRA-10471)
 * Remove Pig support (CASSANDRA-10542)
 * Fix LogFile throws Exception when assertion is disabled (CASSANDRA-10522)
 * Revert CASSANDRA-7486, make CMS default GC, move GC config to
   conf/jvm.options (CASSANDRA-10403)
 * Fix TeeingAppender causing some logs to be truncated/empty (CASSANDRA-10447)
 * Allow EACH_QUORUM for reads (CASSANDRA-9602)
 * Fix potential ClassCastException while upgrading (CASSANDRA-10468)
 * Fix NPE in MVs on update (CASSANDRA-10503)
 * Only include modified cell data in indexing deltas (CASSANDRA-10438)
 * Do not load keyspace when creating sstable writer (CASSANDRA-10443)
 * If node is not yet gossiping write all MV updates to batchlog only (CASSANDRA-10413)
 * Re-populate token metadata after commit log recovery (CASSANDRA-10293)
 * Provide additional metrics for materialized views (CASSANDRA-10323)
 * Flush system schema tables after local schema changes (CASSANDRA-10429)
Merged from 2.2:
 * Reduce contention getting instances of CompositeType (CASSANDRA-10433)
 * Fix the regression when using LIMIT with aggregates (CASSANDRA-10487)
 * Avoid NoClassDefFoundError during DataDescriptor initialization on windows (CASSANDRA-10412)
 * Preserve case of quoted Role & User names (CASSANDRA-10394)
 * cqlsh pg-style-strings broken (CASSANDRA-10484)
 * cqlsh prompt includes name of keyspace after failed `use` statement (CASSANDRA-10369)
Merged from 2.1:
 * (cqlsh) Distinguish negative and positive infinity in output (CASSANDRA-10523)
 * (cqlsh) allow custom time_format for COPY TO (CASSANDRA-8970)
 * Don't allow startup if the node's rack has changed (CASSANDRA-10242)
 * (cqlsh) show partial trace if incomplete after max_trace_wait (CASSANDRA-7645)
 * Allow LOCAL_JMX to be easily overridden (CASSANDRA-10275)
 * Mark nodes as dead even if they've already left (CASSANDRA-10205)


3.0.0-rc1
 * Fix mixed version read request compatibility for compact static tables
   (CASSANDRA-10373)
 * Fix paging of DISTINCT with static and IN (CASSANDRA-10354)
 * Allow MATERIALIZED VIEW's SELECT statement to restrict primary key
   columns (CASSANDRA-9664)
 * Move crc_check_chance out of compression options (CASSANDRA-9839)
 * Fix descending iteration past end of BTreeSearchIterator (CASSANDRA-10301)
 * Transfer hints to a different node on decommission (CASSANDRA-10198)
 * Check partition keys for CAS operations during stmt validation (CASSANDRA-10338)
 * Add custom query expressions to SELECT (CASSANDRA-10217)
 * Fix minor bugs in MV handling (CASSANDRA-10362)
 * Allow custom indexes with 0,1 or multiple target columns (CASSANDRA-10124)
 * Improve MV schema representation (CASSANDRA-9921)
 * Add flag to enable/disable coordinator batchlog for MV writes (CASSANDRA-10230)
 * Update cqlsh COPY for new internal driver serialization interface (CASSANDRA-10318)
 * Give index implementations more control over rebuild operations (CASSANDRA-10312)
 * Update index file format (CASSANDRA-10314)
 * Add "shadowable" row tombstones to deal with mv timestamp issues (CASSANDRA-10261)
 * CFS.loadNewSSTables() broken for pre-3.0 sstables
 * Cache selected index in read command to reduce lookups (CASSANDRA-10215)
 * Small optimizations of sstable index serialization (CASSANDRA-10232)
 * Support for both encrypted and unencrypted native transport connections (CASSANDRA-9590)
Merged from 2.2:
 * Configurable page size in cqlsh (CASSANDRA-9855)
 * Defer default role manager setup until all nodes are on 2.2+ (CASSANDRA-9761)
 * Handle missing RoleManager in config after upgrade to 2.2 (CASSANDRA-10209)
Merged from 2.1:
 * Bulk Loader API could not tolerate even node failure (CASSANDRA-10347)
 * Avoid misleading pushed notifications when multiple nodes
   share an rpc_address (CASSANDRA-10052)
 * Fix dropping undroppable when message queue is full (CASSANDRA-10113)
 * Fix potential ClassCastException during paging (CASSANDRA-10352)
 * Prevent ALTER TYPE from creating circular references (CASSANDRA-10339)
 * Fix cache handling of 2i and base tables (CASSANDRA-10155, 10359)
 * Fix NPE in nodetool compactionhistory (CASSANDRA-9758)
 * (Pig) support BulkOutputFormat as a URL parameter (CASSANDRA-7410)
 * BATCH statement is broken in cqlsh (CASSANDRA-10272)
 * (cqlsh) Make cqlsh PEP8 Compliant (CASSANDRA-10066)
 * (cqlsh) Fix error when starting cqlsh with --debug (CASSANDRA-10282)
 * Scrub, Cleanup and Upgrade do not unmark compacting until all operations
   have completed, regardless of the occurence of exceptions (CASSANDRA-10274)


3.0.0-beta2
 * Fix columns returned by AbstractBtreePartitions (CASSANDRA-10220)
 * Fix backward compatibility issue due to AbstractBounds serialization bug (CASSANDRA-9857)
 * Fix startup error when upgrading nodes (CASSANDRA-10136)
 * Base table PRIMARY KEY can be assumed to be NOT NULL in MV creation (CASSANDRA-10147)
 * Improve batchlog write patch (CASSANDRA-9673)
 * Re-apply MaterializedView updates on commitlog replay (CASSANDRA-10164)
 * Require AbstractType.isByteOrderComparable declaration in constructor (CASSANDRA-9901)
 * Avoid digest mismatch on upgrade to 3.0 (CASSANDRA-9554)
 * Fix Materialized View builder when adding multiple MVs (CASSANDRA-10156)
 * Choose better poolingOptions for protocol v4 in cassandra-stress (CASSANDRA-10182)
 * Fix LWW bug affecting Materialized Views (CASSANDRA-10197)
 * Ensures frozen sets and maps are always sorted (CASSANDRA-10162)
 * Don't deadlock when flushing CFS backed custom indexes (CASSANDRA-10181)
 * Fix double flushing of secondary index tables (CASSANDRA-10180)
 * Fix incorrect handling of range tombstones in thrift (CASSANDRA-10046)
 * Only use batchlog when paired materialized view replica is remote (CASSANDRA-10061)
 * Reuse TemporalRow when updating multiple MaterializedViews (CASSANDRA-10060)
 * Validate gc_grace_seconds for batchlog writes and MVs (CASSANDRA-9917)
 * Fix sstablerepairedset (CASSANDRA-10132)
Merged from 2.2:
 * Cancel transaction for sstables we wont redistribute index summary
   for (CASSANDRA-10270)
 * Retry snapshot deletion after compaction and gc on Windows (CASSANDRA-10222)
 * Fix failure to start with space in directory path on Windows (CASSANDRA-10239)
 * Fix repair hang when snapshot failed (CASSANDRA-10057)
 * Fall back to 1/4 commitlog volume for commitlog_total_space on small disks
   (CASSANDRA-10199)
Merged from 2.1:
 * Added configurable warning threshold for GC duration (CASSANDRA-8907)
 * Fix handling of streaming EOF (CASSANDRA-10206)
 * Only check KeyCache when it is enabled
 * Change streaming_socket_timeout_in_ms default to 1 hour (CASSANDRA-8611)
 * (cqlsh) update list of CQL keywords (CASSANDRA-9232)
 * Add nodetool gettraceprobability command (CASSANDRA-10234)
Merged from 2.0:
 * Fix rare race where older gossip states can be shadowed (CASSANDRA-10366)
 * Fix consolidating racks violating the RF contract (CASSANDRA-10238)
 * Disallow decommission when node is in drained state (CASSANDRA-8741)


2.2.1
 * Fix race during construction of commit log (CASSANDRA-10049)
 * Fix LeveledCompactionStrategyTest (CASSANDRA-9757)
 * Fix broken UnbufferedDataOutputStreamPlus.writeUTF (CASSANDRA-10203)
 * (cqlsh) default load-from-file encoding to utf-8 (CASSANDRA-9898)
 * Avoid returning Permission.NONE when failing to query users table (CASSANDRA-10168)
 * (cqlsh) add CLEAR command (CASSANDRA-10086)
 * Support string literals as Role names for compatibility (CASSANDRA-10135)
Merged from 2.1:
 * Only check KeyCache when it is enabled
 * Change streaming_socket_timeout_in_ms default to 1 hour (CASSANDRA-8611)
 * (cqlsh) update list of CQL keywords (CASSANDRA-9232)


3.0.0-beta1
 * Redesign secondary index API (CASSANDRA-9459, 7771, 9041)
 * Fix throwing ReadFailure instead of ReadTimeout on range queries (CASSANDRA-10125)
 * Rewrite hinted handoff (CASSANDRA-6230)
 * Fix query on static compact tables (CASSANDRA-10093)
 * Fix race during construction of commit log (CASSANDRA-10049)
 * Add option to only purge repaired tombstones (CASSANDRA-6434)
 * Change authorization handling for MVs (CASSANDRA-9927)
 * Add custom JMX enabled executor for UDF sandbox (CASSANDRA-10026)
 * Fix row deletion bug for Materialized Views (CASSANDRA-10014)
 * Support mixed-version clusters with Cassandra 2.1 and 2.2 (CASSANDRA-9704)
 * Fix multiple slices on RowSearchers (CASSANDRA-10002)
 * Fix bug in merging of collections (CASSANDRA-10001)
 * Optimize batchlog replay to avoid full scans (CASSANDRA-7237)
 * Repair improvements when using vnodes (CASSANDRA-5220)
 * Disable scripted UDFs by default (CASSANDRA-9889)
 * Bytecode inspection for Java-UDFs (CASSANDRA-9890)
 * Use byte to serialize MT hash length (CASSANDRA-9792)
 * Replace usage of Adler32 with CRC32 (CASSANDRA-8684)
 * Fix migration to new format from 2.1 SSTable (CASSANDRA-10006)
 * SequentialWriter should extend BufferedDataOutputStreamPlus (CASSANDRA-9500)
 * Use the same repairedAt timestamp within incremental repair session (CASSANDRA-9111)
Merged from 2.2:
 * Allow count(*) and count(1) to be use as normal aggregation (CASSANDRA-10114)
 * An NPE is thrown if the column name is unknown for an IN relation (CASSANDRA-10043)
 * Apply commit_failure_policy to more errors on startup (CASSANDRA-9749)
 * Fix histogram overflow exception (CASSANDRA-9973)
 * Route gossip messages over dedicated socket (CASSANDRA-9237)
 * Add checksum to saved cache files (CASSANDRA-9265)
 * Log warning when using an aggregate without partition key (CASSANDRA-9737)
Merged from 2.1:
 * (cqlsh) Allow encoding to be set through command line (CASSANDRA-10004)
 * Add new JMX methods to change local compaction strategy (CASSANDRA-9965)
 * Write hints for paxos commits (CASSANDRA-7342)
 * (cqlsh) Fix timestamps before 1970 on Windows, always
   use UTC for timestamp display (CASSANDRA-10000)
 * (cqlsh) Avoid overwriting new config file with old config
   when both exist (CASSANDRA-9777)
 * Release snapshot selfRef when doing snapshot repair (CASSANDRA-9998)
 * Cannot replace token does not exist - DN node removed as Fat Client (CASSANDRA-9871)
Merged from 2.0:
 * Don't cast expected bf size to an int (CASSANDRA-9959)
 * Make getFullyExpiredSSTables less expensive (CASSANDRA-9882)


3.0.0-alpha1
 * Implement proper sandboxing for UDFs (CASSANDRA-9402)
 * Simplify (and unify) cleanup of compaction leftovers (CASSANDRA-7066)
 * Allow extra schema definitions in cassandra-stress yaml (CASSANDRA-9850)
 * Metrics should use up to date nomenclature (CASSANDRA-9448)
 * Change CREATE/ALTER TABLE syntax for compression (CASSANDRA-8384)
 * Cleanup crc and adler code for java 8 (CASSANDRA-9650)
 * Storage engine refactor (CASSANDRA-8099, 9743, 9746, 9759, 9781, 9808, 9825,
   9848, 9705, 9859, 9867, 9874, 9828, 9801)
 * Update Guava to 18.0 (CASSANDRA-9653)
 * Bloom filter false positive ratio is not honoured (CASSANDRA-8413)
 * New option for cassandra-stress to leave a ratio of columns null (CASSANDRA-9522)
 * Change hinted_handoff_enabled yaml setting, JMX (CASSANDRA-9035)
 * Add algorithmic token allocation (CASSANDRA-7032)
 * Add nodetool command to replay batchlog (CASSANDRA-9547)
 * Make file buffer cache independent of paths being read (CASSANDRA-8897)
 * Remove deprecated legacy Hadoop code (CASSANDRA-9353)
 * Decommissioned nodes will not rejoin the cluster (CASSANDRA-8801)
 * Change gossip stabilization to use endpoit size (CASSANDRA-9401)
 * Change default garbage collector to G1 (CASSANDRA-7486)
 * Populate TokenMetadata early during startup (CASSANDRA-9317)
 * Undeprecate cache recentHitRate (CASSANDRA-6591)
 * Add support for selectively varint encoding fields (CASSANDRA-9499, 9865)
 * Materialized Views (CASSANDRA-6477)
Merged from 2.2:
 * Avoid grouping sstables for anticompaction with DTCS (CASSANDRA-9900)
 * UDF / UDA execution time in trace (CASSANDRA-9723)
 * Fix broken internode SSL (CASSANDRA-9884)
Merged from 2.1:
 * Add new JMX methods to change local compaction strategy (CASSANDRA-9965)
 * Fix handling of enable/disable autocompaction (CASSANDRA-9899)
 * Add consistency level to tracing ouput (CASSANDRA-9827)
 * Remove repair snapshot leftover on startup (CASSANDRA-7357)
 * Use random nodes for batch log when only 2 racks (CASSANDRA-8735)
 * Ensure atomicity inside thrift and stream session (CASSANDRA-7757)
 * Fix nodetool info error when the node is not joined (CASSANDRA-9031)
Merged from 2.0:
 * Log when messages are dropped due to cross_node_timeout (CASSANDRA-9793)
 * Don't track hotness when opening from snapshot for validation (CASSANDRA-9382)


2.2.0
 * Allow the selection of columns together with aggregates (CASSANDRA-9767)
 * Fix cqlsh copy methods and other windows specific issues (CASSANDRA-9795)
 * Don't wrap byte arrays in SequentialWriter (CASSANDRA-9797)
 * sum() and avg() functions missing for smallint and tinyint types (CASSANDRA-9671)
 * Revert CASSANDRA-9542 (allow native functions in UDA) (CASSANDRA-9771)
Merged from 2.1:
 * Fix MarshalException when upgrading superColumn family (CASSANDRA-9582)
 * Fix broken logging for "empty" flushes in Memtable (CASSANDRA-9837)
 * Handle corrupt files on startup (CASSANDRA-9686)
 * Fix clientutil jar and tests (CASSANDRA-9760)
 * (cqlsh) Allow the SSL protocol version to be specified through the
    config file or environment variables (CASSANDRA-9544)
Merged from 2.0:
 * Add tool to find why expired sstables are not getting dropped (CASSANDRA-10015)
 * Remove erroneous pending HH tasks from tpstats/jmx (CASSANDRA-9129)
 * Don't cast expected bf size to an int (CASSANDRA-9959)
 * checkForEndpointCollision fails for legitimate collisions (CASSANDRA-9765)
 * Complete CASSANDRA-8448 fix (CASSANDRA-9519)
 * Don't include auth credentials in debug log (CASSANDRA-9682)
 * Can't transition from write survey to normal mode (CASSANDRA-9740)
 * Scrub (recover) sstables even when -Index.db is missing (CASSANDRA-9591)
 * Fix growing pending background compaction (CASSANDRA-9662)


2.2.0-rc2
 * Re-enable memory-mapped I/O on Windows (CASSANDRA-9658)
 * Warn when an extra-large partition is compacted (CASSANDRA-9643)
 * (cqlsh) Allow setting the initial connection timeout (CASSANDRA-9601)
 * BulkLoader has --transport-factory option but does not use it (CASSANDRA-9675)
 * Allow JMX over SSL directly from nodetool (CASSANDRA-9090)
 * Update cqlsh for UDFs (CASSANDRA-7556)
 * Change Windows kernel default timer resolution (CASSANDRA-9634)
 * Deprected sstable2json and json2sstable (CASSANDRA-9618)
 * Allow native functions in user-defined aggregates (CASSANDRA-9542)
 * Don't repair system_distributed by default (CASSANDRA-9621)
 * Fix mixing min, max, and count aggregates for blob type (CASSANRA-9622)
 * Rename class for DATE type in Java driver (CASSANDRA-9563)
 * Duplicate compilation of UDFs on coordinator (CASSANDRA-9475)
 * Fix connection leak in CqlRecordWriter (CASSANDRA-9576)
 * Mlockall before opening system sstables & remove boot_without_jna option (CASSANDRA-9573)
 * Add functions to convert timeuuid to date or time, deprecate dateOf and unixTimestampOf (CASSANDRA-9229)
 * Make sure we cancel non-compacting sstables from LifecycleTransaction (CASSANDRA-9566)
 * Fix deprecated repair JMX API (CASSANDRA-9570)
 * Add logback metrics (CASSANDRA-9378)
 * Update and refactor ant test/test-compression to run the tests in parallel (CASSANDRA-9583)
 * Fix upgrading to new directory for secondary index (CASSANDRA-9687)
Merged from 2.1:
 * (cqlsh) Fix bad check for CQL compatibility when DESCRIBE'ing
   COMPACT STORAGE tables with no clustering columns
 * Eliminate strong self-reference chains in sstable ref tidiers (CASSANDRA-9656)
 * Ensure StreamSession uses canonical sstable reader instances (CASSANDRA-9700) 
 * Ensure memtable book keeping is not corrupted in the event we shrink usage (CASSANDRA-9681)
 * Update internal python driver for cqlsh (CASSANDRA-9064)
 * Fix IndexOutOfBoundsException when inserting tuple with too many
   elements using the string literal notation (CASSANDRA-9559)
 * Enable describe on indices (CASSANDRA-7814)
 * Fix incorrect result for IN queries where column not found (CASSANDRA-9540)
 * ColumnFamilyStore.selectAndReference may block during compaction (CASSANDRA-9637)
 * Fix bug in cardinality check when compacting (CASSANDRA-9580)
 * Fix memory leak in Ref due to ConcurrentLinkedQueue.remove() behaviour (CASSANDRA-9549)
 * Make rebuild only run one at a time (CASSANDRA-9119)
Merged from 2.0:
 * Avoid NPE in AuthSuccess#decode (CASSANDRA-9727)
 * Add listen_address to system.local (CASSANDRA-9603)
 * Bug fixes to resultset metadata construction (CASSANDRA-9636)
 * Fix setting 'durable_writes' in ALTER KEYSPACE (CASSANDRA-9560)
 * Avoids ballot clash in Paxos (CASSANDRA-9649)
 * Improve trace messages for RR (CASSANDRA-9479)
 * Fix suboptimal secondary index selection when restricted
   clustering column is also indexed (CASSANDRA-9631)
 * (cqlsh) Add min_threshold to DTCS option autocomplete (CASSANDRA-9385)
 * Fix error message when attempting to create an index on a column
   in a COMPACT STORAGE table with clustering columns (CASSANDRA-9527)
 * 'WITH WITH' in alter keyspace statements causes NPE (CASSANDRA-9565)
 * Expose some internals of SelectStatement for inspection (CASSANDRA-9532)
 * ArrivalWindow should use primitives (CASSANDRA-9496)
 * Periodically submit background compaction tasks (CASSANDRA-9592)
 * Set HAS_MORE_PAGES flag to false when PagingState is null (CASSANDRA-9571)


2.2.0-rc1
 * Compressed commit log should measure compressed space used (CASSANDRA-9095)
 * Fix comparison bug in CassandraRoleManager#collectRoles (CASSANDRA-9551)
 * Add tinyint,smallint,time,date support for UDFs (CASSANDRA-9400)
 * Deprecates SSTableSimpleWriter and SSTableSimpleUnsortedWriter (CASSANDRA-9546)
 * Empty INITCOND treated as null in aggregate (CASSANDRA-9457)
 * Remove use of Cell in Thrift MapReduce classes (CASSANDRA-8609)
 * Integrate pre-release Java Driver 2.2-rc1, custom build (CASSANDRA-9493)
 * Clean up gossiper logic for old versions (CASSANDRA-9370)
 * Fix custom payload coding/decoding to match the spec (CASSANDRA-9515)
 * ant test-all results incomplete when parsed (CASSANDRA-9463)
 * Disallow frozen<> types in function arguments and return types for
   clarity (CASSANDRA-9411)
 * Static Analysis to warn on unsafe use of Autocloseable instances (CASSANDRA-9431)
 * Update commitlog archiving examples now that commitlog segments are
   not recycled (CASSANDRA-9350)
 * Extend Transactional API to sstable lifecycle management (CASSANDRA-8568)
 * (cqlsh) Add support for native protocol 4 (CASSANDRA-9399)
 * Ensure that UDF and UDAs are keyspace-isolated (CASSANDRA-9409)
 * Revert CASSANDRA-7807 (tracing completion client notifications) (CASSANDRA-9429)
 * Add ability to stop compaction by ID (CASSANDRA-7207)
 * Let CassandraVersion handle SNAPSHOT version (CASSANDRA-9438)
Merged from 2.1:
 * (cqlsh) Fix using COPY through SOURCE or -f (CASSANDRA-9083)
 * Fix occasional lack of `system` keyspace in schema tables (CASSANDRA-8487)
 * Use ProtocolError code instead of ServerError code for native protocol
   error responses to unsupported protocol versions (CASSANDRA-9451)
 * Default commitlog_sync_batch_window_in_ms changed to 2ms (CASSANDRA-9504)
 * Fix empty partition assertion in unsorted sstable writing tools (CASSANDRA-9071)
 * Ensure truncate without snapshot cannot produce corrupt responses (CASSANDRA-9388) 
 * Consistent error message when a table mixes counter and non-counter
   columns (CASSANDRA-9492)
 * Avoid getting unreadable keys during anticompaction (CASSANDRA-9508)
 * (cqlsh) Better float precision by default (CASSANDRA-9224)
 * Improve estimated row count (CASSANDRA-9107)
 * Optimize range tombstone memory footprint (CASSANDRA-8603)
 * Use configured gcgs in anticompaction (CASSANDRA-9397)
Merged from 2.0:
 * Don't accumulate more range than necessary in RangeTombstone.Tracker (CASSANDRA-9486)
 * Add broadcast and rpc addresses to system.local (CASSANDRA-9436)
 * Always mark sstable suspect when corrupted (CASSANDRA-9478)
 * Add database users and permissions to CQL3 documentation (CASSANDRA-7558)
 * Allow JVM_OPTS to be passed to standalone tools (CASSANDRA-5969)
 * Fix bad condition in RangeTombstoneList (CASSANDRA-9485)
 * Fix potential StackOverflow when setting CrcCheckChance over JMX (CASSANDRA-9488)
 * Fix null static columns in pages after the first, paged reversed
   queries (CASSANDRA-8502)
 * Fix counting cache serialization in request metrics (CASSANDRA-9466)
 * Add option not to validate atoms during scrub (CASSANDRA-9406)


2.2.0-beta1
 * Introduce Transactional API for internal state changes (CASSANDRA-8984)
 * Add a flag in cassandra.yaml to enable UDFs (CASSANDRA-9404)
 * Better support of null for UDF (CASSANDRA-8374)
 * Use ecj instead of javassist for UDFs (CASSANDRA-8241)
 * faster async logback configuration for tests (CASSANDRA-9376)
 * Add `smallint` and `tinyint` data types (CASSANDRA-8951)
 * Avoid thrift schema creation when native driver is used in stress tool (CASSANDRA-9374)
 * Make Functions.declared thread-safe
 * Add client warnings to native protocol v4 (CASSANDRA-8930)
 * Allow roles cache to be invalidated (CASSANDRA-8967)
 * Upgrade Snappy (CASSANDRA-9063)
 * Don't start Thrift rpc by default (CASSANDRA-9319)
 * Only stream from unrepaired sstables with incremental repair (CASSANDRA-8267)
 * Aggregate UDFs allow SFUNC return type to differ from STYPE if FFUNC specified (CASSANDRA-9321)
 * Remove Thrift dependencies in bundled tools (CASSANDRA-8358)
 * Disable memory mapping of hsperfdata file for JVM statistics (CASSANDRA-9242)
 * Add pre-startup checks to detect potential incompatibilities (CASSANDRA-8049)
 * Distinguish between null and unset in protocol v4 (CASSANDRA-7304)
 * Add user/role permissions for user-defined functions (CASSANDRA-7557)
 * Allow cassandra config to be updated to restart daemon without unloading classes (CASSANDRA-9046)
 * Don't initialize compaction writer before checking if iter is empty (CASSANDRA-9117)
 * Don't execute any functions at prepare-time (CASSANDRA-9037)
 * Share file handles between all instances of a SegmentedFile (CASSANDRA-8893)
 * Make it possible to major compact LCS (CASSANDRA-7272)
 * Make FunctionExecutionException extend RequestExecutionException
   (CASSANDRA-9055)
 * Add support for SELECT JSON, INSERT JSON syntax and new toJson(), fromJson()
   functions (CASSANDRA-7970)
 * Optimise max purgeable timestamp calculation in compaction (CASSANDRA-8920)
 * Constrain internode message buffer sizes, and improve IO class hierarchy (CASSANDRA-8670) 
 * New tool added to validate all sstables in a node (CASSANDRA-5791)
 * Push notification when tracing completes for an operation (CASSANDRA-7807)
 * Delay "node up" and "node added" notifications until native protocol server is started (CASSANDRA-8236)
 * Compressed Commit Log (CASSANDRA-6809)
 * Optimise IntervalTree (CASSANDRA-8988)
 * Add a key-value payload for third party usage (CASSANDRA-8553, 9212)
 * Bump metrics-reporter-config dependency for metrics 3.0 (CASSANDRA-8149)
 * Partition intra-cluster message streams by size, not type (CASSANDRA-8789)
 * Add WriteFailureException to native protocol, notify coordinator of
   write failures (CASSANDRA-8592)
 * Convert SequentialWriter to nio (CASSANDRA-8709)
 * Add role based access control (CASSANDRA-7653, 8650, 7216, 8760, 8849, 8761, 8850)
 * Record client ip address in tracing sessions (CASSANDRA-8162)
 * Indicate partition key columns in response metadata for prepared
   statements (CASSANDRA-7660)
 * Merge UUIDType and TimeUUIDType parse logic (CASSANDRA-8759)
 * Avoid memory allocation when searching index summary (CASSANDRA-8793)
 * Optimise (Time)?UUIDType Comparisons (CASSANDRA-8730)
 * Make CRC32Ex into a separate maven dependency (CASSANDRA-8836)
 * Use preloaded jemalloc w/ Unsafe (CASSANDRA-8714, 9197)
 * Avoid accessing partitioner through StorageProxy (CASSANDRA-8244, 8268)
 * Upgrade Metrics library and remove depricated metrics (CASSANDRA-5657)
 * Serializing Row cache alternative, fully off heap (CASSANDRA-7438)
 * Duplicate rows returned when in clause has repeated values (CASSANDRA-6706)
 * Make CassandraException unchecked, extend RuntimeException (CASSANDRA-8560)
 * Support direct buffer decompression for reads (CASSANDRA-8464)
 * DirectByteBuffer compatible LZ4 methods (CASSANDRA-7039)
 * Group sstables for anticompaction correctly (CASSANDRA-8578)
 * Add ReadFailureException to native protocol, respond
   immediately when replicas encounter errors while handling
   a read request (CASSANDRA-7886)
 * Switch CommitLogSegment from RandomAccessFile to nio (CASSANDRA-8308)
 * Allow mixing token and partition key restrictions (CASSANDRA-7016)
 * Support index key/value entries on map collections (CASSANDRA-8473)
 * Modernize schema tables (CASSANDRA-8261)
 * Support for user-defined aggregation functions (CASSANDRA-8053)
 * Fix NPE in SelectStatement with empty IN values (CASSANDRA-8419)
 * Refactor SelectStatement, return IN results in natural order instead
   of IN value list order and ignore duplicate values in partition key IN restrictions (CASSANDRA-7981)
 * Support UDTs, tuples, and collections in user-defined
   functions (CASSANDRA-7563)
 * Fix aggregate fn results on empty selection, result column name,
   and cqlsh parsing (CASSANDRA-8229)
 * Mark sstables as repaired after full repair (CASSANDRA-7586)
 * Extend Descriptor to include a format value and refactor reader/writer
   APIs (CASSANDRA-7443)
 * Integrate JMH for microbenchmarks (CASSANDRA-8151)
 * Keep sstable levels when bootstrapping (CASSANDRA-7460)
 * Add Sigar library and perform basic OS settings check on startup (CASSANDRA-7838)
 * Support for aggregation functions (CASSANDRA-4914)
 * Remove cassandra-cli (CASSANDRA-7920)
 * Accept dollar quoted strings in CQL (CASSANDRA-7769)
 * Make assassinate a first class command (CASSANDRA-7935)
 * Support IN clause on any partition key column (CASSANDRA-7855)
 * Support IN clause on any clustering column (CASSANDRA-4762)
 * Improve compaction logging (CASSANDRA-7818)
 * Remove YamlFileNetworkTopologySnitch (CASSANDRA-7917)
 * Do anticompaction in groups (CASSANDRA-6851)
 * Support user-defined functions (CASSANDRA-7395, 7526, 7562, 7740, 7781, 7929,
   7924, 7812, 8063, 7813, 7708)
 * Permit configurable timestamps with cassandra-stress (CASSANDRA-7416)
 * Move sstable RandomAccessReader to nio2, which allows using the
   FILE_SHARE_DELETE flag on Windows (CASSANDRA-4050)
 * Remove CQL2 (CASSANDRA-5918)
 * Optimize fetching multiple cells by name (CASSANDRA-6933)
 * Allow compilation in java 8 (CASSANDRA-7028)
 * Make incremental repair default (CASSANDRA-7250)
 * Enable code coverage thru JaCoCo (CASSANDRA-7226)
 * Switch external naming of 'column families' to 'tables' (CASSANDRA-4369) 
 * Shorten SSTable path (CASSANDRA-6962)
 * Use unsafe mutations for most unit tests (CASSANDRA-6969)
 * Fix race condition during calculation of pending ranges (CASSANDRA-7390)
 * Fail on very large batch sizes (CASSANDRA-8011)
 * Improve concurrency of repair (CASSANDRA-6455, 8208, 9145)
 * Select optimal CRC32 implementation at runtime (CASSANDRA-8614)
 * Evaluate MurmurHash of Token once per query (CASSANDRA-7096)
 * Generalize progress reporting (CASSANDRA-8901)
 * Resumable bootstrap streaming (CASSANDRA-8838, CASSANDRA-8942)
 * Allow scrub for secondary index (CASSANDRA-5174)
 * Save repair data to system table (CASSANDRA-5839)
 * fix nodetool names that reference column families (CASSANDRA-8872)
 Merged from 2.1:
 * Warn on misuse of unlogged batches (CASSANDRA-9282)
 * Failure detector detects and ignores local pauses (CASSANDRA-9183)
 * Add utility class to support for rate limiting a given log statement (CASSANDRA-9029)
 * Add missing consistency levels to cassandra-stess (CASSANDRA-9361)
 * Fix commitlog getCompletedTasks to not increment (CASSANDRA-9339)
 * Fix for harmless exceptions logged as ERROR (CASSANDRA-8564)
 * Delete processed sstables in sstablesplit/sstableupgrade (CASSANDRA-8606)
 * Improve sstable exclusion from partition tombstones (CASSANDRA-9298)
 * Validate the indexed column rather than the cell's contents for 2i (CASSANDRA-9057)
 * Add support for top-k custom 2i queries (CASSANDRA-8717)
 * Fix error when dropping table during compaction (CASSANDRA-9251)
 * cassandra-stress supports validation operations over user profiles (CASSANDRA-8773)
 * Add support for rate limiting log messages (CASSANDRA-9029)
 * Log the partition key with tombstone warnings (CASSANDRA-8561)
 * Reduce runWithCompactionsDisabled poll interval to 1ms (CASSANDRA-9271)
 * Fix PITR commitlog replay (CASSANDRA-9195)
 * GCInspector logs very different times (CASSANDRA-9124)
 * Fix deleting from an empty list (CASSANDRA-9198)
 * Update tuple and collection types that use a user-defined type when that UDT
   is modified (CASSANDRA-9148, CASSANDRA-9192)
 * Use higher timeout for prepair and snapshot in repair (CASSANDRA-9261)
 * Fix anticompaction blocking ANTI_ENTROPY stage (CASSANDRA-9151)
 * Repair waits for anticompaction to finish (CASSANDRA-9097)
 * Fix streaming not holding ref when stream error (CASSANDRA-9295)
 * Fix canonical view returning early opened SSTables (CASSANDRA-9396)
Merged from 2.0:
 * (cqlsh) Add LOGIN command to switch users (CASSANDRA-7212)
 * Clone SliceQueryFilter in AbstractReadCommand implementations (CASSANDRA-8940)
 * Push correct protocol notification for DROP INDEX (CASSANDRA-9310)
 * token-generator - generated tokens too long (CASSANDRA-9300)
 * Fix counting of tombstones for TombstoneOverwhelmingException (CASSANDRA-9299)
 * Fix ReconnectableSnitch reconnecting to peers during upgrade (CASSANDRA-6702)
 * Include keyspace and table name in error log for collections over the size
   limit (CASSANDRA-9286)
 * Avoid potential overlap in LCS with single-partition sstables (CASSANDRA-9322)
 * Log warning message when a table is queried before the schema has fully
   propagated (CASSANDRA-9136)
 * Overload SecondaryIndex#indexes to accept the column definition (CASSANDRA-9314)
 * (cqlsh) Add SERIAL and LOCAL_SERIAL consistency levels (CASSANDRA-8051)
 * Fix index selection during rebuild with certain table layouts (CASSANDRA-9281)
 * Fix partition-level-delete-only workload accounting (CASSANDRA-9194)
 * Allow scrub to handle corrupted compressed chunks (CASSANDRA-9140)
 * Fix assertion error when resetlocalschema is run during repair (CASSANDRA-9249)
 * Disable single sstable tombstone compactions for DTCS by default (CASSANDRA-9234)
 * IncomingTcpConnection thread is not named (CASSANDRA-9262)
 * Close incoming connections when MessagingService is stopped (CASSANDRA-9238)
 * Fix streaming hang when retrying (CASSANDRA-9132)


2.1.5
 * Re-add deprecated cold_reads_to_omit param for backwards compat (CASSANDRA-9203)
 * Make anticompaction visible in compactionstats (CASSANDRA-9098)
 * Improve nodetool getendpoints documentation about the partition
   key parameter (CASSANDRA-6458)
 * Don't check other keyspaces for schema changes when an user-defined
   type is altered (CASSANDRA-9187)
 * Add generate-idea-files target to build.xml (CASSANDRA-9123)
 * Allow takeColumnFamilySnapshot to take a list of tables (CASSANDRA-8348)
 * Limit major sstable operations to their canonical representation (CASSANDRA-8669)
 * cqlsh: Add tests for INSERT and UPDATE tab completion (CASSANDRA-9125)
 * cqlsh: quote column names when needed in COPY FROM inserts (CASSANDRA-9080)
 * Do not load read meter for offline operations (CASSANDRA-9082)
 * cqlsh: Make CompositeType data readable (CASSANDRA-8919)
 * cqlsh: Fix display of triggers (CASSANDRA-9081)
 * Fix NullPointerException when deleting or setting an element by index on
   a null list collection (CASSANDRA-9077)
 * Buffer bloom filter serialization (CASSANDRA-9066)
 * Fix anti-compaction target bloom filter size (CASSANDRA-9060)
 * Make FROZEN and TUPLE unreserved keywords in CQL (CASSANDRA-9047)
 * Prevent AssertionError from SizeEstimatesRecorder (CASSANDRA-9034)
 * Avoid overwriting index summaries for sstables with an older format that
   does not support downsampling; rebuild summaries on startup when this
   is detected (CASSANDRA-8993)
 * Fix potential data loss in CompressedSequentialWriter (CASSANDRA-8949)
 * Make PasswordAuthenticator number of hashing rounds configurable (CASSANDRA-8085)
 * Fix AssertionError when binding nested collections in DELETE (CASSANDRA-8900)
 * Check for overlap with non-early sstables in LCS (CASSANDRA-8739)
 * Only calculate max purgable timestamp if we have to (CASSANDRA-8914)
 * (cqlsh) Greatly improve performance of COPY FROM (CASSANDRA-8225)
 * IndexSummary effectiveIndexInterval is now a guideline, not a rule (CASSANDRA-8993)
 * Use correct bounds for page cache eviction of compressed files (CASSANDRA-8746)
 * SSTableScanner enforces its bounds (CASSANDRA-8946)
 * Cleanup cell equality (CASSANDRA-8947)
 * Introduce intra-cluster message coalescing (CASSANDRA-8692)
 * DatabaseDescriptor throws NPE when rpc_interface is used (CASSANDRA-8839)
 * Don't check if an sstable is live for offline compactions (CASSANDRA-8841)
 * Don't set clientMode in SSTableLoader (CASSANDRA-8238)
 * Fix SSTableRewriter with disabled early open (CASSANDRA-8535)
 * Fix cassandra-stress so it respects the CL passed in user mode (CASSANDRA-8948)
 * Fix rare NPE in ColumnDefinition#hasIndexOption() (CASSANDRA-8786)
 * cassandra-stress reports per-operation statistics, plus misc (CASSANDRA-8769)
 * Add SimpleDate (cql date) and Time (cql time) types (CASSANDRA-7523)
 * Use long for key count in cfstats (CASSANDRA-8913)
 * Make SSTableRewriter.abort() more robust to failure (CASSANDRA-8832)
 * Remove cold_reads_to_omit from STCS (CASSANDRA-8860)
 * Make EstimatedHistogram#percentile() use ceil instead of floor (CASSANDRA-8883)
 * Fix top partitions reporting wrong cardinality (CASSANDRA-8834)
 * Fix rare NPE in KeyCacheSerializer (CASSANDRA-8067)
 * Pick sstables for validation as late as possible inc repairs (CASSANDRA-8366)
 * Fix commitlog getPendingTasks to not increment (CASSANDRA-8862)
 * Fix parallelism adjustment in range and secondary index queries
   when the first fetch does not satisfy the limit (CASSANDRA-8856)
 * Check if the filtered sstables is non-empty in STCS (CASSANDRA-8843)
 * Upgrade java-driver used for cassandra-stress (CASSANDRA-8842)
 * Fix CommitLog.forceRecycleAllSegments() memory access error (CASSANDRA-8812)
 * Improve assertions in Memory (CASSANDRA-8792)
 * Fix SSTableRewriter cleanup (CASSANDRA-8802)
 * Introduce SafeMemory for CompressionMetadata.Writer (CASSANDRA-8758)
 * 'nodetool info' prints exception against older node (CASSANDRA-8796)
 * Ensure SSTableReader.last corresponds exactly with the file end (CASSANDRA-8750)
 * Make SSTableWriter.openEarly more robust and obvious (CASSANDRA-8747)
 * Enforce SSTableReader.first/last (CASSANDRA-8744)
 * Cleanup SegmentedFile API (CASSANDRA-8749)
 * Avoid overlap with early compaction replacement (CASSANDRA-8683)
 * Safer Resource Management++ (CASSANDRA-8707)
 * Write partition size estimates into a system table (CASSANDRA-7688)
 * cqlsh: Fix keys() and full() collection indexes in DESCRIBE output
   (CASSANDRA-8154)
 * Show progress of streaming in nodetool netstats (CASSANDRA-8886)
 * IndexSummaryBuilder utilises offheap memory, and shares data between
   each IndexSummary opened from it (CASSANDRA-8757)
 * markCompacting only succeeds if the exact SSTableReader instances being 
   marked are in the live set (CASSANDRA-8689)
 * cassandra-stress support for varint (CASSANDRA-8882)
 * Fix Adler32 digest for compressed sstables (CASSANDRA-8778)
 * Add nodetool statushandoff/statusbackup (CASSANDRA-8912)
 * Use stdout for progress and stats in sstableloader (CASSANDRA-8982)
 * Correctly identify 2i datadir from older versions (CASSANDRA-9116)
Merged from 2.0:
 * Ignore gossip SYNs after shutdown (CASSANDRA-9238)
 * Avoid overflow when calculating max sstable size in LCS (CASSANDRA-9235)
 * Make sstable blacklisting work with compression (CASSANDRA-9138)
 * Do not attempt to rebuild indexes if no index accepts any column (CASSANDRA-9196)
 * Don't initiate snitch reconnection for dead states (CASSANDRA-7292)
 * Fix ArrayIndexOutOfBoundsException in CQLSSTableWriter (CASSANDRA-8978)
 * Add shutdown gossip state to prevent timeouts during rolling restarts (CASSANDRA-8336)
 * Fix running with java.net.preferIPv6Addresses=true (CASSANDRA-9137)
 * Fix failed bootstrap/replace attempts being persisted in system.peers (CASSANDRA-9180)
 * Flush system.IndexInfo after marking index built (CASSANDRA-9128)
 * Fix updates to min/max_compaction_threshold through cassandra-cli
   (CASSANDRA-8102)
 * Don't include tmp files when doing offline relevel (CASSANDRA-9088)
 * Use the proper CAS WriteType when finishing a previous round during Paxos
   preparation (CASSANDRA-8672)
 * Avoid race in cancelling compactions (CASSANDRA-9070)
 * More aggressive check for expired sstables in DTCS (CASSANDRA-8359)
 * Fix ignored index_interval change in ALTER TABLE statements (CASSANDRA-7976)
 * Do more aggressive compaction in old time windows in DTCS (CASSANDRA-8360)
 * java.lang.AssertionError when reading saved cache (CASSANDRA-8740)
 * "disk full" when running cleanup (CASSANDRA-9036)
 * Lower logging level from ERROR to DEBUG when a scheduled schema pull
   cannot be completed due to a node being down (CASSANDRA-9032)
 * Fix MOVED_NODE client event (CASSANDRA-8516)
 * Allow overriding MAX_OUTSTANDING_REPLAY_COUNT (CASSANDRA-7533)
 * Fix malformed JMX ObjectName containing IPv6 addresses (CASSANDRA-9027)
 * (cqlsh) Allow increasing CSV field size limit through
   cqlshrc config option (CASSANDRA-8934)
 * Stop logging range tombstones when exceeding the threshold
   (CASSANDRA-8559)
 * Fix NullPointerException when nodetool getendpoints is run
   against invalid keyspaces or tables (CASSANDRA-8950)
 * Allow specifying the tmp dir (CASSANDRA-7712)
 * Improve compaction estimated tasks estimation (CASSANDRA-8904)
 * Fix duplicate up/down messages sent to native clients (CASSANDRA-7816)
 * Expose commit log archive status via JMX (CASSANDRA-8734)
 * Provide better exceptions for invalid replication strategy parameters
   (CASSANDRA-8909)
 * Fix regression in mixed single and multi-column relation support for
   SELECT statements (CASSANDRA-8613)
 * Add ability to limit number of native connections (CASSANDRA-8086)
 * Fix CQLSSTableWriter throwing exception and spawning threads
   (CASSANDRA-8808)
 * Fix MT mismatch between empty and GC-able data (CASSANDRA-8979)
 * Fix incorrect validation when snapshotting single table (CASSANDRA-8056)
 * Add offline tool to relevel sstables (CASSANDRA-8301)
 * Preserve stream ID for more protocol errors (CASSANDRA-8848)
 * Fix combining token() function with multi-column relations on
   clustering columns (CASSANDRA-8797)
 * Make CFS.markReferenced() resistant to bad refcounting (CASSANDRA-8829)
 * Fix StreamTransferTask abort/complete bad refcounting (CASSANDRA-8815)
 * Fix AssertionError when querying a DESC clustering ordered
   table with ASC ordering and paging (CASSANDRA-8767)
 * AssertionError: "Memory was freed" when running cleanup (CASSANDRA-8716)
 * Make it possible to set max_sstable_age to fractional days (CASSANDRA-8406)
 * Fix some multi-column relations with indexes on some clustering
   columns (CASSANDRA-8275)
 * Fix memory leak in SSTableSimple*Writer and SSTableReader.validate()
   (CASSANDRA-8748)
 * Throw OOM if allocating memory fails to return a valid pointer (CASSANDRA-8726)
 * Fix SSTableSimpleUnsortedWriter ConcurrentModificationException (CASSANDRA-8619)
 * 'nodetool info' prints exception against older node (CASSANDRA-8796)
 * Ensure SSTableSimpleUnsortedWriter.close() terminates if
   disk writer has crashed (CASSANDRA-8807)


2.1.4
 * Bind JMX to localhost unless explicitly configured otherwise (CASSANDRA-9085)


2.1.3
 * Fix HSHA/offheap_objects corruption (CASSANDRA-8719)
 * Upgrade libthrift to 0.9.2 (CASSANDRA-8685)
 * Don't use the shared ref in sstableloader (CASSANDRA-8704)
 * Purge internal prepared statements if related tables or
   keyspaces are dropped (CASSANDRA-8693)
 * (cqlsh) Handle unicode BOM at start of files (CASSANDRA-8638)
 * Stop compactions before exiting offline tools (CASSANDRA-8623)
 * Update tools/stress/README.txt to match current behaviour (CASSANDRA-7933)
 * Fix schema from Thrift conversion with empty metadata (CASSANDRA-8695)
 * Safer Resource Management (CASSANDRA-7705)
 * Make sure we compact highly overlapping cold sstables with
   STCS (CASSANDRA-8635)
 * rpc_interface and listen_interface generate NPE on startup when specified
   interface doesn't exist (CASSANDRA-8677)
 * Fix ArrayIndexOutOfBoundsException in nodetool cfhistograms (CASSANDRA-8514)
 * Switch from yammer metrics for nodetool cf/proxy histograms (CASSANDRA-8662)
 * Make sure we don't add tmplink files to the compaction
   strategy (CASSANDRA-8580)
 * (cqlsh) Handle maps with blob keys (CASSANDRA-8372)
 * (cqlsh) Handle DynamicCompositeType schemas correctly (CASSANDRA-8563)
 * Duplicate rows returned when in clause has repeated values (CASSANDRA-6706)
 * Add tooling to detect hot partitions (CASSANDRA-7974)
 * Fix cassandra-stress user-mode truncation of partition generation (CASSANDRA-8608)
 * Only stream from unrepaired sstables during inc repair (CASSANDRA-8267)
 * Don't allow starting multiple inc repairs on the same sstables (CASSANDRA-8316)
 * Invalidate prepared BATCH statements when related tables
   or keyspaces are dropped (CASSANDRA-8652)
 * Fix missing results in secondary index queries on collections
   with ALLOW FILTERING (CASSANDRA-8421)
 * Expose EstimatedHistogram metrics for range slices (CASSANDRA-8627)
 * (cqlsh) Escape clqshrc passwords properly (CASSANDRA-8618)
 * Fix NPE when passing wrong argument in ALTER TABLE statement (CASSANDRA-8355)
 * Pig: Refactor and deprecate CqlStorage (CASSANDRA-8599)
 * Don't reuse the same cleanup strategy for all sstables (CASSANDRA-8537)
 * Fix case-sensitivity of index name on CREATE and DROP INDEX
   statements (CASSANDRA-8365)
 * Better detection/logging for corruption in compressed sstables (CASSANDRA-8192)
 * Use the correct repairedAt value when closing writer (CASSANDRA-8570)
 * (cqlsh) Handle a schema mismatch being detected on startup (CASSANDRA-8512)
 * Properly calculate expected write size during compaction (CASSANDRA-8532)
 * Invalidate affected prepared statements when a table's columns
   are altered (CASSANDRA-7910)
 * Stress - user defined writes should populate sequentally (CASSANDRA-8524)
 * Fix regression in SSTableRewriter causing some rows to become unreadable 
   during compaction (CASSANDRA-8429)
 * Run major compactions for repaired/unrepaired in parallel (CASSANDRA-8510)
 * (cqlsh) Fix compression options in DESCRIBE TABLE output when compression
   is disabled (CASSANDRA-8288)
 * (cqlsh) Fix DESCRIBE output after keyspaces are altered (CASSANDRA-7623)
 * Make sure we set lastCompactedKey correctly (CASSANDRA-8463)
 * (cqlsh) Fix output of CONSISTENCY command (CASSANDRA-8507)
 * (cqlsh) Fixed the handling of LIST statements (CASSANDRA-8370)
 * Make sstablescrub check leveled manifest again (CASSANDRA-8432)
 * Check first/last keys in sstable when giving out positions (CASSANDRA-8458)
 * Disable mmap on Windows (CASSANDRA-6993)
 * Add missing ConsistencyLevels to cassandra-stress (CASSANDRA-8253)
 * Add auth support to cassandra-stress (CASSANDRA-7985)
 * Fix ArrayIndexOutOfBoundsException when generating error message
   for some CQL syntax errors (CASSANDRA-8455)
 * Scale memtable slab allocation logarithmically (CASSANDRA-7882)
 * cassandra-stress simultaneous inserts over same seed (CASSANDRA-7964)
 * Reduce cassandra-stress sampling memory requirements (CASSANDRA-7926)
 * Ensure memtable flush cannot expire commit log entries from its future (CASSANDRA-8383)
 * Make read "defrag" async to reclaim memtables (CASSANDRA-8459)
 * Remove tmplink files for offline compactions (CASSANDRA-8321)
 * Reduce maxHintsInProgress (CASSANDRA-8415)
 * BTree updates may call provided update function twice (CASSANDRA-8018)
 * Release sstable references after anticompaction (CASSANDRA-8386)
 * Handle abort() in SSTableRewriter properly (CASSANDRA-8320)
 * Centralize shared executors (CASSANDRA-8055)
 * Fix filtering for CONTAINS (KEY) relations on frozen collection
   clustering columns when the query is restricted to a single
   partition (CASSANDRA-8203)
 * Do more aggressive entire-sstable TTL expiry checks (CASSANDRA-8243)
 * Add more log info if readMeter is null (CASSANDRA-8238)
 * add check of the system wall clock time at startup (CASSANDRA-8305)
 * Support for frozen collections (CASSANDRA-7859)
 * Fix overflow on histogram computation (CASSANDRA-8028)
 * Have paxos reuse the timestamp generation of normal queries (CASSANDRA-7801)
 * Fix incremental repair not remove parent session on remote (CASSANDRA-8291)
 * Improve JBOD disk utilization (CASSANDRA-7386)
 * Log failed host when preparing incremental repair (CASSANDRA-8228)
 * Force config client mode in CQLSSTableWriter (CASSANDRA-8281)
 * Fix sstableupgrade throws exception (CASSANDRA-8688)
 * Fix hang when repairing empty keyspace (CASSANDRA-8694)
Merged from 2.0:
 * Fix IllegalArgumentException in dynamic snitch (CASSANDRA-8448)
 * Add support for UPDATE ... IF EXISTS (CASSANDRA-8610)
 * Fix reversal of list prepends (CASSANDRA-8733)
 * Prevent non-zero default_time_to_live on tables with counters
   (CASSANDRA-8678)
 * Fix SSTableSimpleUnsortedWriter ConcurrentModificationException
   (CASSANDRA-8619)
 * Round up time deltas lower than 1ms in BulkLoader (CASSANDRA-8645)
 * Add batch remove iterator to ABSC (CASSANDRA-8414, 8666)
 * Round up time deltas lower than 1ms in BulkLoader (CASSANDRA-8645)
 * Fix isClientMode check in Keyspace (CASSANDRA-8687)
 * Use more efficient slice size for querying internal secondary
   index tables (CASSANDRA-8550)
 * Fix potentially returning deleted rows with range tombstone (CASSANDRA-8558)
 * Check for available disk space before starting a compaction (CASSANDRA-8562)
 * Fix DISTINCT queries with LIMITs or paging when some partitions
   contain only tombstones (CASSANDRA-8490)
 * Introduce background cache refreshing to permissions cache
   (CASSANDRA-8194)
 * Fix race condition in StreamTransferTask that could lead to
   infinite loops and premature sstable deletion (CASSANDRA-7704)
 * Add an extra version check to MigrationTask (CASSANDRA-8462)
 * Ensure SSTableWriter cleans up properly after failure (CASSANDRA-8499)
 * Increase bf true positive count on key cache hit (CASSANDRA-8525)
 * Move MeteredFlusher to its own thread (CASSANDRA-8485)
 * Fix non-distinct results in DISTNCT queries on static columns when
   paging is enabled (CASSANDRA-8087)
 * Move all hints related tasks to hints internal executor (CASSANDRA-8285)
 * Fix paging for multi-partition IN queries (CASSANDRA-8408)
 * Fix MOVED_NODE topology event never being emitted when a node
   moves its token (CASSANDRA-8373)
 * Fix validation of indexes in COMPACT tables (CASSANDRA-8156)
 * Avoid StackOverflowError when a large list of IN values
   is used for a clustering column (CASSANDRA-8410)
 * Fix NPE when writetime() or ttl() calls are wrapped by
   another function call (CASSANDRA-8451)
 * Fix NPE after dropping a keyspace (CASSANDRA-8332)
 * Fix error message on read repair timeouts (CASSANDRA-7947)
 * Default DTCS base_time_seconds changed to 60 (CASSANDRA-8417)
 * Refuse Paxos operation with more than one pending endpoint (CASSANDRA-8346, 8640)
 * Throw correct exception when trying to bind a keyspace or table
   name (CASSANDRA-6952)
 * Make HHOM.compact synchronized (CASSANDRA-8416)
 * cancel latency-sampling task when CF is dropped (CASSANDRA-8401)
 * don't block SocketThread for MessagingService (CASSANDRA-8188)
 * Increase quarantine delay on replacement (CASSANDRA-8260)
 * Expose off-heap memory usage stats (CASSANDRA-7897)
 * Ignore Paxos commits for truncated tables (CASSANDRA-7538)
 * Validate size of indexed column values (CASSANDRA-8280)
 * Make LCS split compaction results over all data directories (CASSANDRA-8329)
 * Fix some failing queries that use multi-column relations
   on COMPACT STORAGE tables (CASSANDRA-8264)
 * Fix InvalidRequestException with ORDER BY (CASSANDRA-8286)
 * Disable SSLv3 for POODLE (CASSANDRA-8265)
 * Fix millisecond timestamps in Tracing (CASSANDRA-8297)
 * Include keyspace name in error message when there are insufficient
   live nodes to stream from (CASSANDRA-8221)
 * Avoid overlap in L1 when L0 contains many nonoverlapping
   sstables (CASSANDRA-8211)
 * Improve PropertyFileSnitch logging (CASSANDRA-8183)
 * Add DC-aware sequential repair (CASSANDRA-8193)
 * Use live sstables in snapshot repair if possible (CASSANDRA-8312)
 * Fix hints serialized size calculation (CASSANDRA-8587)


2.1.2
 * (cqlsh) parse_for_table_meta errors out on queries with undefined
   grammars (CASSANDRA-8262)
 * (cqlsh) Fix SELECT ... TOKEN() function broken in C* 2.1.1 (CASSANDRA-8258)
 * Fix Cassandra crash when running on JDK8 update 40 (CASSANDRA-8209)
 * Optimize partitioner tokens (CASSANDRA-8230)
 * Improve compaction of repaired/unrepaired sstables (CASSANDRA-8004)
 * Make cache serializers pluggable (CASSANDRA-8096)
 * Fix issues with CONTAINS (KEY) queries on secondary indexes
   (CASSANDRA-8147)
 * Fix read-rate tracking of sstables for some queries (CASSANDRA-8239)
 * Fix default timestamp in QueryOptions (CASSANDRA-8246)
 * Set socket timeout when reading remote version (CASSANDRA-8188)
 * Refactor how we track live size (CASSANDRA-7852)
 * Make sure unfinished compaction files are removed (CASSANDRA-8124)
 * Fix shutdown when run as Windows service (CASSANDRA-8136)
 * Fix DESCRIBE TABLE with custom indexes (CASSANDRA-8031)
 * Fix race in RecoveryManagerTest (CASSANDRA-8176)
 * Avoid IllegalArgumentException while sorting sstables in
   IndexSummaryManager (CASSANDRA-8182)
 * Shutdown JVM on file descriptor exhaustion (CASSANDRA-7579)
 * Add 'die' policy for commit log and disk failure (CASSANDRA-7927)
 * Fix installing as service on Windows (CASSANDRA-8115)
 * Fix CREATE TABLE for CQL2 (CASSANDRA-8144)
 * Avoid boxing in ColumnStats min/max trackers (CASSANDRA-8109)
Merged from 2.0:
 * Correctly handle non-text column names in cql3 (CASSANDRA-8178)
 * Fix deletion for indexes on primary key columns (CASSANDRA-8206)
 * Add 'nodetool statusgossip' (CASSANDRA-8125)
 * Improve client notification that nodes are ready for requests (CASSANDRA-7510)
 * Handle negative timestamp in writetime method (CASSANDRA-8139)
 * Pig: Remove errant LIMIT clause in CqlNativeStorage (CASSANDRA-8166)
 * Throw ConfigurationException when hsha is used with the default
   rpc_max_threads setting of 'unlimited' (CASSANDRA-8116)
 * Allow concurrent writing of the same table in the same JVM using
   CQLSSTableWriter (CASSANDRA-7463)
 * Fix totalDiskSpaceUsed calculation (CASSANDRA-8205)


2.1.1
 * Fix spin loop in AtomicSortedColumns (CASSANDRA-7546)
 * Dont notify when replacing tmplink files (CASSANDRA-8157)
 * Fix validation with multiple CONTAINS clause (CASSANDRA-8131)
 * Fix validation of collections in TriggerExecutor (CASSANDRA-8146)
 * Fix IllegalArgumentException when a list of IN values containing tuples
   is passed as a single arg to a prepared statement with the v1 or v2
   protocol (CASSANDRA-8062)
 * Fix ClassCastException in DISTINCT query on static columns with
   query paging (CASSANDRA-8108)
 * Fix NPE on null nested UDT inside a set (CASSANDRA-8105)
 * Fix exception when querying secondary index on set items or map keys
   when some clustering columns are specified (CASSANDRA-8073)
 * Send proper error response when there is an error during native
   protocol message decode (CASSANDRA-8118)
 * Gossip should ignore generation numbers too far in the future (CASSANDRA-8113)
 * Fix NPE when creating a table with frozen sets, lists (CASSANDRA-8104)
 * Fix high memory use due to tracking reads on incrementally opened sstable
   readers (CASSANDRA-8066)
 * Fix EXECUTE request with skipMetadata=false returning no metadata
   (CASSANDRA-8054)
 * Allow concurrent use of CQLBulkOutputFormat (CASSANDRA-7776)
 * Shutdown JVM on OOM (CASSANDRA-7507)
 * Upgrade netty version and enable epoll event loop (CASSANDRA-7761)
 * Don't duplicate sstables smaller than split size when using
   the sstablesplitter tool (CASSANDRA-7616)
 * Avoid re-parsing already prepared statements (CASSANDRA-7923)
 * Fix some Thrift slice deletions and updates of COMPACT STORAGE
   tables with some clustering columns omitted (CASSANDRA-7990)
 * Fix filtering for CONTAINS on sets (CASSANDRA-8033)
 * Properly track added size (CASSANDRA-7239)
 * Allow compilation in java 8 (CASSANDRA-7208)
 * Fix Assertion error on RangeTombstoneList diff (CASSANDRA-8013)
 * Release references to overlapping sstables during compaction (CASSANDRA-7819)
 * Send notification when opening compaction results early (CASSANDRA-8034)
 * Make native server start block until properly bound (CASSANDRA-7885)
 * (cqlsh) Fix IPv6 support (CASSANDRA-7988)
 * Ignore fat clients when checking for endpoint collision (CASSANDRA-7939)
 * Make sstablerepairedset take a list of files (CASSANDRA-7995)
 * (cqlsh) Tab completeion for indexes on map keys (CASSANDRA-7972)
 * (cqlsh) Fix UDT field selection in select clause (CASSANDRA-7891)
 * Fix resource leak in event of corrupt sstable
 * (cqlsh) Add command line option for cqlshrc file path (CASSANDRA-7131)
 * Provide visibility into prepared statements churn (CASSANDRA-7921, CASSANDRA-7930)
 * Invalidate prepared statements when their keyspace or table is
   dropped (CASSANDRA-7566)
 * cassandra-stress: fix support for NetworkTopologyStrategy (CASSANDRA-7945)
 * Fix saving caches when a table is dropped (CASSANDRA-7784)
 * Add better error checking of new stress profile (CASSANDRA-7716)
 * Use ThreadLocalRandom and remove FBUtilities.threadLocalRandom (CASSANDRA-7934)
 * Prevent operator mistakes due to simultaneous bootstrap (CASSANDRA-7069)
 * cassandra-stress supports whitelist mode for node config (CASSANDRA-7658)
 * GCInspector more closely tracks GC; cassandra-stress and nodetool report it (CASSANDRA-7916)
 * nodetool won't output bogus ownership info without a keyspace (CASSANDRA-7173)
 * Add human readable option to nodetool commands (CASSANDRA-5433)
 * Don't try to set repairedAt on old sstables (CASSANDRA-7913)
 * Add metrics for tracking PreparedStatement use (CASSANDRA-7719)
 * (cqlsh) tab-completion for triggers (CASSANDRA-7824)
 * (cqlsh) Support for query paging (CASSANDRA-7514)
 * (cqlsh) Show progress of COPY operations (CASSANDRA-7789)
 * Add syntax to remove multiple elements from a map (CASSANDRA-6599)
 * Support non-equals conditions in lightweight transactions (CASSANDRA-6839)
 * Add IF [NOT] EXISTS to create/drop triggers (CASSANDRA-7606)
 * (cqlsh) Display the current logged-in user (CASSANDRA-7785)
 * (cqlsh) Don't ignore CTRL-C during COPY FROM execution (CASSANDRA-7815)
 * (cqlsh) Order UDTs according to cross-type dependencies in DESCRIBE
   output (CASSANDRA-7659)
 * (cqlsh) Fix handling of CAS statement results (CASSANDRA-7671)
 * (cqlsh) COPY TO/FROM improvements (CASSANDRA-7405)
 * Support list index operations with conditions (CASSANDRA-7499)
 * Add max live/tombstoned cells to nodetool cfstats output (CASSANDRA-7731)
 * Validate IPv6 wildcard addresses properly (CASSANDRA-7680)
 * (cqlsh) Error when tracing query (CASSANDRA-7613)
 * Avoid IOOBE when building SyntaxError message snippet (CASSANDRA-7569)
 * SSTableExport uses correct validator to create string representation of partition
   keys (CASSANDRA-7498)
 * Avoid NPEs when receiving type changes for an unknown keyspace (CASSANDRA-7689)
 * Add support for custom 2i validation (CASSANDRA-7575)
 * Pig support for hadoop CqlInputFormat (CASSANDRA-6454)
 * Add duration mode to cassandra-stress (CASSANDRA-7468)
 * Add listen_interface and rpc_interface options (CASSANDRA-7417)
 * Improve schema merge performance (CASSANDRA-7444)
 * Adjust MT depth based on # of partition validating (CASSANDRA-5263)
 * Optimise NativeCell comparisons (CASSANDRA-6755)
 * Configurable client timeout for cqlsh (CASSANDRA-7516)
 * Include snippet of CQL query near syntax error in messages (CASSANDRA-7111)
 * Make repair -pr work with -local (CASSANDRA-7450)
 * Fix error in sstableloader with -cph > 1 (CASSANDRA-8007)
 * Fix snapshot repair error on indexed tables (CASSANDRA-8020)
 * Do not exit nodetool repair when receiving JMX NOTIF_LOST (CASSANDRA-7909)
 * Stream to private IP when available (CASSANDRA-8084)
Merged from 2.0:
 * Reject conditions on DELETE unless full PK is given (CASSANDRA-6430)
 * Properly reject the token function DELETE (CASSANDRA-7747)
 * Force batchlog replay before decommissioning a node (CASSANDRA-7446)
 * Fix hint replay with many accumulated expired hints (CASSANDRA-6998)
 * Fix duplicate results in DISTINCT queries on static columns with query
   paging (CASSANDRA-8108)
 * Add DateTieredCompactionStrategy (CASSANDRA-6602)
 * Properly validate ascii and utf8 string literals in CQL queries (CASSANDRA-8101)
 * (cqlsh) Fix autocompletion for alter keyspace (CASSANDRA-8021)
 * Create backup directories for commitlog archiving during startup (CASSANDRA-8111)
 * Reduce totalBlockFor() for LOCAL_* consistency levels (CASSANDRA-8058)
 * Fix merging schemas with re-dropped keyspaces (CASSANDRA-7256)
 * Fix counters in supercolumns during live upgrades from 1.2 (CASSANDRA-7188)
 * Notify DT subscribers when a column family is truncated (CASSANDRA-8088)
 * Add sanity check of $JAVA on startup (CASSANDRA-7676)
 * Schedule fat client schema pull on join (CASSANDRA-7993)
 * Don't reset nodes' versions when closing IncomingTcpConnections
   (CASSANDRA-7734)
 * Record the real messaging version in all cases in OutboundTcpConnection
   (CASSANDRA-8057)
 * SSL does not work in cassandra-cli (CASSANDRA-7899)
 * Fix potential exception when using ReversedType in DynamicCompositeType
   (CASSANDRA-7898)
 * Better validation of collection values (CASSANDRA-7833)
 * Track min/max timestamps correctly (CASSANDRA-7969)
 * Fix possible overflow while sorting CL segments for replay (CASSANDRA-7992)
 * Increase nodetool Xmx (CASSANDRA-7956)
 * Archive any commitlog segments present at startup (CASSANDRA-6904)
 * CrcCheckChance should adjust based on live CFMetadata not 
   sstable metadata (CASSANDRA-7978)
 * token() should only accept columns in the partitioning
   key order (CASSANDRA-6075)
 * Add method to invalidate permission cache via JMX (CASSANDRA-7977)
 * Allow propagating multiple gossip states atomically (CASSANDRA-6125)
 * Log exceptions related to unclean native protocol client disconnects
   at DEBUG or INFO (CASSANDRA-7849)
 * Allow permissions cache to be set via JMX (CASSANDRA-7698)
 * Include schema_triggers CF in readable system resources (CASSANDRA-7967)
 * Fix RowIndexEntry to report correct serializedSize (CASSANDRA-7948)
 * Make CQLSSTableWriter sync within partitions (CASSANDRA-7360)
 * Potentially use non-local replicas in CqlConfigHelper (CASSANDRA-7906)
 * Explicitly disallow mixing multi-column and single-column
   relations on clustering columns (CASSANDRA-7711)
 * Better error message when condition is set on PK column (CASSANDRA-7804)
 * Don't send schema change responses and events for no-op DDL
   statements (CASSANDRA-7600)
 * (Hadoop) fix cluster initialisation for a split fetching (CASSANDRA-7774)
 * Throw InvalidRequestException when queries contain relations on entire
   collection columns (CASSANDRA-7506)
 * (cqlsh) enable CTRL-R history search with libedit (CASSANDRA-7577)
 * (Hadoop) allow ACFRW to limit nodes to local DC (CASSANDRA-7252)
 * (cqlsh) cqlsh should automatically disable tracing when selecting
   from system_traces (CASSANDRA-7641)
 * (Hadoop) Add CqlOutputFormat (CASSANDRA-6927)
 * Don't depend on cassandra config for nodetool ring (CASSANDRA-7508)
 * (cqlsh) Fix failing cqlsh formatting tests (CASSANDRA-7703)
 * Fix IncompatibleClassChangeError from hadoop2 (CASSANDRA-7229)
 * Add 'nodetool sethintedhandoffthrottlekb' (CASSANDRA-7635)
 * (cqlsh) Add tab-completion for CREATE/DROP USER IF [NOT] EXISTS (CASSANDRA-7611)
 * Catch errors when the JVM pulls the rug out from GCInspector (CASSANDRA-5345)
 * cqlsh fails when version number parts are not int (CASSANDRA-7524)
 * Fix NPE when table dropped during streaming (CASSANDRA-7946)
 * Fix wrong progress when streaming uncompressed (CASSANDRA-7878)
 * Fix possible infinite loop in creating repair range (CASSANDRA-7983)
 * Fix unit in nodetool for streaming throughput (CASSANDRA-7375)
Merged from 1.2:
 * Don't index tombstones (CASSANDRA-7828)
 * Improve PasswordAuthenticator default super user setup (CASSANDRA-7788)


2.1.0
 * (cqlsh) Removed "ALTER TYPE <name> RENAME TO <name>" from tab-completion
   (CASSANDRA-7895)
 * Fixed IllegalStateException in anticompaction (CASSANDRA-7892)
 * cqlsh: DESCRIBE support for frozen UDTs, tuples (CASSANDRA-7863)
 * Avoid exposing internal classes over JMX (CASSANDRA-7879)
 * Add null check for keys when freezing collection (CASSANDRA-7869)
 * Improve stress workload realism (CASSANDRA-7519)
Merged from 2.0:
 * Configure system.paxos with LeveledCompactionStrategy (CASSANDRA-7753)
 * Fix ALTER clustering column type from DateType to TimestampType when
   using DESC clustering order (CASSANRDA-7797)
 * Throw EOFException if we run out of chunks in compressed datafile
   (CASSANDRA-7664)
 * Fix PRSI handling of CQL3 row markers for row cleanup (CASSANDRA-7787)
 * Fix dropping collection when it's the last regular column (CASSANDRA-7744)
 * Make StreamReceiveTask thread safe and gc friendly (CASSANDRA-7795)
 * Validate empty cell names from counter updates (CASSANDRA-7798)
Merged from 1.2:
 * Don't allow compacted sstables to be marked as compacting (CASSANDRA-7145)
 * Track expired tombstones (CASSANDRA-7810)


2.1.0-rc7
 * Add frozen keyword and require UDT to be frozen (CASSANDRA-7857)
 * Track added sstable size correctly (CASSANDRA-7239)
 * (cqlsh) Fix case insensitivity (CASSANDRA-7834)
 * Fix failure to stream ranges when moving (CASSANDRA-7836)
 * Correctly remove tmplink files (CASSANDRA-7803)
 * (cqlsh) Fix column name formatting for functions, CAS operations,
   and UDT field selections (CASSANDRA-7806)
 * (cqlsh) Fix COPY FROM handling of null/empty primary key
   values (CASSANDRA-7792)
 * Fix ordering of static cells (CASSANDRA-7763)
Merged from 2.0:
 * Forbid re-adding dropped counter columns (CASSANDRA-7831)
 * Fix CFMetaData#isThriftCompatible() for PK-only tables (CASSANDRA-7832)
 * Always reject inequality on the partition key without token()
   (CASSANDRA-7722)
 * Always send Paxos commit to all replicas (CASSANDRA-7479)
 * Make disruptor_thrift_server invocation pool configurable (CASSANDRA-7594)
 * Make repair no-op when RF=1 (CASSANDRA-7864)


2.1.0-rc6
 * Fix OOM issue from netty caching over time (CASSANDRA-7743)
 * json2sstable couldn't import JSON for CQL table (CASSANDRA-7477)
 * Invalidate all caches on table drop (CASSANDRA-7561)
 * Skip strict endpoint selection for ranges if RF == nodes (CASSANRA-7765)
 * Fix Thrift range filtering without 2ary index lookups (CASSANDRA-7741)
 * Add tracing entries about concurrent range requests (CASSANDRA-7599)
 * (cqlsh) Fix DESCRIBE for NTS keyspaces (CASSANDRA-7729)
 * Remove netty buffer ref-counting (CASSANDRA-7735)
 * Pass mutated cf to index updater for use by PRSI (CASSANDRA-7742)
 * Include stress yaml example in release and deb (CASSANDRA-7717)
 * workaround for netty issue causing corrupted data off the wire (CASSANDRA-7695)
 * cqlsh DESC CLUSTER fails retrieving ring information (CASSANDRA-7687)
 * Fix binding null values inside UDT (CASSANDRA-7685)
 * Fix UDT field selection with empty fields (CASSANDRA-7670)
 * Bogus deserialization of static cells from sstable (CASSANDRA-7684)
 * Fix NPE on compaction leftover cleanup for dropped table (CASSANDRA-7770)
Merged from 2.0:
 * Fix race condition in StreamTransferTask that could lead to
   infinite loops and premature sstable deletion (CASSANDRA-7704)
 * (cqlsh) Wait up to 10 sec for a tracing session (CASSANDRA-7222)
 * Fix NPE in FileCacheService.sizeInBytes (CASSANDRA-7756)
 * Remove duplicates from StorageService.getJoiningNodes (CASSANDRA-7478)
 * Clone token map outside of hot gossip loops (CASSANDRA-7758)
 * Fix MS expiring map timeout for Paxos messages (CASSANDRA-7752)
 * Do not flush on truncate if durable_writes is false (CASSANDRA-7750)
 * Give CRR a default input_cql Statement (CASSANDRA-7226)
 * Better error message when adding a collection with the same name
   than a previously dropped one (CASSANDRA-6276)
 * Fix validation when adding static columns (CASSANDRA-7730)
 * (Thrift) fix range deletion of supercolumns (CASSANDRA-7733)
 * Fix potential AssertionError in RangeTombstoneList (CASSANDRA-7700)
 * Validate arguments of blobAs* functions (CASSANDRA-7707)
 * Fix potential AssertionError with 2ndary indexes (CASSANDRA-6612)
 * Avoid logging CompactionInterrupted at ERROR (CASSANDRA-7694)
 * Minor leak in sstable2jon (CASSANDRA-7709)
 * Add cassandra.auto_bootstrap system property (CASSANDRA-7650)
 * Update java driver (for hadoop) (CASSANDRA-7618)
 * Remove CqlPagingRecordReader/CqlPagingInputFormat (CASSANDRA-7570)
 * Support connecting to ipv6 jmx with nodetool (CASSANDRA-7669)


2.1.0-rc5
 * Reject counters inside user types (CASSANDRA-7672)
 * Switch to notification-based GCInspector (CASSANDRA-7638)
 * (cqlsh) Handle nulls in UDTs and tuples correctly (CASSANDRA-7656)
 * Don't use strict consistency when replacing (CASSANDRA-7568)
 * Fix min/max cell name collection on 2.0 SSTables with range
   tombstones (CASSANDRA-7593)
 * Tolerate min/max cell names of different lengths (CASSANDRA-7651)
 * Filter cached results correctly (CASSANDRA-7636)
 * Fix tracing on the new SEPExecutor (CASSANDRA-7644)
 * Remove shuffle and taketoken (CASSANDRA-7601)
 * Clean up Windows batch scripts (CASSANDRA-7619)
 * Fix native protocol drop user type notification (CASSANDRA-7571)
 * Give read access to system.schema_usertypes to all authenticated users
   (CASSANDRA-7578)
 * (cqlsh) Fix cqlsh display when zero rows are returned (CASSANDRA-7580)
 * Get java version correctly when JAVA_TOOL_OPTIONS is set (CASSANDRA-7572)
 * Fix NPE when dropping index from non-existent keyspace, AssertionError when
   dropping non-existent index with IF EXISTS (CASSANDRA-7590)
 * Fix sstablelevelresetter hang (CASSANDRA-7614)
 * (cqlsh) Fix deserialization of blobs (CASSANDRA-7603)
 * Use "keyspace updated" schema change message for UDT changes in v1 and
   v2 protocols (CASSANDRA-7617)
 * Fix tracing of range slices and secondary index lookups that are local
   to the coordinator (CASSANDRA-7599)
 * Set -Dcassandra.storagedir for all tool shell scripts (CASSANDRA-7587)
 * Don't swap max/min col names when mutating sstable metadata (CASSANDRA-7596)
 * (cqlsh) Correctly handle paged result sets (CASSANDRA-7625)
 * (cqlsh) Improve waiting for a trace to complete (CASSANDRA-7626)
 * Fix tracing of concurrent range slices and 2ary index queries (CASSANDRA-7626)
 * Fix scrub against collection type (CASSANDRA-7665)
Merged from 2.0:
 * Set gc_grace_seconds to seven days for system schema tables (CASSANDRA-7668)
 * SimpleSeedProvider no longer caches seeds forever (CASSANDRA-7663)
 * Always flush on truncate (CASSANDRA-7511)
 * Fix ReversedType(DateType) mapping to native protocol (CASSANDRA-7576)
 * Always merge ranges owned by a single node (CASSANDRA-6930)
 * Track max/min timestamps for range tombstones (CASSANDRA-7647)
 * Fix NPE when listing saved caches dir (CASSANDRA-7632)


2.1.0-rc4
 * Fix word count hadoop example (CASSANDRA-7200)
 * Updated memtable_cleanup_threshold and memtable_flush_writers defaults 
   (CASSANDRA-7551)
 * (Windows) fix startup when WMI memory query fails (CASSANDRA-7505)
 * Anti-compaction proceeds if any part of the repair failed (CASSANDRA-7521)
 * Add missing table name to DROP INDEX responses and notifications (CASSANDRA-7539)
 * Bump CQL version to 3.2.0 and update CQL documentation (CASSANDRA-7527)
 * Fix configuration error message when running nodetool ring (CASSANDRA-7508)
 * Support conditional updates, tuple type, and the v3 protocol in cqlsh (CASSANDRA-7509)
 * Handle queries on multiple secondary index types (CASSANDRA-7525)
 * Fix cqlsh authentication with v3 native protocol (CASSANDRA-7564)
 * Fix NPE when unknown prepared statement ID is used (CASSANDRA-7454)
Merged from 2.0:
 * (Windows) force range-based repair to non-sequential mode (CASSANDRA-7541)
 * Fix range merging when DES scores are zero (CASSANDRA-7535)
 * Warn when SSL certificates have expired (CASSANDRA-7528)
 * Fix error when doing reversed queries with static columns (CASSANDRA-7490)
Merged from 1.2:
 * Set correct stream ID on responses when non-Exception Throwables
   are thrown while handling native protocol messages (CASSANDRA-7470)


2.1.0-rc3
 * Consider expiry when reconciling otherwise equal cells (CASSANDRA-7403)
 * Introduce CQL support for stress tool (CASSANDRA-6146)
 * Fix ClassCastException processing expired messages (CASSANDRA-7496)
 * Fix prepared marker for collections inside UDT (CASSANDRA-7472)
 * Remove left-over populate_io_cache_on_flush and replicate_on_write
   uses (CASSANDRA-7493)
 * (Windows) handle spaces in path names (CASSANDRA-7451)
 * Ensure writes have completed after dropping a table, before recycling
   commit log segments (CASSANDRA-7437)
 * Remove left-over rows_per_partition_to_cache (CASSANDRA-7493)
 * Fix error when CONTAINS is used with a bind marker (CASSANDRA-7502)
 * Properly reject unknown UDT field (CASSANDRA-7484)
Merged from 2.0:
 * Fix CC#collectTimeOrderedData() tombstone optimisations (CASSANDRA-7394)
 * Support DISTINCT for static columns and fix behaviour when DISTINC is
   not use (CASSANDRA-7305).
 * Workaround JVM NPE on JMX bind failure (CASSANDRA-7254)
 * Fix race in FileCacheService RemovalListener (CASSANDRA-7278)
 * Fix inconsistent use of consistencyForCommit that allowed LOCAL_QUORUM
   operations to incorrect become full QUORUM (CASSANDRA-7345)
 * Properly handle unrecognized opcodes and flags (CASSANDRA-7440)
 * (Hadoop) close CqlRecordWriter clients when finished (CASSANDRA-7459)
 * Commit disk failure policy (CASSANDRA-7429)
 * Make sure high level sstables get compacted (CASSANDRA-7414)
 * Fix AssertionError when using empty clustering columns and static columns
   (CASSANDRA-7455)
 * Add option to disable STCS in L0 (CASSANDRA-6621)
 * Upgrade to snappy-java 1.0.5.2 (CASSANDRA-7476)


2.1.0-rc2
 * Fix heap size calculation for CompoundSparseCellName and 
   CompoundSparseCellName.WithCollection (CASSANDRA-7421)
 * Allow counter mutations in UNLOGGED batches (CASSANDRA-7351)
 * Modify reconcile logic to always pick a tombstone over a counter cell
   (CASSANDRA-7346)
 * Avoid incremental compaction on Windows (CASSANDRA-7365)
 * Fix exception when querying a composite-keyed table with a collection index
   (CASSANDRA-7372)
 * Use node's host id in place of counter ids (CASSANDRA-7366)
 * Fix error when doing reversed queries with static columns (CASSANDRA-7490)
 * Backport CASSANDRA-6747 (CASSANDRA-7560)
 * Track max/min timestamps for range tombstones (CASSANDRA-7647)
 * Fix NPE when listing saved caches dir (CASSANDRA-7632)
 * Fix sstableloader unable to connect encrypted node (CASSANDRA-7585)
Merged from 1.2:
 * Clone token map outside of hot gossip loops (CASSANDRA-7758)
 * Add stop method to EmbeddedCassandraService (CASSANDRA-7595)
 * Support connecting to ipv6 jmx with nodetool (CASSANDRA-7669)
 * Set gc_grace_seconds to seven days for system schema tables (CASSANDRA-7668)
 * SimpleSeedProvider no longer caches seeds forever (CASSANDRA-7663)
 * Set correct stream ID on responses when non-Exception Throwables
   are thrown while handling native protocol messages (CASSANDRA-7470)
 * Fix row size miscalculation in LazilyCompactedRow (CASSANDRA-7543)
 * Fix race in background compaction check (CASSANDRA-7745)
 * Don't clear out range tombstones during compaction (CASSANDRA-7808)


2.1.0-rc1
 * Revert flush directory (CASSANDRA-6357)
 * More efficient executor service for fast operations (CASSANDRA-4718)
 * Move less common tools into a new cassandra-tools package (CASSANDRA-7160)
 * Support more concurrent requests in native protocol (CASSANDRA-7231)
 * Add tab-completion to debian nodetool packaging (CASSANDRA-6421)
 * Change concurrent_compactors defaults (CASSANDRA-7139)
 * Add PowerShell Windows launch scripts (CASSANDRA-7001)
 * Make commitlog archive+restore more robust (CASSANDRA-6974)
 * Fix marking commitlogsegments clean (CASSANDRA-6959)
 * Add snapshot "manifest" describing files included (CASSANDRA-6326)
 * Parallel streaming for sstableloader (CASSANDRA-3668)
 * Fix bugs in supercolumns handling (CASSANDRA-7138)
 * Fix ClassClassException on composite dense tables (CASSANDRA-7112)
 * Cleanup and optimize collation and slice iterators (CASSANDRA-7107)
 * Upgrade NBHM lib (CASSANDRA-7128)
 * Optimize netty server (CASSANDRA-6861)
 * Fix repair hang when given CF does not exist (CASSANDRA-7189)
 * Allow c* to be shutdown in an embedded mode (CASSANDRA-5635)
 * Add server side batching to native transport (CASSANDRA-5663)
 * Make batchlog replay asynchronous (CASSANDRA-6134)
 * remove unused classes (CASSANDRA-7197)
 * Limit user types to the keyspace they are defined in (CASSANDRA-6643)
 * Add validate method to CollectionType (CASSANDRA-7208)
 * New serialization format for UDT values (CASSANDRA-7209, CASSANDRA-7261)
 * Fix nodetool netstats (CASSANDRA-7270)
 * Fix potential ClassCastException in HintedHandoffManager (CASSANDRA-7284)
 * Use prepared statements internally (CASSANDRA-6975)
 * Fix broken paging state with prepared statement (CASSANDRA-7120)
 * Fix IllegalArgumentException in CqlStorage (CASSANDRA-7287)
 * Allow nulls/non-existant fields in UDT (CASSANDRA-7206)
 * Add Thrift MultiSliceRequest (CASSANDRA-6757, CASSANDRA-7027)
 * Handle overlapping MultiSlices (CASSANDRA-7279)
 * Fix DataOutputTest on Windows (CASSANDRA-7265)
 * Embedded sets in user defined data-types are not updating (CASSANDRA-7267)
 * Add tuple type to CQL/native protocol (CASSANDRA-7248)
 * Fix CqlPagingRecordReader on tables with few rows (CASSANDRA-7322)
Merged from 2.0:
 * Copy compaction options to make sure they are reloaded (CASSANDRA-7290)
 * Add option to do more aggressive tombstone compactions (CASSANDRA-6563)
 * Don't try to compact already-compacting files in HHOM (CASSANDRA-7288)
 * Always reallocate buffers in HSHA (CASSANDRA-6285)
 * (Hadoop) support authentication in CqlRecordReader (CASSANDRA-7221)
 * (Hadoop) Close java driver Cluster in CQLRR.close (CASSANDRA-7228)
 * Warn when 'USING TIMESTAMP' is used on a CAS BATCH (CASSANDRA-7067)
 * return all cpu values from BackgroundActivityMonitor.readAndCompute (CASSANDRA-7183)
 * Correctly delete scheduled range xfers (CASSANDRA-7143)
 * return all cpu values from BackgroundActivityMonitor.readAndCompute (CASSANDRA-7183)  
 * reduce garbage creation in calculatePendingRanges (CASSANDRA-7191)
 * fix c* launch issues on Russian os's due to output of linux 'free' cmd (CASSANDRA-6162)
 * Fix disabling autocompaction (CASSANDRA-7187)
 * Fix potential NumberFormatException when deserializing IntegerType (CASSANDRA-7088)
 * cqlsh can't tab-complete disabling compaction (CASSANDRA-7185)
 * cqlsh: Accept and execute CQL statement(s) from command-line parameter (CASSANDRA-7172)
 * Fix IllegalStateException in CqlPagingRecordReader (CASSANDRA-7198)
 * Fix the InvertedIndex trigger example (CASSANDRA-7211)
 * Add --resolve-ip option to 'nodetool ring' (CASSANDRA-7210)
 * reduce garbage on codec flag deserialization (CASSANDRA-7244) 
 * Fix duplicated error messages on directory creation error at startup (CASSANDRA-5818)
 * Proper null handle for IF with map element access (CASSANDRA-7155)
 * Improve compaction visibility (CASSANDRA-7242)
 * Correctly delete scheduled range xfers (CASSANDRA-7143)
 * Make batchlog replica selection rack-aware (CASSANDRA-6551)
 * Fix CFMetaData#getColumnDefinitionFromColumnName() (CASSANDRA-7074)
 * Fix writetime/ttl functions for static columns (CASSANDRA-7081)
 * Suggest CTRL-C or semicolon after three blank lines in cqlsh (CASSANDRA-7142)
 * Fix 2ndary index queries with DESC clustering order (CASSANDRA-6950)
 * Invalid key cache entries on DROP (CASSANDRA-6525)
 * Fix flapping RecoveryManagerTest (CASSANDRA-7084)
 * Add missing iso8601 patterns for date strings (CASSANDRA-6973)
 * Support selecting multiple rows in a partition using IN (CASSANDRA-6875)
 * Add authentication support to shuffle (CASSANDRA-6484)
 * Swap local and global default read repair chances (CASSANDRA-7320)
 * Add conditional CREATE/DROP USER support (CASSANDRA-7264)
 * Cqlsh counts non-empty lines for "Blank lines" warning (CASSANDRA-7325)
Merged from 1.2:
 * Add Cloudstack snitch (CASSANDRA-7147)
 * Update system.peers correctly when relocating tokens (CASSANDRA-7126)
 * Add Google Compute Engine snitch (CASSANDRA-7132)
 * remove duplicate query for local tokens (CASSANDRA-7182)
 * exit CQLSH with error status code if script fails (CASSANDRA-6344)
 * Fix bug with some IN queries missig results (CASSANDRA-7105)
 * Fix availability validation for LOCAL_ONE CL (CASSANDRA-7319)
 * Hint streaming can cause decommission to fail (CASSANDRA-7219)


2.1.0-beta2
 * Increase default CL space to 8GB (CASSANDRA-7031)
 * Add range tombstones to read repair digests (CASSANDRA-6863)
 * Fix BTree.clear for large updates (CASSANDRA-6943)
 * Fail write instead of logging a warning when unable to append to CL
   (CASSANDRA-6764)
 * Eliminate possibility of CL segment appearing twice in active list 
   (CASSANDRA-6557)
 * Apply DONTNEED fadvise to commitlog segments (CASSANDRA-6759)
 * Switch CRC component to Adler and include it for compressed sstables 
   (CASSANDRA-4165)
 * Allow cassandra-stress to set compaction strategy options (CASSANDRA-6451)
 * Add broadcast_rpc_address option to cassandra.yaml (CASSANDRA-5899)
 * Auto reload GossipingPropertyFileSnitch config (CASSANDRA-5897)
 * Fix overflow of memtable_total_space_in_mb (CASSANDRA-6573)
 * Fix ABTC NPE and apply update function correctly (CASSANDRA-6692)
 * Allow nodetool to use a file or prompt for password (CASSANDRA-6660)
 * Fix AIOOBE when concurrently accessing ABSC (CASSANDRA-6742)
 * Fix assertion error in ALTER TYPE RENAME (CASSANDRA-6705)
 * Scrub should not always clear out repaired status (CASSANDRA-5351)
 * Improve handling of range tombstone for wide partitions (CASSANDRA-6446)
 * Fix ClassCastException for compact table with composites (CASSANDRA-6738)
 * Fix potentially repairing with wrong nodes (CASSANDRA-6808)
 * Change caching option syntax (CASSANDRA-6745)
 * Fix stress to do proper counter reads (CASSANDRA-6835)
 * Fix help message for stress counter_write (CASSANDRA-6824)
 * Fix stress smart Thrift client to pick servers correctly (CASSANDRA-6848)
 * Add logging levels (minimal, normal or verbose) to stress tool (CASSANDRA-6849)
 * Fix race condition in Batch CLE (CASSANDRA-6860)
 * Improve cleanup/scrub/upgradesstables failure handling (CASSANDRA-6774)
 * ByteBuffer write() methods for serializing sstables (CASSANDRA-6781)
 * Proper compare function for CollectionType (CASSANDRA-6783)
 * Update native server to Netty 4 (CASSANDRA-6236)
 * Fix off-by-one error in stress (CASSANDRA-6883)
 * Make OpOrder AutoCloseable (CASSANDRA-6901)
 * Remove sync repair JMX interface (CASSANDRA-6900)
 * Add multiple memory allocation options for memtables (CASSANDRA-6689, 6694)
 * Remove adjusted op rate from stress output (CASSANDRA-6921)
 * Add optimized CF.hasColumns() implementations (CASSANDRA-6941)
 * Serialize batchlog mutations with the version of the target node
   (CASSANDRA-6931)
 * Optimize CounterColumn#reconcile() (CASSANDRA-6953)
 * Properly remove 1.2 sstable support in 2.1 (CASSANDRA-6869)
 * Lock counter cells, not partitions (CASSANDRA-6880)
 * Track presence of legacy counter shards in sstables (CASSANDRA-6888)
 * Ensure safe resource cleanup when replacing sstables (CASSANDRA-6912)
 * Add failure handler to async callback (CASSANDRA-6747)
 * Fix AE when closing SSTable without releasing reference (CASSANDRA-7000)
 * Clean up IndexInfo on keyspace/table drops (CASSANDRA-6924)
 * Only snapshot relative SSTables when sequential repair (CASSANDRA-7024)
 * Require nodetool rebuild_index to specify index names (CASSANDRA-7038)
 * fix cassandra stress errors on reads with native protocol (CASSANDRA-7033)
 * Use OpOrder to guard sstable references for reads (CASSANDRA-6919)
 * Preemptive opening of compaction result (CASSANDRA-6916)
 * Multi-threaded scrub/cleanup/upgradesstables (CASSANDRA-5547)
 * Optimize cellname comparison (CASSANDRA-6934)
 * Native protocol v3 (CASSANDRA-6855)
 * Optimize Cell liveness checks and clean up Cell (CASSANDRA-7119)
 * Support consistent range movements (CASSANDRA-2434)
 * Display min timestamp in sstablemetadata viewer (CASSANDRA-6767)
Merged from 2.0:
 * Avoid race-prone second "scrub" of system keyspace (CASSANDRA-6797)
 * Pool CqlRecordWriter clients by inetaddress rather than Range
   (CASSANDRA-6665)
 * Fix compaction_history timestamps (CASSANDRA-6784)
 * Compare scores of full replica ordering in DES (CASSANDRA-6683)
 * fix CME in SessionInfo updateProgress affecting netstats (CASSANDRA-6577)
 * Allow repairing between specific replicas (CASSANDRA-6440)
 * Allow per-dc enabling of hints (CASSANDRA-6157)
 * Add compatibility for Hadoop 0.2.x (CASSANDRA-5201)
 * Fix EstimatedHistogram races (CASSANDRA-6682)
 * Failure detector correctly converts initial value to nanos (CASSANDRA-6658)
 * Add nodetool taketoken to relocate vnodes (CASSANDRA-4445)
 * Expose bulk loading progress over JMX (CASSANDRA-4757)
 * Correctly handle null with IF conditions and TTL (CASSANDRA-6623)
 * Account for range/row tombstones in tombstone drop
   time histogram (CASSANDRA-6522)
 * Stop CommitLogSegment.close() from calling sync() (CASSANDRA-6652)
 * Make commitlog failure handling configurable (CASSANDRA-6364)
 * Avoid overlaps in LCS (CASSANDRA-6688)
 * Improve support for paginating over composites (CASSANDRA-4851)
 * Fix count(*) queries in a mixed cluster (CASSANDRA-6707)
 * Improve repair tasks(snapshot, differencing) concurrency (CASSANDRA-6566)
 * Fix replaying pre-2.0 commit logs (CASSANDRA-6714)
 * Add static columns to CQL3 (CASSANDRA-6561)
 * Optimize single partition batch statements (CASSANDRA-6737)
 * Disallow post-query re-ordering when paging (CASSANDRA-6722)
 * Fix potential paging bug with deleted columns (CASSANDRA-6748)
 * Fix NPE on BulkLoader caused by losing StreamEvent (CASSANDRA-6636)
 * Fix truncating compression metadata (CASSANDRA-6791)
 * Add CMSClassUnloadingEnabled JVM option (CASSANDRA-6541)
 * Catch memtable flush exceptions during shutdown (CASSANDRA-6735)
 * Fix upgradesstables NPE for non-CF-based indexes (CASSANDRA-6645)
 * Fix UPDATE updating PRIMARY KEY columns implicitly (CASSANDRA-6782)
 * Fix IllegalArgumentException when updating from 1.2 with SuperColumns
   (CASSANDRA-6733)
 * FBUtilities.singleton() should use the CF comparator (CASSANDRA-6778)
 * Fix CQLSStableWriter.addRow(Map<String, Object>) (CASSANDRA-6526)
 * Fix HSHA server introducing corrupt data (CASSANDRA-6285)
 * Fix CAS conditions for COMPACT STORAGE tables (CASSANDRA-6813)
 * Starting threads in OutboundTcpConnectionPool constructor causes race conditions (CASSANDRA-7177)
 * Allow overriding cassandra-rackdc.properties file (CASSANDRA-7072)
 * Set JMX RMI port to 7199 (CASSANDRA-7087)
 * Use LOCAL_QUORUM for data reads at LOCAL_SERIAL (CASSANDRA-6939)
 * Log a warning for large batches (CASSANDRA-6487)
 * Put nodes in hibernate when join_ring is false (CASSANDRA-6961)
 * Avoid early loading of non-system keyspaces before compaction-leftovers 
   cleanup at startup (CASSANDRA-6913)
 * Restrict Windows to parallel repairs (CASSANDRA-6907)
 * (Hadoop) Allow manually specifying start/end tokens in CFIF (CASSANDRA-6436)
 * Fix NPE in MeteredFlusher (CASSANDRA-6820)
 * Fix race processing range scan responses (CASSANDRA-6820)
 * Allow deleting snapshots from dropped keyspaces (CASSANDRA-6821)
 * Add uuid() function (CASSANDRA-6473)
 * Omit tombstones from schema digests (CASSANDRA-6862)
 * Include correct consistencyLevel in LWT timeout (CASSANDRA-6884)
 * Lower chances for losing new SSTables during nodetool refresh and
   ColumnFamilyStore.loadNewSSTables (CASSANDRA-6514)
 * Add support for DELETE ... IF EXISTS to CQL3 (CASSANDRA-5708)
 * Update hadoop_cql3_word_count example (CASSANDRA-6793)
 * Fix handling of RejectedExecution in sync Thrift server (CASSANDRA-6788)
 * Log more information when exceeding tombstone_warn_threshold (CASSANDRA-6865)
 * Fix truncate to not abort due to unreachable fat clients (CASSANDRA-6864)
 * Fix schema concurrency exceptions (CASSANDRA-6841)
 * Fix leaking validator FH in StreamWriter (CASSANDRA-6832)
 * Fix saving triggers to schema (CASSANDRA-6789)
 * Fix trigger mutations when base mutation list is immutable (CASSANDRA-6790)
 * Fix accounting in FileCacheService to allow re-using RAR (CASSANDRA-6838)
 * Fix static counter columns (CASSANDRA-6827)
 * Restore expiring->deleted (cell) compaction optimization (CASSANDRA-6844)
 * Fix CompactionManager.needsCleanup (CASSANDRA-6845)
 * Correctly compare BooleanType values other than 0 and 1 (CASSANDRA-6779)
 * Read message id as string from earlier versions (CASSANDRA-6840)
 * Properly use the Paxos consistency for (non-protocol) batch (CASSANDRA-6837)
 * Add paranoid disk failure option (CASSANDRA-6646)
 * Improve PerRowSecondaryIndex performance (CASSANDRA-6876)
 * Extend triggers to support CAS updates (CASSANDRA-6882)
 * Static columns with IF NOT EXISTS don't always work as expected (CASSANDRA-6873)
 * Fix paging with SELECT DISTINCT (CASSANDRA-6857)
 * Fix UnsupportedOperationException on CAS timeout (CASSANDRA-6923)
 * Improve MeteredFlusher handling of MF-unaffected column families
   (CASSANDRA-6867)
 * Add CqlRecordReader using native pagination (CASSANDRA-6311)
 * Add QueryHandler interface (CASSANDRA-6659)
 * Track liveRatio per-memtable, not per-CF (CASSANDRA-6945)
 * Make sure upgradesstables keeps sstable level (CASSANDRA-6958)
 * Fix LIMIT with static columns (CASSANDRA-6956)
 * Fix clash with CQL column name in thrift validation (CASSANDRA-6892)
 * Fix error with super columns in mixed 1.2-2.0 clusters (CASSANDRA-6966)
 * Fix bad skip of sstables on slice query with composite start/finish (CASSANDRA-6825)
 * Fix unintended update with conditional statement (CASSANDRA-6893)
 * Fix map element access in IF (CASSANDRA-6914)
 * Avoid costly range calculations for range queries on system keyspaces
   (CASSANDRA-6906)
 * Fix SSTable not released if stream session fails (CASSANDRA-6818)
 * Avoid build failure due to ANTLR timeout (CASSANDRA-6991)
 * Queries on compact tables can return more rows that requested (CASSANDRA-7052)
 * USING TIMESTAMP for batches does not work (CASSANDRA-7053)
 * Fix performance regression from CASSANDRA-5614 (CASSANDRA-6949)
 * Ensure that batchlog and hint timeouts do not produce hints (CASSANDRA-7058)
 * Merge groupable mutations in TriggerExecutor#execute() (CASSANDRA-7047)
 * Plug holes in resource release when wiring up StreamSession (CASSANDRA-7073)
 * Re-add parameter columns to tracing session (CASSANDRA-6942)
 * Preserves CQL metadata when updating table from thrift (CASSANDRA-6831)
Merged from 1.2:
 * Fix nodetool display with vnodes (CASSANDRA-7082)
 * Add UNLOGGED, COUNTER options to BATCH documentation (CASSANDRA-6816)
 * add extra SSL cipher suites (CASSANDRA-6613)
 * fix nodetool getsstables for blob PK (CASSANDRA-6803)
 * Fix BatchlogManager#deleteBatch() use of millisecond timestamps
   (CASSANDRA-6822)
 * Continue assassinating even if the endpoint vanishes (CASSANDRA-6787)
 * Schedule schema pulls on change (CASSANDRA-6971)
 * Non-droppable verbs shouldn't be dropped from OTC (CASSANDRA-6980)
 * Shutdown batchlog executor in SS#drain() (CASSANDRA-7025)
 * Fix batchlog to account for CF truncation records (CASSANDRA-6999)
 * Fix CQLSH parsing of functions and BLOB literals (CASSANDRA-7018)
 * Properly load trustore in the native protocol (CASSANDRA-6847)
 * Always clean up references in SerializingCache (CASSANDRA-6994)
 * Don't shut MessagingService down when replacing a node (CASSANDRA-6476)
 * fix npe when doing -Dcassandra.fd_initial_value_ms (CASSANDRA-6751)


2.1.0-beta1
 * Add flush directory distinct from compaction directories (CASSANDRA-6357)
 * Require JNA by default (CASSANDRA-6575)
 * add listsnapshots command to nodetool (CASSANDRA-5742)
 * Introduce AtomicBTreeColumns (CASSANDRA-6271, 6692)
 * Multithreaded commitlog (CASSANDRA-3578)
 * allocate fixed index summary memory pool and resample cold index summaries 
   to use less memory (CASSANDRA-5519)
 * Removed multithreaded compaction (CASSANDRA-6142)
 * Parallelize fetching rows for low-cardinality indexes (CASSANDRA-1337)
 * change logging from log4j to logback (CASSANDRA-5883)
 * switch to LZ4 compression for internode communication (CASSANDRA-5887)
 * Stop using Thrift-generated Index* classes internally (CASSANDRA-5971)
 * Remove 1.2 network compatibility code (CASSANDRA-5960)
 * Remove leveled json manifest migration code (CASSANDRA-5996)
 * Remove CFDefinition (CASSANDRA-6253)
 * Use AtomicIntegerFieldUpdater in RefCountedMemory (CASSANDRA-6278)
 * User-defined types for CQL3 (CASSANDRA-5590)
 * Use of o.a.c.metrics in nodetool (CASSANDRA-5871, 6406)
 * Batch read from OTC's queue and cleanup (CASSANDRA-1632)
 * Secondary index support for collections (CASSANDRA-4511, 6383)
 * SSTable metadata(Stats.db) format change (CASSANDRA-6356)
 * Push composites support in the storage engine
   (CASSANDRA-5417, CASSANDRA-6520)
 * Add snapshot space used to cfstats (CASSANDRA-6231)
 * Add cardinality estimator for key count estimation (CASSANDRA-5906)
 * CF id is changed to be non-deterministic. Data dir/key cache are created
   uniquely for CF id (CASSANDRA-5202)
 * New counters implementation (CASSANDRA-6504)
 * Replace UnsortedColumns, EmptyColumns, TreeMapBackedSortedColumns with new
   ArrayBackedSortedColumns (CASSANDRA-6630, CASSANDRA-6662, CASSANDRA-6690)
 * Add option to use row cache with a given amount of rows (CASSANDRA-5357)
 * Avoid repairing already repaired data (CASSANDRA-5351)
 * Reject counter updates with USING TTL/TIMESTAMP (CASSANDRA-6649)
 * Replace index_interval with min/max_index_interval (CASSANDRA-6379)
 * Lift limitation that order by columns must be selected for IN queries (CASSANDRA-4911)


2.0.5
 * Reduce garbage generated by bloom filter lookups (CASSANDRA-6609)
 * Add ks.cf names to tombstone logging (CASSANDRA-6597)
 * Use LOCAL_QUORUM for LWT operations at LOCAL_SERIAL (CASSANDRA-6495)
 * Wait for gossip to settle before accepting client connections (CASSANDRA-4288)
 * Delete unfinished compaction incrementally (CASSANDRA-6086)
 * Allow specifying custom secondary index options in CQL3 (CASSANDRA-6480)
 * Improve replica pinning for cache efficiency in DES (CASSANDRA-6485)
 * Fix LOCAL_SERIAL from thrift (CASSANDRA-6584)
 * Don't special case received counts in CAS timeout exceptions (CASSANDRA-6595)
 * Add support for 2.1 global counter shards (CASSANDRA-6505)
 * Fix NPE when streaming connection is not yet established (CASSANDRA-6210)
 * Avoid rare duplicate read repair triggering (CASSANDRA-6606)
 * Fix paging discardFirst (CASSANDRA-6555)
 * Fix ArrayIndexOutOfBoundsException in 2ndary index query (CASSANDRA-6470)
 * Release sstables upon rebuilding 2i (CASSANDRA-6635)
 * Add AbstractCompactionStrategy.startup() method (CASSANDRA-6637)
 * SSTableScanner may skip rows during cleanup (CASSANDRA-6638)
 * sstables from stalled repair sessions can resurrect deleted data (CASSANDRA-6503)
 * Switch stress to use ITransportFactory (CASSANDRA-6641)
 * Fix IllegalArgumentException during prepare (CASSANDRA-6592)
 * Fix possible loss of 2ndary index entries during compaction (CASSANDRA-6517)
 * Fix direct Memory on architectures that do not support unaligned long access
   (CASSANDRA-6628)
 * Let scrub optionally skip broken counter partitions (CASSANDRA-5930)
Merged from 1.2:
 * fsync compression metadata (CASSANDRA-6531)
 * Validate CF existence on execution for prepared statement (CASSANDRA-6535)
 * Add ability to throttle batchlog replay (CASSANDRA-6550)
 * Fix executing LOCAL_QUORUM with SimpleStrategy (CASSANDRA-6545)
 * Avoid StackOverflow when using large IN queries (CASSANDRA-6567)
 * Nodetool upgradesstables includes secondary indexes (CASSANDRA-6598)
 * Paginate batchlog replay (CASSANDRA-6569)
 * skip blocking on streaming during drain (CASSANDRA-6603)
 * Improve error message when schema doesn't match loaded sstable (CASSANDRA-6262)
 * Add properties to adjust FD initial value and max interval (CASSANDRA-4375)
 * Fix preparing with batch and delete from collection (CASSANDRA-6607)
 * Fix ABSC reverse iterator's remove() method (CASSANDRA-6629)
 * Handle host ID conflicts properly (CASSANDRA-6615)
 * Move handling of migration event source to solve bootstrap race. (CASSANDRA-6648)
 * Make sure compaction throughput value doesn't overflow with int math (CASSANDRA-6647)


2.0.4
 * Allow removing snapshots of no-longer-existing CFs (CASSANDRA-6418)
 * add StorageService.stopDaemon() (CASSANDRA-4268)
 * add IRE for invalid CF supplied to get_count (CASSANDRA-5701)
 * add client encryption support to sstableloader (CASSANDRA-6378)
 * Fix accept() loop for SSL sockets post-shutdown (CASSANDRA-6468)
 * Fix size-tiered compaction in LCS L0 (CASSANDRA-6496)
 * Fix assertion failure in filterColdSSTables (CASSANDRA-6483)
 * Fix row tombstones in larger-than-memory compactions (CASSANDRA-6008)
 * Fix cleanup ClassCastException (CASSANDRA-6462)
 * Reduce gossip memory use by interning VersionedValue strings (CASSANDRA-6410)
 * Allow specifying datacenters to participate in a repair (CASSANDRA-6218)
 * Fix divide-by-zero in PCI (CASSANDRA-6403)
 * Fix setting last compacted key in the wrong level for LCS (CASSANDRA-6284)
 * Add millisecond precision formats to the timestamp parser (CASSANDRA-6395)
 * Expose a total memtable size metric for a CF (CASSANDRA-6391)
 * cqlsh: handle symlinks properly (CASSANDRA-6425)
 * Fix potential infinite loop when paging query with IN (CASSANDRA-6464)
 * Fix assertion error in AbstractQueryPager.discardFirst (CASSANDRA-6447)
 * Fix streaming older SSTable yields unnecessary tombstones (CASSANDRA-6527)
Merged from 1.2:
 * Improved error message on bad properties in DDL queries (CASSANDRA-6453)
 * Randomize batchlog candidates selection (CASSANDRA-6481)
 * Fix thundering herd on endpoint cache invalidation (CASSANDRA-6345, 6485)
 * Improve batchlog write performance with vnodes (CASSANDRA-6488)
 * cqlsh: quote single quotes in strings inside collections (CASSANDRA-6172)
 * Improve gossip performance for typical messages (CASSANDRA-6409)
 * Throw IRE if a prepared statement has more markers than supported 
   (CASSANDRA-5598)
 * Expose Thread metrics for the native protocol server (CASSANDRA-6234)
 * Change snapshot response message verb to INTERNAL to avoid dropping it 
   (CASSANDRA-6415)
 * Warn when collection read has > 65K elements (CASSANDRA-5428)
 * Fix cache persistence when both row and key cache are enabled 
   (CASSANDRA-6413)
 * (Hadoop) add describe_local_ring (CASSANDRA-6268)
 * Fix handling of concurrent directory creation failure (CASSANDRA-6459)
 * Allow executing CREATE statements multiple times (CASSANDRA-6471)
 * Don't send confusing info with timeouts (CASSANDRA-6491)
 * Don't resubmit counter mutation runnables internally (CASSANDRA-6427)
 * Don't drop local mutations without a hint (CASSANDRA-6510)
 * Don't allow null max_hint_window_in_ms (CASSANDRA-6419)
 * Validate SliceRange start and finish lengths (CASSANDRA-6521)


2.0.3
 * Fix FD leak on slice read path (CASSANDRA-6275)
 * Cancel read meter task when closing SSTR (CASSANDRA-6358)
 * free off-heap IndexSummary during bulk (CASSANDRA-6359)
 * Recover from IOException in accept() thread (CASSANDRA-6349)
 * Improve Gossip tolerance of abnormally slow tasks (CASSANDRA-6338)
 * Fix trying to hint timed out counter writes (CASSANDRA-6322)
 * Allow restoring specific columnfamilies from archived CL (CASSANDRA-4809)
 * Avoid flushing compaction_history after each operation (CASSANDRA-6287)
 * Fix repair assertion error when tombstones expire (CASSANDRA-6277)
 * Skip loading corrupt key cache (CASSANDRA-6260)
 * Fixes for compacting larger-than-memory rows (CASSANDRA-6274)
 * Compact hottest sstables first and optionally omit coldest from
   compaction entirely (CASSANDRA-6109)
 * Fix modifying column_metadata from thrift (CASSANDRA-6182)
 * cqlsh: fix LIST USERS output (CASSANDRA-6242)
 * Add IRequestSink interface (CASSANDRA-6248)
 * Update memtable size while flushing (CASSANDRA-6249)
 * Provide hooks around CQL2/CQL3 statement execution (CASSANDRA-6252)
 * Require Permission.SELECT for CAS updates (CASSANDRA-6247)
 * New CQL-aware SSTableWriter (CASSANDRA-5894)
 * Reject CAS operation when the protocol v1 is used (CASSANDRA-6270)
 * Correctly throw error when frame too large (CASSANDRA-5981)
 * Fix serialization bug in PagedRange with 2ndary indexes (CASSANDRA-6299)
 * Fix CQL3 table validation in Thrift (CASSANDRA-6140)
 * Fix bug missing results with IN clauses (CASSANDRA-6327)
 * Fix paging with reversed slices (CASSANDRA-6343)
 * Set minTimestamp correctly to be able to drop expired sstables (CASSANDRA-6337)
 * Support NaN and Infinity as float literals (CASSANDRA-6003)
 * Remove RF from nodetool ring output (CASSANDRA-6289)
 * Fix attempting to flush empty rows (CASSANDRA-6374)
 * Fix potential out of bounds exception when paging (CASSANDRA-6333)
Merged from 1.2:
 * Optimize FD phi calculation (CASSANDRA-6386)
 * Improve initial FD phi estimate when starting up (CASSANDRA-6385)
 * Don't list CQL3 table in CLI describe even if named explicitely 
   (CASSANDRA-5750)
 * Invalidate row cache when dropping CF (CASSANDRA-6351)
 * add non-jamm path for cached statements (CASSANDRA-6293)
 * add windows bat files for shell commands (CASSANDRA-6145)
 * Require logging in for Thrift CQL2/3 statement preparation (CASSANDRA-6254)
 * restrict max_num_tokens to 1536 (CASSANDRA-6267)
 * Nodetool gets default JMX port from cassandra-env.sh (CASSANDRA-6273)
 * make calculatePendingRanges asynchronous (CASSANDRA-6244)
 * Remove blocking flushes in gossip thread (CASSANDRA-6297)
 * Fix potential socket leak in connectionpool creation (CASSANDRA-6308)
 * Allow LOCAL_ONE/LOCAL_QUORUM to work with SimpleStrategy (CASSANDRA-6238)
 * cqlsh: handle 'null' as session duration (CASSANDRA-6317)
 * Fix json2sstable handling of range tombstones (CASSANDRA-6316)
 * Fix missing one row in reverse query (CASSANDRA-6330)
 * Fix reading expired row value from row cache (CASSANDRA-6325)
 * Fix AssertionError when doing set element deletion (CASSANDRA-6341)
 * Make CL code for the native protocol match the one in C* 2.0
   (CASSANDRA-6347)
 * Disallow altering CQL3 table from thrift (CASSANDRA-6370)
 * Fix size computation of prepared statement (CASSANDRA-6369)


2.0.2
 * Update FailureDetector to use nanontime (CASSANDRA-4925)
 * Fix FileCacheService regressions (CASSANDRA-6149)
 * Never return WriteTimeout for CL.ANY (CASSANDRA-6132)
 * Fix race conditions in bulk loader (CASSANDRA-6129)
 * Add configurable metrics reporting (CASSANDRA-4430)
 * drop queries exceeding a configurable number of tombstones (CASSANDRA-6117)
 * Track and persist sstable read activity (CASSANDRA-5515)
 * Fixes for speculative retry (CASSANDRA-5932, CASSANDRA-6194)
 * Improve memory usage of metadata min/max column names (CASSANDRA-6077)
 * Fix thrift validation refusing row markers on CQL3 tables (CASSANDRA-6081)
 * Fix insertion of collections with CAS (CASSANDRA-6069)
 * Correctly send metadata on SELECT COUNT (CASSANDRA-6080)
 * Track clients' remote addresses in ClientState (CASSANDRA-6070)
 * Create snapshot dir if it does not exist when migrating
   leveled manifest (CASSANDRA-6093)
 * make sequential nodetool repair the default (CASSANDRA-5950)
 * Add more hooks for compaction strategy implementations (CASSANDRA-6111)
 * Fix potential NPE on composite 2ndary indexes (CASSANDRA-6098)
 * Delete can potentially be skipped in batch (CASSANDRA-6115)
 * Allow alter keyspace on system_traces (CASSANDRA-6016)
 * Disallow empty column names in cql (CASSANDRA-6136)
 * Use Java7 file-handling APIs and fix file moving on Windows (CASSANDRA-5383)
 * Save compaction history to system keyspace (CASSANDRA-5078)
 * Fix NPE if StorageService.getOperationMode() is executed before full startup (CASSANDRA-6166)
 * CQL3: support pre-epoch longs for TimestampType (CASSANDRA-6212)
 * Add reloadtriggers command to nodetool (CASSANDRA-4949)
 * cqlsh: ignore empty 'value alias' in DESCRIBE (CASSANDRA-6139)
 * Fix sstable loader (CASSANDRA-6205)
 * Reject bootstrapping if the node already exists in gossip (CASSANDRA-5571)
 * Fix NPE while loading paxos state (CASSANDRA-6211)
 * cqlsh: add SHOW SESSION <tracing-session> command (CASSANDRA-6228)
Merged from 1.2:
 * (Hadoop) Require CFRR batchSize to be at least 2 (CASSANDRA-6114)
 * Add a warning for small LCS sstable size (CASSANDRA-6191)
 * Add ability to list specific KS/CF combinations in nodetool cfstats (CASSANDRA-4191)
 * Mark CF clean if a mutation raced the drop and got it marked dirty (CASSANDRA-5946)
 * Add a LOCAL_ONE consistency level (CASSANDRA-6202)
 * Limit CQL prepared statement cache by size instead of count (CASSANDRA-6107)
 * Tracing should log write failure rather than raw exceptions (CASSANDRA-6133)
 * lock access to TM.endpointToHostIdMap (CASSANDRA-6103)
 * Allow estimated memtable size to exceed slab allocator size (CASSANDRA-6078)
 * Start MeteredFlusher earlier to prevent OOM during CL replay (CASSANDRA-6087)
 * Avoid sending Truncate command to fat clients (CASSANDRA-6088)
 * Allow where clause conditions to be in parenthesis (CASSANDRA-6037)
 * Do not open non-ssl storage port if encryption option is all (CASSANDRA-3916)
 * Move batchlog replay to its own executor (CASSANDRA-6079)
 * Add tombstone debug threshold and histogram (CASSANDRA-6042, 6057)
 * Enable tcp keepalive on incoming connections (CASSANDRA-4053)
 * Fix fat client schema pull NPE (CASSANDRA-6089)
 * Fix memtable flushing for indexed tables (CASSANDRA-6112)
 * Fix skipping columns with multiple slices (CASSANDRA-6119)
 * Expose connected thrift + native client counts (CASSANDRA-5084)
 * Optimize auth setup (CASSANDRA-6122)
 * Trace index selection (CASSANDRA-6001)
 * Update sstablesPerReadHistogram to use biased sampling (CASSANDRA-6164)
 * Log UnknownColumnfamilyException when closing socket (CASSANDRA-5725)
 * Properly error out on CREATE INDEX for counters table (CASSANDRA-6160)
 * Handle JMX notification failure for repair (CASSANDRA-6097)
 * (Hadoop) Fetch no more than 128 splits in parallel (CASSANDRA-6169)
 * stress: add username/password authentication support (CASSANDRA-6068)
 * Fix indexed queries with row cache enabled on parent table (CASSANDRA-5732)
 * Fix compaction race during columnfamily drop (CASSANDRA-5957)
 * Fix validation of empty column names for compact tables (CASSANDRA-6152)
 * Skip replaying mutations that pass CRC but fail to deserialize (CASSANDRA-6183)
 * Rework token replacement to use replace_address (CASSANDRA-5916)
 * Fix altering column types (CASSANDRA-6185)
 * cqlsh: fix CREATE/ALTER WITH completion (CASSANDRA-6196)
 * add windows bat files for shell commands (CASSANDRA-6145)
 * Fix potential stack overflow during range tombstones insertion (CASSANDRA-6181)
 * (Hadoop) Make LOCAL_ONE the default consistency level (CASSANDRA-6214)


2.0.1
 * Fix bug that could allow reading deleted data temporarily (CASSANDRA-6025)
 * Improve memory use defaults (CASSANDRA-6059)
 * Make ThriftServer more easlly extensible (CASSANDRA-6058)
 * Remove Hadoop dependency from ITransportFactory (CASSANDRA-6062)
 * add file_cache_size_in_mb setting (CASSANDRA-5661)
 * Improve error message when yaml contains invalid properties (CASSANDRA-5958)
 * Improve leveled compaction's ability to find non-overlapping L0 compactions
   to work on concurrently (CASSANDRA-5921)
 * Notify indexer of columns shadowed by range tombstones (CASSANDRA-5614)
 * Log Merkle tree stats (CASSANDRA-2698)
 * Switch from crc32 to adler32 for compressed sstable checksums (CASSANDRA-5862)
 * Improve offheap memcpy performance (CASSANDRA-5884)
 * Use a range aware scanner for cleanup (CASSANDRA-2524)
 * Cleanup doesn't need to inspect sstables that contain only local data
   (CASSANDRA-5722)
 * Add ability for CQL3 to list partition keys (CASSANDRA-4536)
 * Improve native protocol serialization (CASSANDRA-5664)
 * Upgrade Thrift to 0.9.1 (CASSANDRA-5923)
 * Require superuser status for adding triggers (CASSANDRA-5963)
 * Make standalone scrubber handle old and new style leveled manifest
   (CASSANDRA-6005)
 * Fix paxos bugs (CASSANDRA-6012, 6013, 6023)
 * Fix paged ranges with multiple replicas (CASSANDRA-6004)
 * Fix potential AssertionError during tracing (CASSANDRA-6041)
 * Fix NPE in sstablesplit (CASSANDRA-6027)
 * Migrate pre-2.0 key/value/column aliases to system.schema_columns
   (CASSANDRA-6009)
 * Paging filter empty rows too agressively (CASSANDRA-6040)
 * Support variadic parameters for IN clauses (CASSANDRA-4210)
 * cqlsh: return the result of CAS writes (CASSANDRA-5796)
 * Fix validation of IN clauses with 2ndary indexes (CASSANDRA-6050)
 * Support named bind variables in CQL (CASSANDRA-6033)
Merged from 1.2:
 * Allow cache-keys-to-save to be set at runtime (CASSANDRA-5980)
 * Avoid second-guessing out-of-space state (CASSANDRA-5605)
 * Tuning knobs for dealing with large blobs and many CFs (CASSANDRA-5982)
 * (Hadoop) Fix CQLRW for thrift tables (CASSANDRA-6002)
 * Fix possible divide-by-zero in HHOM (CASSANDRA-5990)
 * Allow local batchlog writes for CL.ANY (CASSANDRA-5967)
 * Upgrade metrics-core to version 2.2.0 (CASSANDRA-5947)
 * Fix CqlRecordWriter with composite keys (CASSANDRA-5949)
 * Add snitch, schema version, cluster, partitioner to JMX (CASSANDRA-5881)
 * Allow disabling SlabAllocator (CASSANDRA-5935)
 * Make user-defined compaction JMX blocking (CASSANDRA-4952)
 * Fix streaming does not transfer wrapped range (CASSANDRA-5948)
 * Fix loading index summary containing empty key (CASSANDRA-5965)
 * Correctly handle limits in CompositesSearcher (CASSANDRA-5975)
 * Pig: handle CQL collections (CASSANDRA-5867)
 * Pass the updated cf to the PRSI index() method (CASSANDRA-5999)
 * Allow empty CQL3 batches (as no-op) (CASSANDRA-5994)
 * Support null in CQL3 functions (CASSANDRA-5910)
 * Replace the deprecated MapMaker with CacheLoader (CASSANDRA-6007)
 * Add SSTableDeletingNotification to DataTracker (CASSANDRA-6010)
 * Fix snapshots in use get deleted during snapshot repair (CASSANDRA-6011)
 * Move hints and exception count to o.a.c.metrics (CASSANDRA-6017)
 * Fix memory leak in snapshot repair (CASSANDRA-6047)
 * Fix sstable2sjon for CQL3 tables (CASSANDRA-5852)


2.0.0
 * Fix thrift validation when inserting into CQL3 tables (CASSANDRA-5138)
 * Fix periodic memtable flushing behavior with clean memtables (CASSANDRA-5931)
 * Fix dateOf() function for pre-2.0 timestamp columns (CASSANDRA-5928)
 * Fix SSTable unintentionally loads BF when opened for batch (CASSANDRA-5938)
 * Add stream session progress to JMX (CASSANDRA-4757)
 * Fix NPE during CAS operation (CASSANDRA-5925)
Merged from 1.2:
 * Fix getBloomFilterDiskSpaceUsed for AlwaysPresentFilter (CASSANDRA-5900)
 * Don't announce schema version until we've loaded the changes locally
   (CASSANDRA-5904)
 * Fix to support off heap bloom filters size greater than 2 GB (CASSANDRA-5903)
 * Properly handle parsing huge map and set literals (CASSANDRA-5893)


2.0.0-rc2
 * enable vnodes by default (CASSANDRA-5869)
 * fix CAS contention timeout (CASSANDRA-5830)
 * fix HsHa to respect max frame size (CASSANDRA-4573)
 * Fix (some) 2i on composite components omissions (CASSANDRA-5851)
 * cqlsh: add DESCRIBE FULL SCHEMA variant (CASSANDRA-5880)
Merged from 1.2:
 * Correctly validate sparse composite cells in scrub (CASSANDRA-5855)
 * Add KeyCacheHitRate metric to CF metrics (CASSANDRA-5868)
 * cqlsh: add support for multiline comments (CASSANDRA-5798)
 * Handle CQL3 SELECT duplicate IN restrictions on clustering columns
   (CASSANDRA-5856)


2.0.0-rc1
 * improve DecimalSerializer performance (CASSANDRA-5837)
 * fix potential spurious wakeup in AsyncOneResponse (CASSANDRA-5690)
 * fix schema-related trigger issues (CASSANDRA-5774)
 * Better validation when accessing CQL3 table from thrift (CASSANDRA-5138)
 * Fix assertion error during repair (CASSANDRA-5801)
 * Fix range tombstone bug (CASSANDRA-5805)
 * DC-local CAS (CASSANDRA-5797)
 * Add a native_protocol_version column to the system.local table (CASSANRDA-5819)
 * Use index_interval from cassandra.yaml when upgraded (CASSANDRA-5822)
 * Fix buffer underflow on socket close (CASSANDRA-5792)
Merged from 1.2:
 * Fix reading DeletionTime from 1.1-format sstables (CASSANDRA-5814)
 * cqlsh: add collections support to COPY (CASSANDRA-5698)
 * retry important messages for any IOException (CASSANDRA-5804)
 * Allow empty IN relations in SELECT/UPDATE/DELETE statements (CASSANDRA-5626)
 * cqlsh: fix crashing on Windows due to libedit detection (CASSANDRA-5812)
 * fix bulk-loading compressed sstables (CASSANDRA-5820)
 * (Hadoop) fix quoting in CqlPagingRecordReader and CqlRecordWriter 
   (CASSANDRA-5824)
 * update default LCS sstable size to 160MB (CASSANDRA-5727)
 * Allow compacting 2Is via nodetool (CASSANDRA-5670)
 * Hex-encode non-String keys in OPP (CASSANDRA-5793)
 * nodetool history logging (CASSANDRA-5823)
 * (Hadoop) fix support for Thrift tables in CqlPagingRecordReader 
   (CASSANDRA-5752)
 * add "all time blocked" to StatusLogger output (CASSANDRA-5825)
 * Future-proof inter-major-version schema migrations (CASSANDRA-5845)
 * (Hadoop) add CqlPagingRecordReader support for ReversedType in Thrift table
   (CASSANDRA-5718)
 * Add -no-snapshot option to scrub (CASSANDRA-5891)
 * Fix to support off heap bloom filters size greater than 2 GB (CASSANDRA-5903)
 * Properly handle parsing huge map and set literals (CASSANDRA-5893)
 * Fix LCS L0 compaction may overlap in L1 (CASSANDRA-5907)
 * New sstablesplit tool to split large sstables offline (CASSANDRA-4766)
 * Fix potential deadlock in native protocol server (CASSANDRA-5926)
 * Disallow incompatible type change in CQL3 (CASSANDRA-5882)
Merged from 1.1:
 * Correctly validate sparse composite cells in scrub (CASSANDRA-5855)


2.0.0-beta2
 * Replace countPendingHints with Hints Created metric (CASSANDRA-5746)
 * Allow nodetool with no args, and with help to run without a server (CASSANDRA-5734)
 * Cleanup AbstractType/TypeSerializer classes (CASSANDRA-5744)
 * Remove unimplemented cli option schema-mwt (CASSANDRA-5754)
 * Support range tombstones in thrift (CASSANDRA-5435)
 * Normalize table-manipulating CQL3 statements' class names (CASSANDRA-5759)
 * cqlsh: add missing table options to DESCRIBE output (CASSANDRA-5749)
 * Fix assertion error during repair (CASSANDRA-5757)
 * Fix bulkloader (CASSANDRA-5542)
 * Add LZ4 compression to the native protocol (CASSANDRA-5765)
 * Fix bugs in the native protocol v2 (CASSANDRA-5770)
 * CAS on 'primary key only' table (CASSANDRA-5715)
 * Support streaming SSTables of old versions (CASSANDRA-5772)
 * Always respect protocol version in native protocol (CASSANDRA-5778)
 * Fix ConcurrentModificationException during streaming (CASSANDRA-5782)
 * Update deletion timestamp in Commit#updatesWithPaxosTime (CASSANDRA-5787)
 * Thrift cas() method crashes if input columns are not sorted (CASSANDRA-5786)
 * Order columns names correctly when querying for CAS (CASSANDRA-5788)
 * Fix streaming retry (CASSANDRA-5775)
Merged from 1.2:
 * if no seeds can be a reached a node won't start in a ring by itself (CASSANDRA-5768)
 * add cassandra.unsafesystem property (CASSANDRA-5704)
 * (Hadoop) quote identifiers in CqlPagingRecordReader (CASSANDRA-5763)
 * Add replace_node functionality for vnodes (CASSANDRA-5337)
 * Add timeout events to query traces (CASSANDRA-5520)
 * Fix serialization of the LEFT gossip value (CASSANDRA-5696)
 * Pig: support for cql3 tables (CASSANDRA-5234)
 * Fix skipping range tombstones with reverse queries (CASSANDRA-5712)
 * Expire entries out of ThriftSessionManager (CASSANDRA-5719)
 * Don't keep ancestor information in memory (CASSANDRA-5342)
 * Expose native protocol server status in nodetool info (CASSANDRA-5735)
 * Fix pathetic performance of range tombstones (CASSANDRA-5677)
 * Fix querying with an empty (impossible) range (CASSANDRA-5573)
 * cqlsh: handle CUSTOM 2i in DESCRIBE output (CASSANDRA-5760)
 * Fix minor bug in Range.intersects(Bound) (CASSANDRA-5771)
 * cqlsh: handle disabled compression in DESCRIBE output (CASSANDRA-5766)
 * Ensure all UP events are notified on the native protocol (CASSANDRA-5769)
 * Fix formatting of sstable2json with multiple -k arguments (CASSANDRA-5781)
 * Don't rely on row marker for queries in general to hide lost markers
   after TTL expires (CASSANDRA-5762)
 * Sort nodetool help output (CASSANDRA-5776)
 * Fix column expiring during 2 phases compaction (CASSANDRA-5799)
 * now() is being rejected in INSERTs when inside collections (CASSANDRA-5795)


2.0.0-beta1
 * Add support for indexing clustered columns (CASSANDRA-5125)
 * Removed on-heap row cache (CASSANDRA-5348)
 * use nanotime consistently for node-local timeouts (CASSANDRA-5581)
 * Avoid unnecessary second pass on name-based queries (CASSANDRA-5577)
 * Experimental triggers (CASSANDRA-1311)
 * JEMalloc support for off-heap allocation (CASSANDRA-3997)
 * Single-pass compaction (CASSANDRA-4180)
 * Removed token range bisection (CASSANDRA-5518)
 * Removed compatibility with pre-1.2.5 sstables and network messages
   (CASSANDRA-5511)
 * removed PBSPredictor (CASSANDRA-5455)
 * CAS support (CASSANDRA-5062, 5441, 5442, 5443, 5619, 5667)
 * Leveled compaction performs size-tiered compactions in L0 
   (CASSANDRA-5371, 5439)
 * Add yaml network topology snitch for mixed ec2/other envs (CASSANDRA-5339)
 * Log when a node is down longer than the hint window (CASSANDRA-4554)
 * Optimize tombstone creation for ExpiringColumns (CASSANDRA-4917)
 * Improve LeveledScanner work estimation (CASSANDRA-5250, 5407)
 * Replace compaction lock with runWithCompactionsDisabled (CASSANDRA-3430)
 * Change Message IDs to ints (CASSANDRA-5307)
 * Move sstable level information into the Stats component, removing the
   need for a separate Manifest file (CASSANDRA-4872)
 * avoid serializing to byte[] on commitlog append (CASSANDRA-5199)
 * make index_interval configurable per columnfamily (CASSANDRA-3961, CASSANDRA-5650)
 * add default_time_to_live (CASSANDRA-3974)
 * add memtable_flush_period_in_ms (CASSANDRA-4237)
 * replace supercolumns internally by composites (CASSANDRA-3237, 5123)
 * upgrade thrift to 0.9.0 (CASSANDRA-3719)
 * drop unnecessary keyspace parameter from user-defined compaction API 
   (CASSANDRA-5139)
 * more robust solution to incomplete compactions + counters (CASSANDRA-5151)
 * Change order of directory searching for c*.in.sh (CASSANDRA-3983)
 * Add tool to reset SSTable compaction level for LCS (CASSANDRA-5271)
 * Allow custom configuration loader (CASSANDRA-5045)
 * Remove memory emergency pressure valve logic (CASSANDRA-3534)
 * Reduce request latency with eager retry (CASSANDRA-4705)
 * cqlsh: Remove ASSUME command (CASSANDRA-5331)
 * Rebuild BF when loading sstables if bloom_filter_fp_chance
   has changed since compaction (CASSANDRA-5015)
 * remove row-level bloom filters (CASSANDRA-4885)
 * Change Kernel Page Cache skipping into row preheating (disabled by default)
   (CASSANDRA-4937)
 * Improve repair by deciding on a gcBefore before sending
   out TreeRequests (CASSANDRA-4932)
 * Add an official way to disable compactions (CASSANDRA-5074)
 * Reenable ALTER TABLE DROP with new semantics (CASSANDRA-3919)
 * Add binary protocol versioning (CASSANDRA-5436)
 * Swap THshaServer for TThreadedSelectorServer (CASSANDRA-5530)
 * Add alias support to SELECT statement (CASSANDRA-5075)
 * Don't create empty RowMutations in CommitLogReplayer (CASSANDRA-5541)
 * Use range tombstones when dropping cfs/columns from schema (CASSANDRA-5579)
 * cqlsh: drop CQL2/CQL3-beta support (CASSANDRA-5585)
 * Track max/min column names in sstables to be able to optimize slice
   queries (CASSANDRA-5514, CASSANDRA-5595, CASSANDRA-5600)
 * Binary protocol: allow batching already prepared statements (CASSANDRA-4693)
 * Allow preparing timestamp, ttl and limit in CQL3 queries (CASSANDRA-4450)
 * Support native link w/o JNA in Java7 (CASSANDRA-3734)
 * Use SASL authentication in binary protocol v2 (CASSANDRA-5545)
 * Replace Thrift HsHa with LMAX Disruptor based implementation (CASSANDRA-5582)
 * cqlsh: Add row count to SELECT output (CASSANDRA-5636)
 * Include a timestamp with all read commands to determine column expiration
   (CASSANDRA-5149)
 * Streaming 2.0 (CASSANDRA-5286, 5699)
 * Conditional create/drop ks/table/index statements in CQL3 (CASSANDRA-2737)
 * more pre-table creation property validation (CASSANDRA-5693)
 * Redesign repair messages (CASSANDRA-5426)
 * Fix ALTER RENAME post-5125 (CASSANDRA-5702)
 * Disallow renaming a 2ndary indexed column (CASSANDRA-5705)
 * Rename Table to Keyspace (CASSANDRA-5613)
 * Ensure changing column_index_size_in_kb on different nodes don't corrupt the
   sstable (CASSANDRA-5454)
 * Move resultset type information into prepare, not execute (CASSANDRA-5649)
 * Auto paging in binary protocol (CASSANDRA-4415, 5714)
 * Don't tie client side use of AbstractType to JDBC (CASSANDRA-4495)
 * Adds new TimestampType to replace DateType (CASSANDRA-5723, CASSANDRA-5729)
Merged from 1.2:
 * make starting native protocol server idempotent (CASSANDRA-5728)
 * Fix loading key cache when a saved entry is no longer valid (CASSANDRA-5706)
 * Fix serialization of the LEFT gossip value (CASSANDRA-5696)
 * cqlsh: Don't show 'null' in place of empty values (CASSANDRA-5675)
 * Race condition in detecting version on a mixed 1.1/1.2 cluster
   (CASSANDRA-5692)
 * Fix skipping range tombstones with reverse queries (CASSANDRA-5712)
 * Expire entries out of ThriftSessionManager (CASSANRDA-5719)
 * Don't keep ancestor information in memory (CASSANDRA-5342)
 * cqlsh: fix handling of semicolons inside BATCH queries (CASSANDRA-5697)


1.2.6
 * Fix tracing when operation completes before all responses arrive 
   (CASSANDRA-5668)
 * Fix cross-DC mutation forwarding (CASSANDRA-5632)
 * Reduce SSTableLoader memory usage (CASSANDRA-5555)
 * Scale hinted_handoff_throttle_in_kb to cluster size (CASSANDRA-5272)
 * (Hadoop) Add CQL3 input/output formats (CASSANDRA-4421, 5622)
 * (Hadoop) Fix InputKeyRange in CFIF (CASSANDRA-5536)
 * Fix dealing with ridiculously large max sstable sizes in LCS (CASSANDRA-5589)
 * Ignore pre-truncate hints (CASSANDRA-4655)
 * Move System.exit on OOM into a separate thread (CASSANDRA-5273)
 * Write row markers when serializing schema (CASSANDRA-5572)
 * Check only SSTables for the requested range when streaming (CASSANDRA-5569)
 * Improve batchlog replay behavior and hint ttl handling (CASSANDRA-5314)
 * Exclude localTimestamp from validation for tombstones (CASSANDRA-5398)
 * cqlsh: add custom prompt support (CASSANDRA-5539)
 * Reuse prepared statements in hot auth queries (CASSANDRA-5594)
 * cqlsh: add vertical output option (see EXPAND) (CASSANDRA-5597)
 * Add a rate limit option to stress (CASSANDRA-5004)
 * have BulkLoader ignore snapshots directories (CASSANDRA-5587) 
 * fix SnitchProperties logging context (CASSANDRA-5602)
 * Expose whether jna is enabled and memory is locked via JMX (CASSANDRA-5508)
 * cqlsh: fix COPY FROM with ReversedType (CASSANDRA-5610)
 * Allow creating CUSTOM indexes on collections (CASSANDRA-5615)
 * Evaluate now() function at execution time (CASSANDRA-5616)
 * Expose detailed read repair metrics (CASSANDRA-5618)
 * Correct blob literal + ReversedType parsing (CASSANDRA-5629)
 * Allow GPFS to prefer the internal IP like EC2MRS (CASSANDRA-5630)
 * fix help text for -tspw cassandra-cli (CASSANDRA-5643)
 * don't throw away initial causes exceptions for internode encryption issues 
   (CASSANDRA-5644)
 * Fix message spelling errors for cql select statements (CASSANDRA-5647)
 * Suppress custom exceptions thru jmx (CASSANDRA-5652)
 * Update CREATE CUSTOM INDEX syntax (CASSANDRA-5639)
 * Fix PermissionDetails.equals() method (CASSANDRA-5655)
 * Never allow partition key ranges in CQL3 without token() (CASSANDRA-5666)
 * Gossiper incorrectly drops AppState for an upgrading node (CASSANDRA-5660)
 * Connection thrashing during multi-region ec2 during upgrade, due to 
   messaging version (CASSANDRA-5669)
 * Avoid over reconnecting in EC2MRS (CASSANDRA-5678)
 * Fix ReadResponseSerializer.serializedSize() for digest reads (CASSANDRA-5476)
 * allow sstable2json on 2i CFs (CASSANDRA-5694)
Merged from 1.1:
 * Remove buggy thrift max message length option (CASSANDRA-5529)
 * Fix NPE in Pig's widerow mode (CASSANDRA-5488)
 * Add split size parameter to Pig and disable split combination (CASSANDRA-5544)


1.2.5
 * make BytesToken.toString only return hex bytes (CASSANDRA-5566)
 * Ensure that submitBackground enqueues at least one task (CASSANDRA-5554)
 * fix 2i updates with identical values and timestamps (CASSANDRA-5540)
 * fix compaction throttling bursty-ness (CASSANDRA-4316)
 * reduce memory consumption of IndexSummary (CASSANDRA-5506)
 * remove per-row column name bloom filters (CASSANDRA-5492)
 * Include fatal errors in trace events (CASSANDRA-5447)
 * Ensure that PerRowSecondaryIndex is notified of row-level deletes
   (CASSANDRA-5445)
 * Allow empty blob literals in CQL3 (CASSANDRA-5452)
 * Fix streaming RangeTombstones at column index boundary (CASSANDRA-5418)
 * Fix preparing statements when current keyspace is not set (CASSANDRA-5468)
 * Fix SemanticVersion.isSupportedBy minor/patch handling (CASSANDRA-5496)
 * Don't provide oldCfId for post-1.1 system cfs (CASSANDRA-5490)
 * Fix primary range ignores replication strategy (CASSANDRA-5424)
 * Fix shutdown of binary protocol server (CASSANDRA-5507)
 * Fix repair -snapshot not working (CASSANDRA-5512)
 * Set isRunning flag later in binary protocol server (CASSANDRA-5467)
 * Fix use of CQL3 functions with descending clustering order (CASSANDRA-5472)
 * Disallow renaming columns one at a time for thrift table in CQL3
   (CASSANDRA-5531)
 * cqlsh: add CLUSTERING ORDER BY support to DESCRIBE (CASSANDRA-5528)
 * Add custom secondary index support to CQL3 (CASSANDRA-5484)
 * Fix repair hanging silently on unexpected error (CASSANDRA-5229)
 * Fix Ec2Snitch regression introduced by CASSANDRA-5171 (CASSANDRA-5432)
 * Add nodetool enablebackup/disablebackup (CASSANDRA-5556)
 * cqlsh: fix DESCRIBE after case insensitive USE (CASSANDRA-5567)
Merged from 1.1
 * Add retry mechanism to OTC for non-droppable_verbs (CASSANDRA-5393)
 * Use allocator information to improve memtable memory usage estimate
   (CASSANDRA-5497)
 * Fix trying to load deleted row into row cache on startup (CASSANDRA-4463)
 * fsync leveled manifest to avoid corruption (CASSANDRA-5535)
 * Fix Bound intersection computation (CASSANDRA-5551)
 * sstablescrub now respects max memory size in cassandra.in.sh (CASSANDRA-5562)


1.2.4
 * Ensure that PerRowSecondaryIndex updates see the most recent values
   (CASSANDRA-5397)
 * avoid duplicate index entries ind PrecompactedRow and 
   ParallelCompactionIterable (CASSANDRA-5395)
 * remove the index entry on oldColumn when new column is a tombstone 
   (CASSANDRA-5395)
 * Change default stream throughput from 400 to 200 mbps (CASSANDRA-5036)
 * Gossiper logs DOWN for symmetry with UP (CASSANDRA-5187)
 * Fix mixing prepared statements between keyspaces (CASSANDRA-5352)
 * Fix consistency level during bootstrap - strike 3 (CASSANDRA-5354)
 * Fix transposed arguments in AlreadyExistsException (CASSANDRA-5362)
 * Improve asynchronous hint delivery (CASSANDRA-5179)
 * Fix Guava dependency version (12.0 -> 13.0.1) for Maven (CASSANDRA-5364)
 * Validate that provided CQL3 collection value are < 64K (CASSANDRA-5355)
 * Make upgradeSSTable skip current version sstables by default (CASSANDRA-5366)
 * Optimize min/max timestamp collection (CASSANDRA-5373)
 * Invalid streamId in cql binary protocol when using invalid CL 
   (CASSANDRA-5164)
 * Fix validation for IN where clauses with collections (CASSANDRA-5376)
 * Copy resultSet on count query to avoid ConcurrentModificationException 
   (CASSANDRA-5382)
 * Correctly typecheck in CQL3 even with ReversedType (CASSANDRA-5386)
 * Fix streaming compressed files when using encryption (CASSANDRA-5391)
 * cassandra-all 1.2.0 pom missing netty dependency (CASSANDRA-5392)
 * Fix writetime/ttl functions on null values (CASSANDRA-5341)
 * Fix NPE during cql3 select with token() (CASSANDRA-5404)
 * IndexHelper.skipBloomFilters won't skip non-SHA filters (CASSANDRA-5385)
 * cqlsh: Print maps ordered by key, sort sets (CASSANDRA-5413)
 * Add null syntax support in CQL3 for inserts (CASSANDRA-3783)
 * Allow unauthenticated set_keyspace() calls (CASSANDRA-5423)
 * Fix potential incremental backups race (CASSANDRA-5410)
 * Fix prepared BATCH statements with batch-level timestamps (CASSANDRA-5415)
 * Allow overriding superuser setup delay (CASSANDRA-5430)
 * cassandra-shuffle with JMX usernames and passwords (CASSANDRA-5431)
Merged from 1.1:
 * cli: Quote ks and cf names in schema output when needed (CASSANDRA-5052)
 * Fix bad default for min/max timestamp in SSTableMetadata (CASSANDRA-5372)
 * Fix cf name extraction from manifest in Directories.migrateFile() 
   (CASSANDRA-5242)
 * Support pluggable internode authentication (CASSANDRA-5401)


1.2.3
 * add check for sstable overlap within a level on startup (CASSANDRA-5327)
 * replace ipv6 colons in jmx object names (CASSANDRA-5298, 5328)
 * Avoid allocating SSTableBoundedScanner during repair when the range does 
   not intersect the sstable (CASSANDRA-5249)
 * Don't lowercase property map keys (this breaks NTS) (CASSANDRA-5292)
 * Fix composite comparator with super columns (CASSANDRA-5287)
 * Fix insufficient validation of UPDATE queries against counter cfs
   (CASSANDRA-5300)
 * Fix PropertyFileSnitch default DC/Rack behavior (CASSANDRA-5285)
 * Handle null values when executing prepared statement (CASSANDRA-5081)
 * Add netty to pom dependencies (CASSANDRA-5181)
 * Include type arguments in Thrift CQLPreparedResult (CASSANDRA-5311)
 * Fix compaction not removing columns when bf_fp_ratio is 1 (CASSANDRA-5182)
 * cli: Warn about missing CQL3 tables in schema descriptions (CASSANDRA-5309)
 * Re-enable unknown option in replication/compaction strategies option for
   backward compatibility (CASSANDRA-4795)
 * Add binary protocol support to stress (CASSANDRA-4993)
 * cqlsh: Fix COPY FROM value quoting and null handling (CASSANDRA-5305)
 * Fix repair -pr for vnodes (CASSANDRA-5329)
 * Relax CL for auth queries for non-default users (CASSANDRA-5310)
 * Fix AssertionError during repair (CASSANDRA-5245)
 * Don't announce migrations to pre-1.2 nodes (CASSANDRA-5334)
Merged from 1.1:
 * Update offline scrub for 1.0 -> 1.1 directory structure (CASSANDRA-5195)
 * add tmp flag to Descriptor hashcode (CASSANDRA-4021)
 * fix logging of "Found table data in data directories" when only system tables
   are present (CASSANDRA-5289)
 * cli: Add JMX authentication support (CASSANDRA-5080)
 * nodetool: ability to repair specific range (CASSANDRA-5280)
 * Fix possible assertion triggered in SliceFromReadCommand (CASSANDRA-5284)
 * cqlsh: Add inet type support on Windows (ipv4-only) (CASSANDRA-4801)
 * Fix race when initializing ColumnFamilyStore (CASSANDRA-5350)
 * Add UseTLAB JVM flag (CASSANDRA-5361)


1.2.2
 * fix potential for multiple concurrent compactions of the same sstables
   (CASSANDRA-5256)
 * avoid no-op caching of byte[] on commitlog append (CASSANDRA-5199)
 * fix symlinks under data dir not working (CASSANDRA-5185)
 * fix bug in compact storage metadata handling (CASSANDRA-5189)
 * Validate login for USE queries (CASSANDRA-5207)
 * cli: remove default username and password (CASSANDRA-5208)
 * configure populate_io_cache_on_flush per-CF (CASSANDRA-4694)
 * allow configuration of internode socket buffer (CASSANDRA-3378)
 * Make sstable directory picking blacklist-aware again (CASSANDRA-5193)
 * Correctly expire gossip states for edge cases (CASSANDRA-5216)
 * Improve handling of directory creation failures (CASSANDRA-5196)
 * Expose secondary indicies to the rest of nodetool (CASSANDRA-4464)
 * Binary protocol: avoid sending notification for 0.0.0.0 (CASSANDRA-5227)
 * add UseCondCardMark XX jvm settings on jdk 1.7 (CASSANDRA-4366)
 * CQL3 refactor to allow conversion function (CASSANDRA-5226)
 * Fix drop of sstables in some circumstance (CASSANDRA-5232)
 * Implement caching of authorization results (CASSANDRA-4295)
 * Add support for LZ4 compression (CASSANDRA-5038)
 * Fix missing columns in wide rows queries (CASSANDRA-5225)
 * Simplify auth setup and make system_auth ks alterable (CASSANDRA-5112)
 * Stop compactions from hanging during bootstrap (CASSANDRA-5244)
 * fix compressed streaming sending extra chunk (CASSANDRA-5105)
 * Add CQL3-based implementations of IAuthenticator and IAuthorizer
   (CASSANDRA-4898)
 * Fix timestamp-based tomstone removal logic (CASSANDRA-5248)
 * cli: Add JMX authentication support (CASSANDRA-5080)
 * Fix forceFlush behavior (CASSANDRA-5241)
 * cqlsh: Add username autocompletion (CASSANDRA-5231)
 * Fix CQL3 composite partition key error (CASSANDRA-5240)
 * Allow IN clause on last clustering key (CASSANDRA-5230)
Merged from 1.1:
 * fix start key/end token validation for wide row iteration (CASSANDRA-5168)
 * add ConfigHelper support for Thrift frame and max message sizes (CASSANDRA-5188)
 * fix nodetool repair not fail on node down (CASSANDRA-5203)
 * always collect tombstone hints (CASSANDRA-5068)
 * Fix error when sourcing file in cqlsh (CASSANDRA-5235)


1.2.1
 * stream undelivered hints on decommission (CASSANDRA-5128)
 * GossipingPropertyFileSnitch loads saved dc/rack info if needed (CASSANDRA-5133)
 * drain should flush system CFs too (CASSANDRA-4446)
 * add inter_dc_tcp_nodelay setting (CASSANDRA-5148)
 * re-allow wrapping ranges for start_token/end_token range pairitspwng (CASSANDRA-5106)
 * fix validation compaction of empty rows (CASSANDRA-5136)
 * nodetool methods to enable/disable hint storage/delivery (CASSANDRA-4750)
 * disallow bloom filter false positive chance of 0 (CASSANDRA-5013)
 * add threadpool size adjustment methods to JMXEnabledThreadPoolExecutor and 
   CompactionManagerMBean (CASSANDRA-5044)
 * fix hinting for dropped local writes (CASSANDRA-4753)
 * off-heap cache doesn't need mutable column container (CASSANDRA-5057)
 * apply disk_failure_policy to bad disks on initial directory creation 
   (CASSANDRA-4847)
 * Optimize name-based queries to use ArrayBackedSortedColumns (CASSANDRA-5043)
 * Fall back to old manifest if most recent is unparseable (CASSANDRA-5041)
 * pool [Compressed]RandomAccessReader objects on the partitioned read path
   (CASSANDRA-4942)
 * Add debug logging to list filenames processed by Directories.migrateFile 
   method (CASSANDRA-4939)
 * Expose black-listed directories via JMX (CASSANDRA-4848)
 * Log compaction merge counts (CASSANDRA-4894)
 * Minimize byte array allocation by AbstractData{Input,Output} (CASSANDRA-5090)
 * Add SSL support for the binary protocol (CASSANDRA-5031)
 * Allow non-schema system ks modification for shuffle to work (CASSANDRA-5097)
 * cqlsh: Add default limit to SELECT statements (CASSANDRA-4972)
 * cqlsh: fix DESCRIBE for 1.1 cfs in CQL3 (CASSANDRA-5101)
 * Correctly gossip with nodes >= 1.1.7 (CASSANDRA-5102)
 * Ensure CL guarantees on digest mismatch (CASSANDRA-5113)
 * Validate correctly selects on composite partition key (CASSANDRA-5122)
 * Fix exception when adding collection (CASSANDRA-5117)
 * Handle states for non-vnode clusters correctly (CASSANDRA-5127)
 * Refuse unrecognized replication and compaction strategy options (CASSANDRA-4795)
 * Pick the correct value validator in sstable2json for cql3 tables (CASSANDRA-5134)
 * Validate login for describe_keyspace, describe_keyspaces and set_keyspace
   (CASSANDRA-5144)
 * Fix inserting empty maps (CASSANDRA-5141)
 * Don't remove tokens from System table for node we know (CASSANDRA-5121)
 * fix streaming progress report for compresed files (CASSANDRA-5130)
 * Coverage analysis for low-CL queries (CASSANDRA-4858)
 * Stop interpreting dates as valid timeUUID value (CASSANDRA-4936)
 * Adds E notation for floating point numbers (CASSANDRA-4927)
 * Detect (and warn) unintentional use of the cql2 thrift methods when cql3 was
   intended (CASSANDRA-5172)
 * cli: Quote ks and cf names in schema output when needed (CASSANDRA-5052)
 * Fix cf name extraction from manifest in Directories.migrateFile() (CASSANDRA-5242)
 * Replace mistaken usage of commons-logging with slf4j (CASSANDRA-5464)
 * Ensure Jackson dependency matches lib (CASSANDRA-5126)
 * Expose droppable tombstone ratio stats over JMX (CASSANDRA-5159)
Merged from 1.1:
 * Simplify CompressedRandomAccessReader to work around JDK FD bug (CASSANDRA-5088)
 * Improve handling a changing target throttle rate mid-compaction (CASSANDRA-5087)
 * Pig: correctly decode row keys in widerow mode (CASSANDRA-5098)
 * nodetool repair command now prints progress (CASSANDRA-4767)
 * fix user defined compaction to run against 1.1 data directory (CASSANDRA-5118)
 * Fix CQL3 BATCH authorization caching (CASSANDRA-5145)
 * fix get_count returns incorrect value with TTL (CASSANDRA-5099)
 * better handling for mid-compaction failure (CASSANDRA-5137)
 * convert default marshallers list to map for better readability (CASSANDRA-5109)
 * fix ConcurrentModificationException in getBootstrapSource (CASSANDRA-5170)
 * fix sstable maxtimestamp for row deletes and pre-1.1.1 sstables (CASSANDRA-5153)
 * Fix thread growth on node removal (CASSANDRA-5175)
 * Make Ec2Region's datacenter name configurable (CASSANDRA-5155)


1.2.0
 * Disallow counters in collections (CASSANDRA-5082)
 * cqlsh: add unit tests (CASSANDRA-3920)
 * fix default bloom_filter_fp_chance for LeveledCompactionStrategy (CASSANDRA-5093)
Merged from 1.1:
 * add validation for get_range_slices with start_key and end_token (CASSANDRA-5089)


1.2.0-rc2
 * fix nodetool ownership display with vnodes (CASSANDRA-5065)
 * cqlsh: add DESCRIBE KEYSPACES command (CASSANDRA-5060)
 * Fix potential infinite loop when reloading CFS (CASSANDRA-5064)
 * Fix SimpleAuthorizer example (CASSANDRA-5072)
 * cqlsh: force CL.ONE for tracing and system.schema* queries (CASSANDRA-5070)
 * Includes cassandra-shuffle in the debian package (CASSANDRA-5058)
Merged from 1.1:
 * fix multithreaded compaction deadlock (CASSANDRA-4492)
 * fix temporarily missing schema after upgrade from pre-1.1.5 (CASSANDRA-5061)
 * Fix ALTER TABLE overriding compression options with defaults
   (CASSANDRA-4996, 5066)
 * fix specifying and altering crc_check_chance (CASSANDRA-5053)
 * fix Murmur3Partitioner ownership% calculation (CASSANDRA-5076)
 * Don't expire columns sooner than they should in 2ndary indexes (CASSANDRA-5079)


1.2-rc1
 * rename rpc_timeout settings to request_timeout (CASSANDRA-5027)
 * add BF with 0.1 FP to LCS by default (CASSANDRA-5029)
 * Fix preparing insert queries (CASSANDRA-5016)
 * Fix preparing queries with counter increment (CASSANDRA-5022)
 * Fix preparing updates with collections (CASSANDRA-5017)
 * Don't generate UUID based on other node address (CASSANDRA-5002)
 * Fix message when trying to alter a clustering key type (CASSANDRA-5012)
 * Update IAuthenticator to match the new IAuthorizer (CASSANDRA-5003)
 * Fix inserting only a key in CQL3 (CASSANDRA-5040)
 * Fix CQL3 token() function when used with strings (CASSANDRA-5050)
Merged from 1.1:
 * reduce log spam from invalid counter shards (CASSANDRA-5026)
 * Improve schema propagation performance (CASSANDRA-5025)
 * Fix for IndexHelper.IndexFor throws OOB Exception (CASSANDRA-5030)
 * cqlsh: make it possible to describe thrift CFs (CASSANDRA-4827)
 * cqlsh: fix timestamp formatting on some platforms (CASSANDRA-5046)


1.2-beta3
 * make consistency level configurable in cqlsh (CASSANDRA-4829)
 * fix cqlsh rendering of blob fields (CASSANDRA-4970)
 * fix cqlsh DESCRIBE command (CASSANDRA-4913)
 * save truncation position in system table (CASSANDRA-4906)
 * Move CompressionMetadata off-heap (CASSANDRA-4937)
 * allow CLI to GET cql3 columnfamily data (CASSANDRA-4924)
 * Fix rare race condition in getExpireTimeForEndpoint (CASSANDRA-4402)
 * acquire references to overlapping sstables during compaction so bloom filter
   doesn't get free'd prematurely (CASSANDRA-4934)
 * Don't share slice query filter in CQL3 SelectStatement (CASSANDRA-4928)
 * Separate tracing from Log4J (CASSANDRA-4861)
 * Exclude gcable tombstones from merkle-tree computation (CASSANDRA-4905)
 * Better printing of AbstractBounds for tracing (CASSANDRA-4931)
 * Optimize mostRecentTombstone check in CC.collectAllData (CASSANDRA-4883)
 * Change stream session ID to UUID to avoid collision from same node (CASSANDRA-4813)
 * Use Stats.db when bulk loading if present (CASSANDRA-4957)
 * Skip repair on system_trace and keyspaces with RF=1 (CASSANDRA-4956)
 * (cql3) Remove arbitrary SELECT limit (CASSANDRA-4918)
 * Correctly handle prepared operation on collections (CASSANDRA-4945)
 * Fix CQL3 LIMIT (CASSANDRA-4877)
 * Fix Stress for CQL3 (CASSANDRA-4979)
 * Remove cassandra specific exceptions from JMX interface (CASSANDRA-4893)
 * (CQL3) Force using ALLOW FILTERING on potentially inefficient queries (CASSANDRA-4915)
 * (cql3) Fix adding column when the table has collections (CASSANDRA-4982)
 * (cql3) Fix allowing collections with compact storage (CASSANDRA-4990)
 * (cql3) Refuse ttl/writetime function on collections (CASSANDRA-4992)
 * Replace IAuthority with new IAuthorizer (CASSANDRA-4874)
 * clqsh: fix KEY pseudocolumn escaping when describing Thrift tables
   in CQL3 mode (CASSANDRA-4955)
 * add basic authentication support for Pig CassandraStorage (CASSANDRA-3042)
 * fix CQL2 ALTER TABLE compaction_strategy_class altering (CASSANDRA-4965)
Merged from 1.1:
 * Fall back to old describe_splits if d_s_ex is not available (CASSANDRA-4803)
 * Improve error reporting when streaming ranges fail (CASSANDRA-5009)
 * Fix cqlsh timestamp formatting of timezone info (CASSANDRA-4746)
 * Fix assertion failure with leveled compaction (CASSANDRA-4799)
 * Check for null end_token in get_range_slice (CASSANDRA-4804)
 * Remove all remnants of removed nodes (CASSANDRA-4840)
 * Add aut-reloading of the log4j file in debian package (CASSANDRA-4855)
 * Fix estimated row cache entry size (CASSANDRA-4860)
 * reset getRangeSlice filter after finishing a row for get_paged_slice
   (CASSANDRA-4919)
 * expunge row cache post-truncate (CASSANDRA-4940)
 * Allow static CF definition with compact storage (CASSANDRA-4910)
 * Fix endless loop/compaction of schema_* CFs due to broken timestamps (CASSANDRA-4880)
 * Fix 'wrong class type' assertion in CounterColumn (CASSANDRA-4976)


1.2-beta2
 * fp rate of 1.0 disables BF entirely; LCS defaults to 1.0 (CASSANDRA-4876)
 * off-heap bloom filters for row keys (CASSANDRA_4865)
 * add extension point for sstable components (CASSANDRA-4049)
 * improve tracing output (CASSANDRA-4852, 4862)
 * make TRACE verb droppable (CASSANDRA-4672)
 * fix BulkLoader recognition of CQL3 columnfamilies (CASSANDRA-4755)
 * Sort commitlog segments for replay by id instead of mtime (CASSANDRA-4793)
 * Make hint delivery asynchronous (CASSANDRA-4761)
 * Pluggable Thrift transport factories for CLI and cqlsh (CASSANDRA-4609, 4610)
 * cassandra-cli: allow Double value type to be inserted to a column (CASSANDRA-4661)
 * Add ability to use custom TServerFactory implementations (CASSANDRA-4608)
 * optimize batchlog flushing to skip successful batches (CASSANDRA-4667)
 * include metadata for system keyspace itself in schema tables (CASSANDRA-4416)
 * add check to PropertyFileSnitch to verify presence of location for
   local node (CASSANDRA-4728)
 * add PBSPredictor consistency modeler (CASSANDRA-4261)
 * remove vestiges of Thrift unframed mode (CASSANDRA-4729)
 * optimize single-row PK lookups (CASSANDRA-4710)
 * adjust blockFor calculation to account for pending ranges due to node 
   movement (CASSANDRA-833)
 * Change CQL version to 3.0.0 and stop accepting 3.0.0-beta1 (CASSANDRA-4649)
 * (CQL3) Make prepared statement global instead of per connection 
   (CASSANDRA-4449)
 * Fix scrubbing of CQL3 created tables (CASSANDRA-4685)
 * (CQL3) Fix validation when using counter and regular columns in the same 
   table (CASSANDRA-4706)
 * Fix bug starting Cassandra with simple authentication (CASSANDRA-4648)
 * Add support for batchlog in CQL3 (CASSANDRA-4545, 4738)
 * Add support for multiple column family outputs in CFOF (CASSANDRA-4208)
 * Support repairing only the local DC nodes (CASSANDRA-4747)
 * Use rpc_address for binary protocol and change default port (CASSANDRA-4751)
 * Fix use of collections in prepared statements (CASSANDRA-4739)
 * Store more information into peers table (CASSANDRA-4351, 4814)
 * Configurable bucket size for size tiered compaction (CASSANDRA-4704)
 * Run leveled compaction in parallel (CASSANDRA-4310)
 * Fix potential NPE during CFS reload (CASSANDRA-4786)
 * Composite indexes may miss results (CASSANDRA-4796)
 * Move consistency level to the protocol level (CASSANDRA-4734, 4824)
 * Fix Subcolumn slice ends not respected (CASSANDRA-4826)
 * Fix Assertion error in cql3 select (CASSANDRA-4783)
 * Fix list prepend logic (CQL3) (CASSANDRA-4835)
 * Add booleans as literals in CQL3 (CASSANDRA-4776)
 * Allow renaming PK columns in CQL3 (CASSANDRA-4822)
 * Fix binary protocol NEW_NODE event (CASSANDRA-4679)
 * Fix potential infinite loop in tombstone compaction (CASSANDRA-4781)
 * Remove system tables accounting from schema (CASSANDRA-4850)
 * (cql3) Force provided columns in clustering key order in 
   'CLUSTERING ORDER BY' (CASSANDRA-4881)
 * Fix composite index bug (CASSANDRA-4884)
 * Fix short read protection for CQL3 (CASSANDRA-4882)
 * Add tracing support to the binary protocol (CASSANDRA-4699)
 * (cql3) Don't allow prepared marker inside collections (CASSANDRA-4890)
 * Re-allow order by on non-selected columns (CASSANDRA-4645)
 * Bug when composite index is created in a table having collections (CASSANDRA-4909)
 * log index scan subject in CompositesSearcher (CASSANDRA-4904)
Merged from 1.1:
 * add get[Row|Key]CacheEntries to CacheServiceMBean (CASSANDRA-4859)
 * fix get_paged_slice to wrap to next row correctly (CASSANDRA-4816)
 * fix indexing empty column values (CASSANDRA-4832)
 * allow JdbcDate to compose null Date objects (CASSANDRA-4830)
 * fix possible stackoverflow when compacting 1000s of sstables
   (CASSANDRA-4765)
 * fix wrong leveled compaction progress calculation (CASSANDRA-4807)
 * add a close() method to CRAR to prevent leaking file descriptors (CASSANDRA-4820)
 * fix potential infinite loop in get_count (CASSANDRA-4833)
 * fix compositeType.{get/from}String methods (CASSANDRA-4842)
 * (CQL) fix CREATE COLUMNFAMILY permissions check (CASSANDRA-4864)
 * Fix DynamicCompositeType same type comparison (CASSANDRA-4711)
 * Fix duplicate SSTable reference when stream session failed (CASSANDRA-3306)
 * Allow static CF definition with compact storage (CASSANDRA-4910)
 * Fix endless loop/compaction of schema_* CFs due to broken timestamps (CASSANDRA-4880)
 * Fix 'wrong class type' assertion in CounterColumn (CASSANDRA-4976)


1.2-beta1
 * add atomic_batch_mutate (CASSANDRA-4542, -4635)
 * increase default max_hint_window_in_ms to 3h (CASSANDRA-4632)
 * include message initiation time to replicas so they can more
   accurately drop timed-out requests (CASSANDRA-2858)
 * fix clientutil.jar dependencies (CASSANDRA-4566)
 * optimize WriteResponse (CASSANDRA-4548)
 * new metrics (CASSANDRA-4009)
 * redesign KEYS indexes to avoid read-before-write (CASSANDRA-2897)
 * debug tracing (CASSANDRA-1123)
 * parallelize row cache loading (CASSANDRA-4282)
 * Make compaction, flush JBOD-aware (CASSANDRA-4292)
 * run local range scans on the read stage (CASSANDRA-3687)
 * clean up ioexceptions (CASSANDRA-2116)
 * add disk_failure_policy (CASSANDRA-2118)
 * Introduce new json format with row level deletion (CASSANDRA-4054)
 * remove redundant "name" column from schema_keyspaces (CASSANDRA-4433)
 * improve "nodetool ring" handling of multi-dc clusters (CASSANDRA-3047)
 * update NTS calculateNaturalEndpoints to be O(N log N) (CASSANDRA-3881)
 * split up rpc timeout by operation type (CASSANDRA-2819)
 * rewrite key cache save/load to use only sequential i/o (CASSANDRA-3762)
 * update MS protocol with a version handshake + broadcast address id
   (CASSANDRA-4311)
 * multithreaded hint replay (CASSANDRA-4189)
 * add inter-node message compression (CASSANDRA-3127)
 * remove COPP (CASSANDRA-2479)
 * Track tombstone expiration and compact when tombstone content is
   higher than a configurable threshold, default 20% (CASSANDRA-3442, 4234)
 * update MurmurHash to version 3 (CASSANDRA-2975)
 * (CLI) track elapsed time for `delete' operation (CASSANDRA-4060)
 * (CLI) jline version is bumped to 1.0 to properly  support
   'delete' key function (CASSANDRA-4132)
 * Save IndexSummary into new SSTable 'Summary' component (CASSANDRA-2392, 4289)
 * Add support for range tombstones (CASSANDRA-3708)
 * Improve MessagingService efficiency (CASSANDRA-3617)
 * Avoid ID conflicts from concurrent schema changes (CASSANDRA-3794)
 * Set thrift HSHA server thread limit to unlimited by default (CASSANDRA-4277)
 * Avoids double serialization of CF id in RowMutation messages
   (CASSANDRA-4293)
 * stream compressed sstables directly with java nio (CASSANDRA-4297)
 * Support multiple ranges in SliceQueryFilter (CASSANDRA-3885)
 * Add column metadata to system column families (CASSANDRA-4018)
 * (cql3) Always use composite types by default (CASSANDRA-4329)
 * (cql3) Add support for set, map and list (CASSANDRA-3647)
 * Validate date type correctly (CASSANDRA-4441)
 * (cql3) Allow definitions with only a PK (CASSANDRA-4361)
 * (cql3) Add support for row key composites (CASSANDRA-4179)
 * improve DynamicEndpointSnitch by using reservoir sampling (CASSANDRA-4038)
 * (cql3) Add support for 2ndary indexes (CASSANDRA-3680)
 * (cql3) fix defining more than one PK to be invalid (CASSANDRA-4477)
 * remove schema agreement checking from all external APIs (Thrift, CQL and CQL3) (CASSANDRA-4487)
 * add Murmur3Partitioner and make it default for new installations (CASSANDRA-3772, 4621)
 * (cql3) update pseudo-map syntax to use map syntax (CASSANDRA-4497)
 * Finer grained exceptions hierarchy and provides error code with exceptions (CASSANDRA-3979)
 * Adds events push to binary protocol (CASSANDRA-4480)
 * Rewrite nodetool help (CASSANDRA-2293)
 * Make CQL3 the default for CQL (CASSANDRA-4640)
 * update stress tool to be able to use CQL3 (CASSANDRA-4406)
 * Accept all thrift update on CQL3 cf but don't expose their metadata (CASSANDRA-4377)
 * Replace Throttle with Guava's RateLimiter for HintedHandOff (CASSANDRA-4541)
 * fix counter add/get using CQL2 and CQL3 in stress tool (CASSANDRA-4633)
 * Add sstable count per level to cfstats (CASSANDRA-4537)
 * (cql3) Add ALTER KEYSPACE statement (CASSANDRA-4611)
 * (cql3) Allow defining default consistency levels (CASSANDRA-4448)
 * (cql3) Fix queries using LIMIT missing results (CASSANDRA-4579)
 * fix cross-version gossip messaging (CASSANDRA-4576)
 * added inet data type (CASSANDRA-4627)


1.1.6
 * Wait for writes on synchronous read digest mismatch (CASSANDRA-4792)
 * fix commitlog replay for nanotime-infected sstables (CASSANDRA-4782)
 * preflight check ttl for maximum of 20 years (CASSANDRA-4771)
 * (Pig) fix widerow input with single column rows (CASSANDRA-4789)
 * Fix HH to compact with correct gcBefore, which avoids wiping out
   undelivered hints (CASSANDRA-4772)
 * LCS will merge up to 32 L0 sstables as intended (CASSANDRA-4778)
 * NTS will default unconfigured DC replicas to zero (CASSANDRA-4675)
 * use default consistency level in counter validation if none is
   explicitly provide (CASSANDRA-4700)
 * Improve IAuthority interface by introducing fine-grained
   access permissions and grant/revoke commands (CASSANDRA-4490, 4644)
 * fix assumption error in CLI when updating/describing keyspace 
   (CASSANDRA-4322)
 * Adds offline sstablescrub to debian packaging (CASSANDRA-4642)
 * Automatic fixing of overlapping leveled sstables (CASSANDRA-4644)
 * fix error when using ORDER BY with extended selections (CASSANDRA-4689)
 * (CQL3) Fix validation for IN queries for non-PK cols (CASSANDRA-4709)
 * fix re-created keyspace disappering after 1.1.5 upgrade 
   (CASSANDRA-4698, 4752)
 * (CLI) display elapsed time in 2 fraction digits (CASSANDRA-3460)
 * add authentication support to sstableloader (CASSANDRA-4712)
 * Fix CQL3 'is reversed' logic (CASSANDRA-4716, 4759)
 * (CQL3) Don't return ReversedType in result set metadata (CASSANDRA-4717)
 * Backport adding AlterKeyspace statement (CASSANDRA-4611)
 * (CQL3) Correcty accept upper-case data types (CASSANDRA-4770)
 * Add binary protocol events for schema changes (CASSANDRA-4684)
Merged from 1.0:
 * Switch from NBHM to CHM in MessagingService's callback map, which
   prevents OOM in long-running instances (CASSANDRA-4708)


1.1.5
 * add SecondaryIndex.reload API (CASSANDRA-4581)
 * use millis + atomicint for commitlog segment creation instead of
   nanotime, which has issues under some hypervisors (CASSANDRA-4601)
 * fix FD leak in slice queries (CASSANDRA-4571)
 * avoid recursion in leveled compaction (CASSANDRA-4587)
 * increase stack size under Java7 to 180K
 * Log(info) schema changes (CASSANDRA-4547)
 * Change nodetool setcachecapcity to manipulate global caches (CASSANDRA-4563)
 * (cql3) fix setting compaction strategy (CASSANDRA-4597)
 * fix broken system.schema_* timestamps on system startup (CASSANDRA-4561)
 * fix wrong skip of cache saving (CASSANDRA-4533)
 * Avoid NPE when lost+found is in data dir (CASSANDRA-4572)
 * Respect five-minute flush moratorium after initial CL replay (CASSANDRA-4474)
 * Adds ntp as recommended in debian packaging (CASSANDRA-4606)
 * Configurable transport in CF Record{Reader|Writer} (CASSANDRA-4558)
 * (cql3) fix potential NPE with both equal and unequal restriction (CASSANDRA-4532)
 * (cql3) improves ORDER BY validation (CASSANDRA-4624)
 * Fix potential deadlock during counter writes (CASSANDRA-4578)
 * Fix cql error with ORDER BY when using IN (CASSANDRA-4612)
Merged from 1.0:
 * increase Xss to 160k to accomodate latest 1.6 JVMs (CASSANDRA-4602)
 * fix toString of hint destination tokens (CASSANDRA-4568)
 * Fix multiple values for CurrentLocal NodeID (CASSANDRA-4626)


1.1.4
 * fix offline scrub to catch >= out of order rows (CASSANDRA-4411)
 * fix cassandra-env.sh on RHEL and other non-dash-based systems 
   (CASSANDRA-4494)
Merged from 1.0:
 * (Hadoop) fix setting key length for old-style mapred api (CASSANDRA-4534)
 * (Hadoop) fix iterating through a resultset consisting entirely
   of tombstoned rows (CASSANDRA-4466)


1.1.3
 * (cqlsh) add COPY TO (CASSANDRA-4434)
 * munmap commitlog segments before rename (CASSANDRA-4337)
 * (JMX) rename getRangeKeySample to sampleKeyRange to avoid returning
   multi-MB results as an attribute (CASSANDRA-4452)
 * flush based on data size, not throughput; overwritten columns no 
   longer artificially inflate liveRatio (CASSANDRA-4399)
 * update default commitlog segment size to 32MB and total commitlog
   size to 32/1024 MB for 32/64 bit JVMs, respectively (CASSANDRA-4422)
 * avoid using global partitioner to estimate ranges in index sstables
   (CASSANDRA-4403)
 * restore pre-CASSANDRA-3862 approach to removing expired tombstones
   from row cache during compaction (CASSANDRA-4364)
 * (stress) support for CQL prepared statements (CASSANDRA-3633)
 * Correctly catch exception when Snappy cannot be loaded (CASSANDRA-4400)
 * (cql3) Support ORDER BY when IN condition is given in WHERE clause (CASSANDRA-4327)
 * (cql3) delete "component_index" column on DROP TABLE call (CASSANDRA-4420)
 * change nanoTime() to currentTimeInMillis() in schema related code (CASSANDRA-4432)
 * add a token generation tool (CASSANDRA-3709)
 * Fix LCS bug with sstable containing only 1 row (CASSANDRA-4411)
 * fix "Can't Modify Index Name" problem on CF update (CASSANDRA-4439)
 * Fix assertion error in getOverlappingSSTables during repair (CASSANDRA-4456)
 * fix nodetool's setcompactionthreshold command (CASSANDRA-4455)
 * Ensure compacted files are never used, to avoid counter overcount (CASSANDRA-4436)
Merged from 1.0:
 * Push the validation of secondary index values to the SecondaryIndexManager (CASSANDRA-4240)
 * allow dropping columns shadowed by not-yet-expired supercolumn or row
   tombstones in PrecompactedRow (CASSANDRA-4396)


1.1.2
 * Fix cleanup not deleting index entries (CASSANDRA-4379)
 * Use correct partitioner when saving + loading caches (CASSANDRA-4331)
 * Check schema before trying to export sstable (CASSANDRA-2760)
 * Raise a meaningful exception instead of NPE when PFS encounters
   an unconfigured node + no default (CASSANDRA-4349)
 * fix bug in sstable blacklisting with LCS (CASSANDRA-4343)
 * LCS no longer promotes tiny sstables out of L0 (CASSANDRA-4341)
 * skip tombstones during hint replay (CASSANDRA-4320)
 * fix NPE in compactionstats (CASSANDRA-4318)
 * enforce 1m min keycache for auto (CASSANDRA-4306)
 * Have DeletedColumn.isMFD always return true (CASSANDRA-4307)
 * (cql3) exeption message for ORDER BY constraints said primary filter can be
    an IN clause, which is misleading (CASSANDRA-4319)
 * (cql3) Reject (not yet supported) creation of 2ndardy indexes on tables with
   composite primary keys (CASSANDRA-4328)
 * Set JVM stack size to 160k for java 7 (CASSANDRA-4275)
 * cqlsh: add COPY command to load data from CSV flat files (CASSANDRA-4012)
 * CFMetaData.fromThrift to throw ConfigurationException upon error (CASSANDRA-4353)
 * Use CF comparator to sort indexed columns in SecondaryIndexManager
   (CASSANDRA-4365)
 * add strategy_options to the KSMetaData.toString() output (CASSANDRA-4248)
 * (cql3) fix range queries containing unqueried results (CASSANDRA-4372)
 * (cql3) allow updating column_alias types (CASSANDRA-4041)
 * (cql3) Fix deletion bug (CASSANDRA-4193)
 * Fix computation of overlapping sstable for leveled compaction (CASSANDRA-4321)
 * Improve scrub and allow to run it offline (CASSANDRA-4321)
 * Fix assertionError in StorageService.bulkLoad (CASSANDRA-4368)
 * (cqlsh) add option to authenticate to a keyspace at startup (CASSANDRA-4108)
 * (cqlsh) fix ASSUME functionality (CASSANDRA-4352)
 * Fix ColumnFamilyRecordReader to not return progress > 100% (CASSANDRA-3942)
Merged from 1.0:
 * Set gc_grace on index CF to 0 (CASSANDRA-4314)


1.1.1
 * add populate_io_cache_on_flush option (CASSANDRA-2635)
 * allow larger cache capacities than 2GB (CASSANDRA-4150)
 * add getsstables command to nodetool (CASSANDRA-4199)
 * apply parent CF compaction settings to secondary index CFs (CASSANDRA-4280)
 * preserve commitlog size cap when recycling segments at startup
   (CASSANDRA-4201)
 * (Hadoop) fix split generation regression (CASSANDRA-4259)
 * ignore min/max compactions settings in LCS, while preserving
   behavior that min=max=0 disables autocompaction (CASSANDRA-4233)
 * log number of rows read from saved cache (CASSANDRA-4249)
 * calculate exact size required for cleanup operations (CASSANDRA-1404)
 * avoid blocking additional writes during flush when the commitlog
   gets behind temporarily (CASSANDRA-1991)
 * enable caching on index CFs based on data CF cache setting (CASSANDRA-4197)
 * warn on invalid replication strategy creation options (CASSANDRA-4046)
 * remove [Freeable]Memory finalizers (CASSANDRA-4222)
 * include tombstone size in ColumnFamily.size, which can prevent OOM
   during sudden mass delete operations by yielding a nonzero liveRatio
   (CASSANDRA-3741)
 * Open 1 sstableScanner per level for leveled compaction (CASSANDRA-4142)
 * Optimize reads when row deletion timestamps allow us to restrict
   the set of sstables we check (CASSANDRA-4116)
 * add support for commitlog archiving and point-in-time recovery
   (CASSANDRA-3690)
 * avoid generating redundant compaction tasks during streaming
   (CASSANDRA-4174)
 * add -cf option to nodetool snapshot, and takeColumnFamilySnapshot to
   StorageService mbean (CASSANDRA-556)
 * optimize cleanup to drop entire sstables where possible (CASSANDRA-4079)
 * optimize truncate when autosnapshot is disabled (CASSANDRA-4153)
 * update caches to use byte[] keys to reduce memory overhead (CASSANDRA-3966)
 * add column limit to cli (CASSANDRA-3012, 4098)
 * clean up and optimize DataOutputBuffer, used by CQL compression and
   CompositeType (CASSANDRA-4072)
 * optimize commitlog checksumming (CASSANDRA-3610)
 * identify and blacklist corrupted SSTables from future compactions 
   (CASSANDRA-2261)
 * Move CfDef and KsDef validation out of thrift (CASSANDRA-4037)
 * Expose API to repair a user provided range (CASSANDRA-3912)
 * Add way to force the cassandra-cli to refresh its schema (CASSANDRA-4052)
 * Avoid having replicate on write tasks stacking up at CL.ONE (CASSANDRA-2889)
 * (cql3) Backwards compatibility for composite comparators in non-cql3-aware
   clients (CASSANDRA-4093)
 * (cql3) Fix order by for reversed queries (CASSANDRA-4160)
 * (cql3) Add ReversedType support (CASSANDRA-4004)
 * (cql3) Add timeuuid type (CASSANDRA-4194)
 * (cql3) Minor fixes (CASSANDRA-4185)
 * (cql3) Fix prepared statement in BATCH (CASSANDRA-4202)
 * (cql3) Reduce the list of reserved keywords (CASSANDRA-4186)
 * (cql3) Move max/min compaction thresholds to compaction strategy options
   (CASSANDRA-4187)
 * Fix exception during move when localhost is the only source (CASSANDRA-4200)
 * (cql3) Allow paging through non-ordered partitioner results (CASSANDRA-3771)
 * (cql3) Fix drop index (CASSANDRA-4192)
 * (cql3) Don't return range ghosts anymore (CASSANDRA-3982)
 * fix re-creating Keyspaces/ColumnFamilies with the same name as dropped
   ones (CASSANDRA-4219)
 * fix SecondaryIndex LeveledManifest save upon snapshot (CASSANDRA-4230)
 * fix missing arrayOffset in FBUtilities.hash (CASSANDRA-4250)
 * (cql3) Add name of parameters in CqlResultSet (CASSANDRA-4242)
 * (cql3) Correctly validate order by queries (CASSANDRA-4246)
 * rename stress to cassandra-stress for saner packaging (CASSANDRA-4256)
 * Fix exception on colum metadata with non-string comparator (CASSANDRA-4269)
 * Check for unknown/invalid compression options (CASSANDRA-4266)
 * (cql3) Adds simple access to column timestamp and ttl (CASSANDRA-4217)
 * (cql3) Fix range queries with secondary indexes (CASSANDRA-4257)
 * Better error messages from improper input in cli (CASSANDRA-3865)
 * Try to stop all compaction upon Keyspace or ColumnFamily drop (CASSANDRA-4221)
 * (cql3) Allow keyspace properties to contain hyphens (CASSANDRA-4278)
 * (cql3) Correctly validate keyspace access in create table (CASSANDRA-4296)
 * Avoid deadlock in migration stage (CASSANDRA-3882)
 * Take supercolumn names and deletion info into account in memtable throughput
   (CASSANDRA-4264)
 * Add back backward compatibility for old style replication factor (CASSANDRA-4294)
 * Preserve compatibility with pre-1.1 index queries (CASSANDRA-4262)
Merged from 1.0:
 * Fix super columns bug where cache is not updated (CASSANDRA-4190)
 * fix maxTimestamp to include row tombstones (CASSANDRA-4116)
 * (CLI) properly handle quotes in create/update keyspace commands (CASSANDRA-4129)
 * Avoids possible deadlock during bootstrap (CASSANDRA-4159)
 * fix stress tool that hangs forever on timeout or error (CASSANDRA-4128)
 * stress tool to return appropriate exit code on failure (CASSANDRA-4188)
 * fix compaction NPE when out of disk space and assertions disabled
   (CASSANDRA-3985)
 * synchronize LCS getEstimatedTasks to avoid CME (CASSANDRA-4255)
 * ensure unique streaming session id's (CASSANDRA-4223)
 * kick off background compaction when min/max thresholds change 
   (CASSANDRA-4279)
 * improve ability of STCS.getBuckets to deal with 100s of 1000s of
   sstables, such as when convertinb back from LCS (CASSANDRA-4287)
 * Oversize integer in CQL throws NumberFormatException (CASSANDRA-4291)
 * fix 1.0.x node join to mixed version cluster, other nodes >= 1.1 (CASSANDRA-4195)
 * Fix LCS splitting sstable base on uncompressed size (CASSANDRA-4419)
 * Push the validation of secondary index values to the SecondaryIndexManager (CASSANDRA-4240)
 * Don't purge columns during upgradesstables (CASSANDRA-4462)
 * Make cqlsh work with piping (CASSANDRA-4113)
 * Validate arguments for nodetool decommission (CASSANDRA-4061)
 * Report thrift status in nodetool info (CASSANDRA-4010)


1.1.0-final
 * average a reduced liveRatio estimate with the previous one (CASSANDRA-4065)
 * Allow KS and CF names up to 48 characters (CASSANDRA-4157)
 * fix stress build (CASSANDRA-4140)
 * add time remaining estimate to nodetool compactionstats (CASSANDRA-4167)
 * (cql) fix NPE in cql3 ALTER TABLE (CASSANDRA-4163)
 * (cql) Add support for CL.TWO and CL.THREE in CQL (CASSANDRA-4156)
 * (cql) Fix type in CQL3 ALTER TABLE preventing update (CASSANDRA-4170)
 * (cql) Throw invalid exception from CQL3 on obsolete options (CASSANDRA-4171)
 * (cqlsh) fix recognizing uppercase SELECT keyword (CASSANDRA-4161)
 * Pig: wide row support (CASSANDRA-3909)
Merged from 1.0:
 * avoid streaming empty files with bulk loader if sstablewriter errors out
   (CASSANDRA-3946)


1.1-rc1
 * Include stress tool in binary builds (CASSANDRA-4103)
 * (Hadoop) fix wide row iteration when last row read was deleted
   (CASSANDRA-4154)
 * fix read_repair_chance to really default to 0.1 in the cli (CASSANDRA-4114)
 * Adds caching and bloomFilterFpChange to CQL options (CASSANDRA-4042)
 * Adds posibility to autoconfigure size of the KeyCache (CASSANDRA-4087)
 * fix KEYS index from skipping results (CASSANDRA-3996)
 * Remove sliced_buffer_size_in_kb dead option (CASSANDRA-4076)
 * make loadNewSStable preserve sstable version (CASSANDRA-4077)
 * Respect 1.0 cache settings as much as possible when upgrading 
   (CASSANDRA-4088)
 * relax path length requirement for sstable files when upgrading on 
   non-Windows platforms (CASSANDRA-4110)
 * fix terminination of the stress.java when errors were encountered
   (CASSANDRA-4128)
 * Move CfDef and KsDef validation out of thrift (CASSANDRA-4037)
 * Fix get_paged_slice (CASSANDRA-4136)
 * CQL3: Support slice with exclusive start and stop (CASSANDRA-3785)
Merged from 1.0:
 * support PropertyFileSnitch in bulk loader (CASSANDRA-4145)
 * add auto_snapshot option allowing disabling snapshot before drop/truncate
   (CASSANDRA-3710)
 * allow short snitch names (CASSANDRA-4130)


1.1-beta2
 * rename loaded sstables to avoid conflicts with local snapshots
   (CASSANDRA-3967)
 * start hint replay as soon as FD notifies that the target is back up
   (CASSANDRA-3958)
 * avoid unproductive deserializing of cached rows during compaction
   (CASSANDRA-3921)
 * fix concurrency issues with CQL keyspace creation (CASSANDRA-3903)
 * Show Effective Owership via Nodetool ring <keyspace> (CASSANDRA-3412)
 * Update ORDER BY syntax for CQL3 (CASSANDRA-3925)
 * Fix BulkRecordWriter to not throw NPE if reducer gets no map data from Hadoop (CASSANDRA-3944)
 * Fix bug with counters in super columns (CASSANDRA-3821)
 * Remove deprecated merge_shard_chance (CASSANDRA-3940)
 * add a convenient way to reset a node's schema (CASSANDRA-2963)
 * fix for intermittent SchemaDisagreementException (CASSANDRA-3884)
 * CLI `list <CF>` to limit number of columns and their order (CASSANDRA-3012)
 * ignore deprecated KsDef/CfDef/ColumnDef fields in native schema (CASSANDRA-3963)
 * CLI to report when unsupported column_metadata pair was given (CASSANDRA-3959)
 * reincarnate removed and deprecated KsDef/CfDef attributes (CASSANDRA-3953)
 * Fix race between writes and read for cache (CASSANDRA-3862)
 * perform static initialization of StorageProxy on start-up (CASSANDRA-3797)
 * support trickling fsync() on writes (CASSANDRA-3950)
 * expose counters for unavailable/timeout exceptions given to thrift clients (CASSANDRA-3671)
 * avoid quadratic startup time in LeveledManifest (CASSANDRA-3952)
 * Add type information to new schema_ columnfamilies and remove thrift
   serialization for schema (CASSANDRA-3792)
 * add missing column validator options to the CLI help (CASSANDRA-3926)
 * skip reading saved key cache if CF's caching strategy is NONE or ROWS_ONLY (CASSANDRA-3954)
 * Unify migration code (CASSANDRA-4017)
Merged from 1.0:
 * cqlsh: guess correct version of Python for Arch Linux (CASSANDRA-4090)
 * (CLI) properly handle quotes in create/update keyspace commands (CASSANDRA-4129)
 * Avoids possible deadlock during bootstrap (CASSANDRA-4159)
 * fix stress tool that hangs forever on timeout or error (CASSANDRA-4128)
 * Fix super columns bug where cache is not updated (CASSANDRA-4190)
 * stress tool to return appropriate exit code on failure (CASSANDRA-4188)


1.0.9
 * improve index sampling performance (CASSANDRA-4023)
 * always compact away deleted hints immediately after handoff (CASSANDRA-3955)
 * delete hints from dropped ColumnFamilies on handoff instead of
   erroring out (CASSANDRA-3975)
 * add CompositeType ref to the CLI doc for create/update column family (CASSANDRA-3980)
 * Pig: support Counter ColumnFamilies (CASSANDRA-3973)
 * Pig: Composite column support (CASSANDRA-3684)
 * Avoid NPE during repair when a keyspace has no CFs (CASSANDRA-3988)
 * Fix division-by-zero error on get_slice (CASSANDRA-4000)
 * don't change manifest level for cleanup, scrub, and upgradesstables
   operations under LeveledCompactionStrategy (CASSANDRA-3989, 4112)
 * fix race leading to super columns assertion failure (CASSANDRA-3957)
 * fix NPE on invalid CQL delete command (CASSANDRA-3755)
 * allow custom types in CLI's assume command (CASSANDRA-4081)
 * fix totalBytes count for parallel compactions (CASSANDRA-3758)
 * fix intermittent NPE in get_slice (CASSANDRA-4095)
 * remove unnecessary asserts in native code interfaces (CASSANDRA-4096)
 * Validate blank keys in CQL to avoid assertion errors (CASSANDRA-3612)
 * cqlsh: fix bad decoding of some column names (CASSANDRA-4003)
 * cqlsh: fix incorrect padding with unicode chars (CASSANDRA-4033)
 * Fix EC2 snitch incorrectly reporting region (CASSANDRA-4026)
 * Shut down thrift during decommission (CASSANDRA-4086)
 * Expose nodetool cfhistograms for 2ndary indexes (CASSANDRA-4063)
Merged from 0.8:
 * Fix ConcurrentModificationException in gossiper (CASSANDRA-4019)


1.1-beta1
 * (cqlsh)
   + add SOURCE and CAPTURE commands, and --file option (CASSANDRA-3479)
   + add ALTER COLUMNFAMILY WITH (CASSANDRA-3523)
   + bundle Python dependencies with Cassandra (CASSANDRA-3507)
   + added to Debian package (CASSANDRA-3458)
   + display byte data instead of erroring out on decode failure 
     (CASSANDRA-3874)
 * add nodetool rebuild_index (CASSANDRA-3583)
 * add nodetool rangekeysample (CASSANDRA-2917)
 * Fix streaming too much data during move operations (CASSANDRA-3639)
 * Nodetool and CLI connect to localhost by default (CASSANDRA-3568)
 * Reduce memory used by primary index sample (CASSANDRA-3743)
 * (Hadoop) separate input/output configurations (CASSANDRA-3197, 3765)
 * avoid returning internal Cassandra classes over JMX (CASSANDRA-2805)
 * add row-level isolation via SnapTree (CASSANDRA-2893)
 * Optimize key count estimation when opening sstable on startup
   (CASSANDRA-2988)
 * multi-dc replication optimization supporting CL > ONE (CASSANDRA-3577)
 * add command to stop compactions (CASSANDRA-1740, 3566, 3582)
 * multithreaded streaming (CASSANDRA-3494)
 * removed in-tree redhat spec (CASSANDRA-3567)
 * "defragment" rows for name-based queries under STCS, again (CASSANDRA-2503)
 * Recycle commitlog segments for improved performance 
   (CASSANDRA-3411, 3543, 3557, 3615)
 * update size-tiered compaction to prioritize small tiers (CASSANDRA-2407)
 * add message expiration logic to OutboundTcpConnection (CASSANDRA-3005)
 * off-heap cache to use sun.misc.Unsafe instead of JNA (CASSANDRA-3271)
 * EACH_QUORUM is only supported for writes (CASSANDRA-3272)
 * replace compactionlock use in schema migration by checking CFS.isValid
   (CASSANDRA-3116)
 * recognize that "SELECT first ... *" isn't really "SELECT *" (CASSANDRA-3445)
 * Use faster bytes comparison (CASSANDRA-3434)
 * Bulk loader is no longer a fat client, (HADOOP) bulk load output format
   (CASSANDRA-3045)
 * (Hadoop) add support for KeyRange.filter
 * remove assumption that keys and token are in bijection
   (CASSANDRA-1034, 3574, 3604)
 * always remove endpoints from delevery queue in HH (CASSANDRA-3546)
 * fix race between cf flush and its 2ndary indexes flush (CASSANDRA-3547)
 * fix potential race in AES when a repair fails (CASSANDRA-3548)
 * Remove columns shadowed by a deleted container even when we cannot purge
   (CASSANDRA-3538)
 * Improve memtable slice iteration performance (CASSANDRA-3545)
 * more efficient allocation of small bloom filters (CASSANDRA-3618)
 * Use separate writer thread in SSTableSimpleUnsortedWriter (CASSANDRA-3619)
 * fsync the directory after new sstable or commitlog segment are created (CASSANDRA-3250)
 * fix minor issues reported by FindBugs (CASSANDRA-3658)
 * global key/row caches (CASSANDRA-3143, 3849)
 * optimize memtable iteration during range scan (CASSANDRA-3638)
 * introduce 'crc_check_chance' in CompressionParameters to support
   a checksum percentage checking chance similarly to read-repair (CASSANDRA-3611)
 * a way to deactivate global key/row cache on per-CF basis (CASSANDRA-3667)
 * fix LeveledCompactionStrategy broken because of generation pre-allocation
   in LeveledManifest (CASSANDRA-3691)
 * finer-grained control over data directories (CASSANDRA-2749)
 * Fix ClassCastException during hinted handoff (CASSANDRA-3694)
 * Upgrade Thrift to 0.7 (CASSANDRA-3213)
 * Make stress.java insert operation to use microseconds (CASSANDRA-3725)
 * Allows (internally) doing a range query with a limit of columns instead of
   rows (CASSANDRA-3742)
 * Allow rangeSlice queries to be start/end inclusive/exclusive (CASSANDRA-3749)
 * Fix BulkLoader to support new SSTable layout and add stream
   throttling to prevent an NPE when there is no yaml config (CASSANDRA-3752)
 * Allow concurrent schema migrations (CASSANDRA-1391, 3832)
 * Add SnapshotCommand to trigger snapshot on remote node (CASSANDRA-3721)
 * Make CFMetaData conversions to/from thrift/native schema inverses
   (CASSANDRA_3559)
 * Add initial code for CQL 3.0-beta (CASSANDRA-2474, 3781, 3753)
 * Add wide row support for ColumnFamilyInputFormat (CASSANDRA-3264)
 * Allow extending CompositeType comparator (CASSANDRA-3657)
 * Avoids over-paging during get_count (CASSANDRA-3798)
 * Add new command to rebuild a node without (repair) merkle tree calculations
   (CASSANDRA-3483, 3922)
 * respect not only row cache capacity but caching mode when
   trying to read data (CASSANDRA-3812)
 * fix system tests (CASSANDRA-3827)
 * CQL support for altering row key type in ALTER TABLE (CASSANDRA-3781)
 * turn compression on by default (CASSANDRA-3871)
 * make hexToBytes refuse invalid input (CASSANDRA-2851)
 * Make secondary indexes CF inherit compression and compaction from their
   parent CF (CASSANDRA-3877)
 * Finish cleanup up tombstone purge code (CASSANDRA-3872)
 * Avoid NPE on aboarted stream-out sessions (CASSANDRA-3904)
 * BulkRecordWriter throws NPE for counter columns (CASSANDRA-3906)
 * Support compression using BulkWriter (CASSANDRA-3907)


1.0.8
 * fix race between cleanup and flush on secondary index CFSes (CASSANDRA-3712)
 * avoid including non-queried nodes in rangeslice read repair
   (CASSANDRA-3843)
 * Only snapshot CF being compacted for snapshot_before_compaction 
   (CASSANDRA-3803)
 * Log active compactions in StatusLogger (CASSANDRA-3703)
 * Compute more accurate compaction score per level (CASSANDRA-3790)
 * Return InvalidRequest when using a keyspace that doesn't exist
   (CASSANDRA-3764)
 * disallow user modification of System keyspace (CASSANDRA-3738)
 * allow using sstable2json on secondary index data (CASSANDRA-3738)
 * (cqlsh) add DESCRIBE COLUMNFAMILIES (CASSANDRA-3586)
 * (cqlsh) format blobs correctly and use colors to improve output
   readability (CASSANDRA-3726)
 * synchronize BiMap of bootstrapping tokens (CASSANDRA-3417)
 * show index options in CLI (CASSANDRA-3809)
 * add optional socket timeout for streaming (CASSANDRA-3838)
 * fix truncate not to leave behind non-CFS backed secondary indexes
   (CASSANDRA-3844)
 * make CLI `show schema` to use output stream directly instead
   of StringBuilder (CASSANDRA-3842)
 * remove the wait on hint future during write (CASSANDRA-3870)
 * (cqlsh) ignore missing CfDef opts (CASSANDRA-3933)
 * (cqlsh) look for cqlshlib relative to realpath (CASSANDRA-3767)
 * Fix short read protection (CASSANDRA-3934)
 * Make sure infered and actual schema match (CASSANDRA-3371)
 * Fix NPE during HH delivery (CASSANDRA-3677)
 * Don't put boostrapping node in 'hibernate' status (CASSANDRA-3737)
 * Fix double quotes in windows bat files (CASSANDRA-3744)
 * Fix bad validator lookup (CASSANDRA-3789)
 * Fix soft reset in EC2MultiRegionSnitch (CASSANDRA-3835)
 * Don't leave zombie connections with THSHA thrift server (CASSANDRA-3867)
 * (cqlsh) fix deserialization of data (CASSANDRA-3874)
 * Fix removetoken force causing an inconsistent state (CASSANDRA-3876)
 * Fix ahndling of some types with Pig (CASSANDRA-3886)
 * Don't allow to drop the system keyspace (CASSANDRA-3759)
 * Make Pig deletes disabled by default and configurable (CASSANDRA-3628)
Merged from 0.8:
 * (Pig) fix CassandraStorage to use correct comparator in Super ColumnFamily
   case (CASSANDRA-3251)
 * fix thread safety issues in commitlog replay, primarily affecting
   systems with many (100s) of CF definitions (CASSANDRA-3751)
 * Fix relevant tombstone ignored with super columns (CASSANDRA-3875)


1.0.7
 * fix regression in HH page size calculation (CASSANDRA-3624)
 * retry failed stream on IOException (CASSANDRA-3686)
 * allow configuring bloom_filter_fp_chance (CASSANDRA-3497)
 * attempt hint delivery every ten minutes, or when failure detector
   notifies us that a node is back up, whichever comes first.  hint
   handoff throttle delay default changed to 1ms, from 50 (CASSANDRA-3554)
 * add nodetool setstreamthroughput (CASSANDRA-3571)
 * fix assertion when dropping a columnfamily with no sstables (CASSANDRA-3614)
 * more efficient allocation of small bloom filters (CASSANDRA-3618)
 * CLibrary.createHardLinkWithExec() to check for errors (CASSANDRA-3101)
 * Avoid creating empty and non cleaned writer during compaction (CASSANDRA-3616)
 * stop thrift service in shutdown hook so we can quiesce MessagingService
   (CASSANDRA-3335)
 * (CQL) compaction_strategy_options and compression_parameters for
   CREATE COLUMNFAMILY statement (CASSANDRA-3374)
 * Reset min/max compaction threshold when creating size tiered compaction
   strategy (CASSANDRA-3666)
 * Don't ignore IOException during compaction (CASSANDRA-3655)
 * Fix assertion error for CF with gc_grace=0 (CASSANDRA-3579)
 * Shutdown ParallelCompaction reducer executor after use (CASSANDRA-3711)
 * Avoid < 0 value for pending tasks in leveled compaction (CASSANDRA-3693)
 * (Hadoop) Support TimeUUID in Pig CassandraStorage (CASSANDRA-3327)
 * Check schema is ready before continuing boostrapping (CASSANDRA-3629)
 * Catch overflows during parsing of chunk_length_kb (CASSANDRA-3644)
 * Improve stream protocol mismatch errors (CASSANDRA-3652)
 * Avoid multiple thread doing HH to the same target (CASSANDRA-3681)
 * Add JMX property for rp_timeout_in_ms (CASSANDRA-2940)
 * Allow DynamicCompositeType to compare component of different types
   (CASSANDRA-3625)
 * Flush non-cfs backed secondary indexes (CASSANDRA-3659)
 * Secondary Indexes should report memory consumption (CASSANDRA-3155)
 * fix for SelectStatement start/end key are not set correctly
   when a key alias is involved (CASSANDRA-3700)
 * fix CLI `show schema` command insert of an extra comma in
   column_metadata (CASSANDRA-3714)
Merged from 0.8:
 * avoid logging (harmless) exception when GC takes < 1ms (CASSANDRA-3656)
 * prevent new nodes from thinking down nodes are up forever (CASSANDRA-3626)
 * use correct list of replicas for LOCAL_QUORUM reads when read repair
   is disabled (CASSANDRA-3696)
 * block on flush before compacting hints (may prevent OOM) (CASSANDRA-3733)


1.0.6
 * (CQL) fix cqlsh support for replicate_on_write (CASSANDRA-3596)
 * fix adding to leveled manifest after streaming (CASSANDRA-3536)
 * filter out unavailable cipher suites when using encryption (CASSANDRA-3178)
 * (HADOOP) add old-style api support for CFIF and CFRR (CASSANDRA-2799)
 * Support TimeUUIDType column names in Stress.java tool (CASSANDRA-3541)
 * (CQL) INSERT/UPDATE/DELETE/TRUNCATE commands should allow CF names to
   be qualified by keyspace (CASSANDRA-3419)
 * always remove endpoints from delevery queue in HH (CASSANDRA-3546)
 * fix race between cf flush and its 2ndary indexes flush (CASSANDRA-3547)
 * fix potential race in AES when a repair fails (CASSANDRA-3548)
 * fix default value validation usage in CLI SET command (CASSANDRA-3553)
 * Optimize componentsFor method for compaction and startup time
   (CASSANDRA-3532)
 * (CQL) Proper ColumnFamily metadata validation on CREATE COLUMNFAMILY 
   (CASSANDRA-3565)
 * fix compression "chunk_length_kb" option to set correct kb value for 
   thrift/avro (CASSANDRA-3558)
 * fix missing response during range slice repair (CASSANDRA-3551)
 * 'describe ring' moved from CLI to nodetool and available through JMX (CASSANDRA-3220)
 * add back partitioner to sstable metadata (CASSANDRA-3540)
 * fix NPE in get_count for counters (CASSANDRA-3601)
Merged from 0.8:
 * remove invalid assertion that table was opened before dropping it
   (CASSANDRA-3580)
 * range and index scans now only send requests to enough replicas to
   satisfy requested CL + RR (CASSANDRA-3598)
 * use cannonical host for local node in nodetool info (CASSANDRA-3556)
 * remove nonlocal DC write optimization since it only worked with
   CL.ONE or CL.LOCAL_QUORUM (CASSANDRA-3577, 3585)
 * detect misuses of CounterColumnType (CASSANDRA-3422)
 * turn off string interning in json2sstable, take 2 (CASSANDRA-2189)
 * validate compression parameters on add/update of the ColumnFamily 
   (CASSANDRA-3573)
 * Check for 0.0.0.0 is incorrect in CFIF (CASSANDRA-3584)
 * Increase vm.max_map_count in debian packaging (CASSANDRA-3563)
 * gossiper will never add itself to saved endpoints (CASSANDRA-3485)


1.0.5
 * revert CASSANDRA-3407 (see CASSANDRA-3540)
 * fix assertion error while forwarding writes to local nodes (CASSANDRA-3539)


1.0.4
 * fix self-hinting of timed out read repair updates and make hinted handoff
   less prone to OOMing a coordinator (CASSANDRA-3440)
 * expose bloom filter sizes via JMX (CASSANDRA-3495)
 * enforce RP tokens 0..2**127 (CASSANDRA-3501)
 * canonicalize paths exposed through JMX (CASSANDRA-3504)
 * fix "liveSize" stat when sstables are removed (CASSANDRA-3496)
 * add bloom filter FP rates to nodetool cfstats (CASSANDRA-3347)
 * record partitioner in sstable metadata component (CASSANDRA-3407)
 * add new upgradesstables nodetool command (CASSANDRA-3406)
 * skip --debug requirement to see common exceptions in CLI (CASSANDRA-3508)
 * fix incorrect query results due to invalid max timestamp (CASSANDRA-3510)
 * make sstableloader recognize compressed sstables (CASSANDRA-3521)
 * avoids race in OutboundTcpConnection in multi-DC setups (CASSANDRA-3530)
 * use SETLOCAL in cassandra.bat (CASSANDRA-3506)
 * fix ConcurrentModificationException in Table.all() (CASSANDRA-3529)
Merged from 0.8:
 * fix concurrence issue in the FailureDetector (CASSANDRA-3519)
 * fix array out of bounds error in counter shard removal (CASSANDRA-3514)
 * avoid dropping tombstones when they might still be needed to shadow
   data in a different sstable (CASSANDRA-2786)


1.0.3
 * revert name-based query defragmentation aka CASSANDRA-2503 (CASSANDRA-3491)
 * fix invalidate-related test failures (CASSANDRA-3437)
 * add next-gen cqlsh to bin/ (CASSANDRA-3188, 3131, 3493)
 * (CQL) fix handling of rows with no columns (CASSANDRA-3424, 3473)
 * fix querying supercolumns by name returning only a subset of
   subcolumns or old subcolumn versions (CASSANDRA-3446)
 * automatically compute sha1 sum for uncompressed data files (CASSANDRA-3456)
 * fix reading metadata/statistics component for version < h (CASSANDRA-3474)
 * add sstable forward-compatibility (CASSANDRA-3478)
 * report compression ratio in CFSMBean (CASSANDRA-3393)
 * fix incorrect size exception during streaming of counters (CASSANDRA-3481)
 * (CQL) fix for counter decrement syntax (CASSANDRA-3418)
 * Fix race introduced by CASSANDRA-2503 (CASSANDRA-3482)
 * Fix incomplete deletion of delivered hints (CASSANDRA-3466)
 * Avoid rescheduling compactions when no compaction was executed 
   (CASSANDRA-3484)
 * fix handling of the chunk_length_kb compression options (CASSANDRA-3492)
Merged from 0.8:
 * fix updating CF row_cache_provider (CASSANDRA-3414)
 * CFMetaData.convertToThrift method to set RowCacheProvider (CASSANDRA-3405)
 * acquire compactionlock during truncate (CASSANDRA-3399)
 * fix displaying cfdef entries for super columnfamilies (CASSANDRA-3415)
 * Make counter shard merging thread safe (CASSANDRA-3178)
 * Revert CASSANDRA-2855
 * Fix bug preventing the use of efficient cross-DC writes (CASSANDRA-3472)
 * `describe ring` command for CLI (CASSANDRA-3220)
 * (Hadoop) skip empty rows when entire row is requested, redux (CASSANDRA-2855)


1.0.2
 * "defragment" rows for name-based queries under STCS (CASSANDRA-2503)
 * Add timing information to cassandra-cli GET/SET/LIST queries (CASSANDRA-3326)
 * Only create one CompressionMetadata object per sstable (CASSANDRA-3427)
 * cleanup usage of StorageService.setMode() (CASSANDRA-3388)
 * Avoid large array allocation for compressed chunk offsets (CASSANDRA-3432)
 * fix DecimalType bytebuffer marshalling (CASSANDRA-3421)
 * fix bug that caused first column in per row indexes to be ignored 
   (CASSANDRA-3441)
 * add JMX call to clean (failed) repair sessions (CASSANDRA-3316)
 * fix sstableloader reference acquisition bug (CASSANDRA-3438)
 * fix estimated row size regression (CASSANDRA-3451)
 * make sure we don't return more columns than asked (CASSANDRA-3303, 3395)
Merged from 0.8:
 * acquire compactionlock during truncate (CASSANDRA-3399)
 * fix displaying cfdef entries for super columnfamilies (CASSANDRA-3415)


1.0.1
 * acquire references during index build to prevent delete problems
   on Windows (CASSANDRA-3314)
 * describe_ring should include datacenter/topology information (CASSANDRA-2882)
 * Thrift sockets are not properly buffered (CASSANDRA-3261)
 * performance improvement for bytebufferutil compare function (CASSANDRA-3286)
 * add system.versions ColumnFamily (CASSANDRA-3140)
 * reduce network copies (CASSANDRA-3333, 3373)
 * limit nodetool to 32MB of heap (CASSANDRA-3124)
 * (CQL) update parser to accept "timestamp" instead of "date" (CASSANDRA-3149)
 * Fix CLI `show schema` to include "compression_options" (CASSANDRA-3368)
 * Snapshot to include manifest under LeveledCompactionStrategy (CASSANDRA-3359)
 * (CQL) SELECT query should allow CF name to be qualified by keyspace (CASSANDRA-3130)
 * (CQL) Fix internal application error specifying 'using consistency ...'
   in lower case (CASSANDRA-3366)
 * fix Deflate compression when compression actually makes the data bigger
   (CASSANDRA-3370)
 * optimize UUIDGen to avoid lock contention on InetAddress.getLocalHost 
   (CASSANDRA-3387)
 * tolerate index being dropped mid-mutation (CASSANDRA-3334, 3313)
 * CompactionManager is now responsible for checking for new candidates
   post-task execution, enabling more consistent leveled compaction 
   (CASSANDRA-3391)
 * Cache HSHA threads (CASSANDRA-3372)
 * use CF/KS names as snapshot prefix for drop + truncate operations
   (CASSANDRA-2997)
 * Break bloom filters up to avoid heap fragmentation (CASSANDRA-2466)
 * fix cassandra hanging on jsvc stop (CASSANDRA-3302)
 * Avoid leveled compaction getting blocked on errors (CASSANDRA-3408)
 * Make reloading the compaction strategy safe (CASSANDRA-3409)
 * ignore 0.8 hints even if compaction begins before we try to purge
   them (CASSANDRA-3385)
 * remove procrun (bin\daemon) from Cassandra source tree and 
   artifacts (CASSANDRA-3331)
 * make cassandra compile under JDK7 (CASSANDRA-3275)
 * remove dependency of clientutil.jar to FBUtilities (CASSANDRA-3299)
 * avoid truncation errors by using long math on long values (CASSANDRA-3364)
 * avoid clock drift on some Windows machine (CASSANDRA-3375)
 * display cache provider in cli 'describe keyspace' command (CASSANDRA-3384)
 * fix incomplete topology information in describe_ring (CASSANDRA-3403)
 * expire dead gossip states based on time (CASSANDRA-2961)
 * improve CompactionTask extensibility (CASSANDRA-3330)
 * Allow one leveled compaction task to kick off another (CASSANDRA-3363)
 * allow encryption only between datacenters (CASSANDRA-2802)
Merged from 0.8:
 * fix truncate allowing data to be replayed post-restart (CASSANDRA-3297)
 * make iwriter final in IndexWriter to avoid NPE (CASSANDRA-2863)
 * (CQL) update grammar to require key clause in DELETE statement
   (CASSANDRA-3349)
 * (CQL) allow numeric keyspace names in USE statement (CASSANDRA-3350)
 * (Hadoop) skip empty rows when slicing the entire row (CASSANDRA-2855)
 * Fix handling of tombstone by SSTableExport/Import (CASSANDRA-3357)
 * fix ColumnIndexer to use long offsets (CASSANDRA-3358)
 * Improved CLI exceptions (CASSANDRA-3312)
 * Fix handling of tombstone by SSTableExport/Import (CASSANDRA-3357)
 * Only count compaction as active (for throttling) when they have
   successfully acquired the compaction lock (CASSANDRA-3344)
 * Display CLI version string on startup (CASSANDRA-3196)
 * (Hadoop) make CFIF try rpc_address or fallback to listen_address
   (CASSANDRA-3214)
 * (Hadoop) accept comma delimited lists of initial thrift connections
   (CASSANDRA-3185)
 * ColumnFamily min_compaction_threshold should be >= 2 (CASSANDRA-3342)
 * (Pig) add 0.8+ types and key validation type in schema (CASSANDRA-3280)
 * Fix completely removing column metadata using CLI (CASSANDRA-3126)
 * CLI `describe cluster;` output should be on separate lines for separate versions
   (CASSANDRA-3170)
 * fix changing durable_writes keyspace option during CF creation
   (CASSANDRA-3292)
 * avoid locking on update when no indexes are involved (CASSANDRA-3386)
 * fix assertionError during repair with ordered partitioners (CASSANDRA-3369)
 * correctly serialize key_validation_class for avro (CASSANDRA-3391)
 * don't expire counter tombstone after streaming (CASSANDRA-3394)
 * prevent nodes that failed to join from hanging around forever 
   (CASSANDRA-3351)
 * remove incorrect optimization from slice read path (CASSANDRA-3390)
 * Fix race in AntiEntropyService (CASSANDRA-3400)


1.0.0-final
 * close scrubbed sstable fd before deleting it (CASSANDRA-3318)
 * fix bug preventing obsolete commitlog segments from being removed
   (CASSANDRA-3269)
 * tolerate whitespace in seed CDL (CASSANDRA-3263)
 * Change default heap thresholds to max(min(1/2 ram, 1G), min(1/4 ram, 8GB))
   (CASSANDRA-3295)
 * Fix broken CompressedRandomAccessReaderTest (CASSANDRA-3298)
 * (CQL) fix type information returned for wildcard queries (CASSANDRA-3311)
 * add estimated tasks to LeveledCompactionStrategy (CASSANDRA-3322)
 * avoid including compaction cache-warming in keycache stats (CASSANDRA-3325)
 * run compaction and hinted handoff threads at MIN_PRIORITY (CASSANDRA-3308)
 * default hsha thrift server to cpu core count in rpc pool (CASSANDRA-3329)
 * add bin\daemon to binary tarball for Windows service (CASSANDRA-3331)
 * Fix places where uncompressed size of sstables was use in place of the
   compressed one (CASSANDRA-3338)
 * Fix hsha thrift server (CASSANDRA-3346)
 * Make sure repair only stream needed sstables (CASSANDRA-3345)


1.0.0-rc2
 * Log a meaningful warning when a node receives a message for a repair session
   that doesn't exist anymore (CASSANDRA-3256)
 * test for NUMA policy support as well as numactl presence (CASSANDRA-3245)
 * Fix FD leak when internode encryption is enabled (CASSANDRA-3257)
 * Remove incorrect assertion in mergeIterator (CASSANDRA-3260)
 * FBUtilities.hexToBytes(String) to throw NumberFormatException when string
   contains non-hex characters (CASSANDRA-3231)
 * Keep SimpleSnitch proximity ordering unchanged from what the Strategy
   generates, as intended (CASSANDRA-3262)
 * remove Scrub from compactionstats when finished (CASSANDRA-3255)
 * fix counter entry in jdbc TypesMap (CASSANDRA-3268)
 * fix full queue scenario for ParallelCompactionIterator (CASSANDRA-3270)
 * fix bootstrap process (CASSANDRA-3285)
 * don't try delivering hints if when there isn't any (CASSANDRA-3176)
 * CLI documentation change for ColumnFamily `compression_options` (CASSANDRA-3282)
 * ignore any CF ids sent by client for adding CF/KS (CASSANDRA-3288)
 * remove obsolete hints on first startup (CASSANDRA-3291)
 * use correct ISortedColumns for time-optimized reads (CASSANDRA-3289)
 * Evict gossip state immediately when a token is taken over by a new IP 
   (CASSANDRA-3259)


1.0.0-rc1
 * Update CQL to generate microsecond timestamps by default (CASSANDRA-3227)
 * Fix counting CFMetadata towards Memtable liveRatio (CASSANDRA-3023)
 * Kill server on wrapped OOME such as from FileChannel.map (CASSANDRA-3201)
 * remove unnecessary copy when adding to row cache (CASSANDRA-3223)
 * Log message when a full repair operation completes (CASSANDRA-3207)
 * Fix streamOutSession keeping sstables references forever if the remote end
   dies (CASSANDRA-3216)
 * Remove dynamic_snitch boolean from example configuration (defaulting to 
   true) and set default badness threshold to 0.1 (CASSANDRA-3229)
 * Base choice of random or "balanced" token on bootstrap on whether
   schema definitions were found (CASSANDRA-3219)
 * Fixes for LeveledCompactionStrategy score computation, prioritization,
   scheduling, and performance (CASSANDRA-3224, 3234)
 * parallelize sstable open at server startup (CASSANDRA-2988)
 * fix handling of exceptions writing to OutboundTcpConnection (CASSANDRA-3235)
 * Allow using quotes in "USE <keyspace>;" CLI command (CASSANDRA-3208)
 * Don't allow any cache loading exceptions to halt startup (CASSANDRA-3218)
 * Fix sstableloader --ignores option (CASSANDRA-3247)
 * File descriptor limit increased in packaging (CASSANDRA-3206)
 * Fix deadlock in commit log during flush (CASSANDRA-3253) 


1.0.0-beta1
 * removed binarymemtable (CASSANDRA-2692)
 * add commitlog_total_space_in_mb to prevent fragmented logs (CASSANDRA-2427)
 * removed commitlog_rotation_threshold_in_mb configuration (CASSANDRA-2771)
 * make AbstractBounds.normalize de-overlapp overlapping ranges (CASSANDRA-2641)
 * replace CollatingIterator, ReducingIterator with MergeIterator 
   (CASSANDRA-2062)
 * Fixed the ability to set compaction strategy in cli using create column 
   family command (CASSANDRA-2778)
 * clean up tmp files after failed compaction (CASSANDRA-2468)
 * restrict repair streaming to specific columnfamilies (CASSANDRA-2280)
 * don't bother persisting columns shadowed by a row tombstone (CASSANDRA-2589)
 * reset CF and SC deletion times after gc_grace (CASSANDRA-2317)
 * optimize away seek when compacting wide rows (CASSANDRA-2879)
 * single-pass streaming (CASSANDRA-2677, 2906, 2916, 3003)
 * use reference counting for deleting sstables instead of relying on GC
   (CASSANDRA-2521, 3179)
 * store hints as serialized mutations instead of pointers to data row
   (CASSANDRA-2045)
 * store hints in the coordinator node instead of in the closest replica 
   (CASSANDRA-2914)
 * add row_cache_keys_to_save CF option (CASSANDRA-1966)
 * check column family validity in nodetool repair (CASSANDRA-2933)
 * use lazy initialization instead of class initialization in NodeId
   (CASSANDRA-2953)
 * add paging to get_count (CASSANDRA-2894)
 * fix "short reads" in [multi]get (CASSANDRA-2643, 3157, 3192)
 * add optional compression for sstables (CASSANDRA-47, 2994, 3001, 3128)
 * add scheduler JMX metrics (CASSANDRA-2962)
 * add block level checksum for compressed data (CASSANDRA-1717)
 * make column family backed column map pluggable and introduce unsynchronized
   ArrayList backed one to speedup reads (CASSANDRA-2843, 3165, 3205)
 * refactoring of the secondary index api (CASSANDRA-2982)
 * make CL > ONE reads wait for digest reconciliation before returning
   (CASSANDRA-2494)
 * fix missing logging for some exceptions (CASSANDRA-2061)
 * refactor and optimize ColumnFamilyStore.files(...) and Descriptor.fromFilename(String)
   and few other places responsible for work with SSTable files (CASSANDRA-3040)
 * Stop reading from sstables once we know we have the most recent columns,
   for query-by-name requests (CASSANDRA-2498)
 * Add query-by-column mode to stress.java (CASSANDRA-3064)
 * Add "install" command to cassandra.bat (CASSANDRA-292)
 * clean up KSMetadata, CFMetadata from unnecessary
   Thrift<->Avro conversion methods (CASSANDRA-3032)
 * Add timeouts to client request schedulers (CASSANDRA-3079, 3096)
 * Cli to use hashes rather than array of hashes for strategy options (CASSANDRA-3081)
 * LeveledCompactionStrategy (CASSANDRA-1608, 3085, 3110, 3087, 3145, 3154, 3182)
 * Improvements of the CLI `describe` command (CASSANDRA-2630)
 * reduce window where dropped CF sstables may not be deleted (CASSANDRA-2942)
 * Expose gossip/FD info to JMX (CASSANDRA-2806)
 * Fix streaming over SSL when compressed SSTable involved (CASSANDRA-3051)
 * Add support for pluggable secondary index implementations (CASSANDRA-3078)
 * remove compaction_thread_priority setting (CASSANDRA-3104)
 * generate hints for replicas that timeout, not just replicas that are known
   to be down before starting (CASSANDRA-2034)
 * Add throttling for internode streaming (CASSANDRA-3080)
 * make the repair of a range repair all replica (CASSANDRA-2610, 3194)
 * expose the ability to repair the first range (as returned by the
   partitioner) of a node (CASSANDRA-2606)
 * Streams Compression (CASSANDRA-3015)
 * add ability to use multiple threads during a single compaction
   (CASSANDRA-2901)
 * make AbstractBounds.normalize support overlapping ranges (CASSANDRA-2641)
 * fix of the CQL count() behavior (CASSANDRA-3068)
 * use TreeMap backed column families for the SSTable simple writers
   (CASSANDRA-3148)
 * fix inconsistency of the CLI syntax when {} should be used instead of [{}]
   (CASSANDRA-3119)
 * rename CQL type names to match expected SQL behavior (CASSANDRA-3149, 3031)
 * Arena-based allocation for memtables (CASSANDRA-2252, 3162, 3163, 3168)
 * Default RR chance to 0.1 (CASSANDRA-3169)
 * Add RowLevel support to secondary index API (CASSANDRA-3147)
 * Make SerializingCacheProvider the default if JNA is available (CASSANDRA-3183)
 * Fix backwards compatibilty for CQL memtable properties (CASSANDRA-3190)
 * Add five-minute delay before starting compactions on a restarted server
   (CASSANDRA-3181)
 * Reduce copies done for intra-host messages (CASSANDRA-1788, 3144)
 * support of compaction strategy option for stress.java (CASSANDRA-3204)
 * make memtable throughput and column count thresholds no-ops (CASSANDRA-2449)
 * Return schema information along with the resultSet in CQL (CASSANDRA-2734)
 * Add new DecimalType (CASSANDRA-2883)
 * Fix assertion error in RowRepairResolver (CASSANDRA-3156)
 * Reduce unnecessary high buffer sizes (CASSANDRA-3171)
 * Pluggable compaction strategy (CASSANDRA-1610)
 * Add new broadcast_address config option (CASSANDRA-2491)


0.8.7
 * Kill server on wrapped OOME such as from FileChannel.map (CASSANDRA-3201)
 * Allow using quotes in "USE <keyspace>;" CLI command (CASSANDRA-3208)
 * Log message when a full repair operation completes (CASSANDRA-3207)
 * Don't allow any cache loading exceptions to halt startup (CASSANDRA-3218)
 * Fix sstableloader --ignores option (CASSANDRA-3247)
 * File descriptor limit increased in packaging (CASSANDRA-3206)
 * Log a meaningfull warning when a node receive a message for a repair session
   that doesn't exist anymore (CASSANDRA-3256)
 * Fix FD leak when internode encryption is enabled (CASSANDRA-3257)
 * FBUtilities.hexToBytes(String) to throw NumberFormatException when string
   contains non-hex characters (CASSANDRA-3231)
 * Keep SimpleSnitch proximity ordering unchanged from what the Strategy
   generates, as intended (CASSANDRA-3262)
 * remove Scrub from compactionstats when finished (CASSANDRA-3255)
 * Fix tool .bat files when CASSANDRA_HOME contains spaces (CASSANDRA-3258)
 * Force flush of status table when removing/updating token (CASSANDRA-3243)
 * Evict gossip state immediately when a token is taken over by a new IP (CASSANDRA-3259)
 * Fix bug where the failure detector can take too long to mark a host
   down (CASSANDRA-3273)
 * (Hadoop) allow wrapping ranges in queries (CASSANDRA-3137)
 * (Hadoop) check all interfaces for a match with split location
   before falling back to random replica (CASSANDRA-3211)
 * (Hadoop) Make Pig storage handle implements LoadMetadata (CASSANDRA-2777)
 * (Hadoop) Fix exception during PIG 'dump' (CASSANDRA-2810)
 * Fix stress COUNTER_GET option (CASSANDRA-3301)
 * Fix missing fields in CLI `show schema` output (CASSANDRA-3304)
 * Nodetool no longer leaks threads and closes JMX connections (CASSANDRA-3309)
 * fix truncate allowing data to be replayed post-restart (CASSANDRA-3297)
 * Move SimpleAuthority and SimpleAuthenticator to examples (CASSANDRA-2922)
 * Fix handling of tombstone by SSTableExport/Import (CASSANDRA-3357)
 * Fix transposition in cfHistograms (CASSANDRA-3222)
 * Allow using number as DC name when creating keyspace in CQL (CASSANDRA-3239)
 * Force flush of system table after updating/removing a token (CASSANDRA-3243)


0.8.6
 * revert CASSANDRA-2388
 * change TokenRange.endpoints back to listen/broadcast address to match
   pre-1777 behavior, and add TokenRange.rpc_endpoints instead (CASSANDRA-3187)
 * avoid trying to watch cassandra-topology.properties when loaded from jar
   (CASSANDRA-3138)
 * prevent users from creating keyspaces with LocalStrategy replication
   (CASSANDRA-3139)
 * fix CLI `show schema;` to output correct keyspace definition statement
   (CASSANDRA-3129)
 * CustomTThreadPoolServer to log TTransportException at DEBUG level
   (CASSANDRA-3142)
 * allow topology sort to work with non-unique rack names between 
   datacenters (CASSANDRA-3152)
 * Improve caching of same-version Messages on digest and repair paths
   (CASSANDRA-3158)
 * Randomize choice of first replica for counter increment (CASSANDRA-2890)
 * Fix using read_repair_chance instead of merge_shard_change (CASSANDRA-3202)
 * Avoid streaming data to nodes that already have it, on move as well as
   decommission (CASSANDRA-3041)
 * Fix divide by zero error in GCInspector (CASSANDRA-3164)
 * allow quoting of the ColumnFamily name in CLI `create column family`
   statement (CASSANDRA-3195)
 * Fix rolling upgrade from 0.7 to 0.8 problem (CASSANDRA-3166)
 * Accomodate missing encryption_options in IncomingTcpConnection.stream
   (CASSANDRA-3212)


0.8.5
 * fix NPE when encryption_options is unspecified (CASSANDRA-3007)
 * include column name in validation failure exceptions (CASSANDRA-2849)
 * make sure truncate clears out the commitlog so replay won't re-
   populate with truncated data (CASSANDRA-2950)
 * fix NPE when debug logging is enabled and dropped CF is present
   in a commitlog segment (CASSANDRA-3021)
 * fix cassandra.bat when CASSANDRA_HOME contains spaces (CASSANDRA-2952)
 * fix to SSTableSimpleUnsortedWriter bufferSize calculation (CASSANDRA-3027)
 * make cleanup and normal compaction able to skip empty rows
   (rows containing nothing but expired tombstones) (CASSANDRA-3039)
 * work around native memory leak in com.sun.management.GarbageCollectorMXBean
   (CASSANDRA-2868)
 * validate that column names in column_metadata are not equal to key_alias
   on create/update of the ColumnFamily and CQL 'ALTER' statement (CASSANDRA-3036)
 * return an InvalidRequestException if an indexed column is assigned
   a value larger than 64KB (CASSANDRA-3057)
 * fix of numeric-only and string column names handling in CLI "drop index" 
   (CASSANDRA-3054)
 * prune index scan resultset back to original request for lazy
   resultset expansion case (CASSANDRA-2964)
 * (Hadoop) fail jobs when Cassandra node has failed but TaskTracker
   has not (CASSANDRA-2388)
 * fix dynamic snitch ignoring nodes when read_repair_chance is zero
   (CASSANDRA-2662)
 * avoid retaining references to dropped CFS objects in 
   CompactionManager.estimatedCompactions (CASSANDRA-2708)
 * expose rpc timeouts per host in MessagingServiceMBean (CASSANDRA-2941)
 * avoid including cwd in classpath for deb and rpm packages (CASSANDRA-2881)
 * remove gossip state when a new IP takes over a token (CASSANDRA-3071)
 * allow sstable2json to work on index sstable files (CASSANDRA-3059)
 * always hint counters (CASSANDRA-3099)
 * fix log4j initialization in EmbeddedCassandraService (CASSANDRA-2857)
 * remove gossip state when a new IP takes over a token (CASSANDRA-3071)
 * work around native memory leak in com.sun.management.GarbageCollectorMXBean
    (CASSANDRA-2868)
 * fix UnavailableException with writes at CL.EACH_QUORM (CASSANDRA-3084)
 * fix parsing of the Keyspace and ColumnFamily names in numeric
   and string representations in CLI (CASSANDRA-3075)
 * fix corner cases in Range.differenceToFetch (CASSANDRA-3084)
 * fix ip address String representation in the ring cache (CASSANDRA-3044)
 * fix ring cache compatibility when mixing pre-0.8.4 nodes with post-
   in the same cluster (CASSANDRA-3023)
 * make repair report failure when a node participating dies (instead of
   hanging forever) (CASSANDRA-2433)
 * fix handling of the empty byte buffer by ReversedType (CASSANDRA-3111)
 * Add validation that Keyspace names are case-insensitively unique (CASSANDRA-3066)
 * catch invalid key_validation_class before instantiating UpdateColumnFamily (CASSANDRA-3102)
 * make Range and Bounds objects client-safe (CASSANDRA-3108)
 * optionally skip log4j configuration (CASSANDRA-3061)
 * bundle sstableloader with the debian package (CASSANDRA-3113)
 * don't try to build secondary indexes when there is none (CASSANDRA-3123)
 * improve SSTableSimpleUnsortedWriter speed for large rows (CASSANDRA-3122)
 * handle keyspace arguments correctly in nodetool snapshot (CASSANDRA-3038)
 * Fix SSTableImportTest on windows (CASSANDRA-3043)
 * expose compactionThroughputMbPerSec through JMX (CASSANDRA-3117)
 * log keyspace and CF of large rows being compacted


0.8.4
 * change TokenRing.endpoints to be a list of rpc addresses instead of 
   listen/broadcast addresses (CASSANDRA-1777)
 * include files-to-be-streamed in StreamInSession.getSources (CASSANDRA-2972)
 * use JAVA env var in cassandra-env.sh (CASSANDRA-2785, 2992)
 * avoid doing read for no-op replicate-on-write at CL=1 (CASSANDRA-2892)
 * refuse counter write for CL.ANY (CASSANDRA-2990)
 * switch back to only logging recent dropped messages (CASSANDRA-3004)
 * always deserialize RowMutation for counters (CASSANDRA-3006)
 * ignore saved replication_factor strategy_option for NTS (CASSANDRA-3011)
 * make sure pre-truncate CL segments are discarded (CASSANDRA-2950)


0.8.3
 * add ability to drop local reads/writes that are going to timeout
   (CASSANDRA-2943)
 * revamp token removal process, keep gossip states for 3 days (CASSANDRA-2496)
 * don't accept extra args for 0-arg nodetool commands (CASSANDRA-2740)
 * log unavailableexception details at debug level (CASSANDRA-2856)
 * expose data_dir though jmx (CASSANDRA-2770)
 * don't include tmp files as sstable when create cfs (CASSANDRA-2929)
 * log Java classpath on startup (CASSANDRA-2895)
 * keep gossipped version in sync with actual on migration coordinator 
   (CASSANDRA-2946)
 * use lazy initialization instead of class initialization in NodeId
   (CASSANDRA-2953)
 * check column family validity in nodetool repair (CASSANDRA-2933)
 * speedup bytes to hex conversions dramatically (CASSANDRA-2850)
 * Flush memtables on shutdown when durable writes are disabled 
   (CASSANDRA-2958)
 * improved POSIX compatibility of start scripts (CASsANDRA-2965)
 * add counter support to Hadoop InputFormat (CASSANDRA-2981)
 * fix bug where dirty commitlog segments were removed (and avoid keeping 
   segments with no post-flush activity permanently dirty) (CASSANDRA-2829)
 * fix throwing exception with batch mutation of counter super columns
   (CASSANDRA-2949)
 * ignore system tables during repair (CASSANDRA-2979)
 * throw exception when NTS is given replication_factor as an option
   (CASSANDRA-2960)
 * fix assertion error during compaction of counter CFs (CASSANDRA-2968)
 * avoid trying to create index names, when no index exists (CASSANDRA-2867)
 * don't sample the system table when choosing a bootstrap token
   (CASSANDRA-2825)
 * gossiper notifies of local state changes (CASSANDRA-2948)
 * add asynchronous and half-sync/half-async (hsha) thrift servers 
   (CASSANDRA-1405)
 * fix potential use of free'd native memory in SerializingCache 
   (CASSANDRA-2951)
 * prune index scan resultset back to original request for lazy
   resultset expansion case (CASSANDRA-2964)
 * (Hadoop) fail jobs when Cassandra node has failed but TaskTracker
    has not (CASSANDRA-2388)


0.8.2
 * CQL: 
   - include only one row per unique key for IN queries (CASSANDRA-2717)
   - respect client timestamp on full row deletions (CASSANDRA-2912)
 * improve thread-safety in StreamOutSession (CASSANDRA-2792)
 * allow deleting a row and updating indexed columns in it in the
   same mutation (CASSANDRA-2773)
 * Expose number of threads blocked on submitting memtable to flush
   in JMX (CASSANDRA-2817)
 * add ability to return "endpoints" to nodetool (CASSANDRA-2776)
 * Add support for multiple (comma-delimited) coordinator addresses
   to ColumnFamilyInputFormat (CASSANDRA-2807)
 * fix potential NPE while scheduling read repair for range slice
   (CASSANDRA-2823)
 * Fix race in SystemTable.getCurrentLocalNodeId (CASSANDRA-2824)
 * Correctly set default for replicate_on_write (CASSANDRA-2835)
 * improve nodetool compactionstats formatting (CASSANDRA-2844)
 * fix index-building status display (CASSANDRA-2853)
 * fix CLI perpetuating obsolete KsDef.replication_factor (CASSANDRA-2846)
 * improve cli treatment of multiline comments (CASSANDRA-2852)
 * handle row tombstones correctly in EchoedRow (CASSANDRA-2786)
 * add MessagingService.get[Recently]DroppedMessages and
   StorageService.getExceptionCount (CASSANDRA-2804)
 * fix possibility of spurious UnavailableException for LOCAL_QUORUM
   reads with dynamic snitch + read repair disabled (CASSANDRA-2870)
 * add ant-optional as dependence for the debian package (CASSANDRA-2164)
 * add option to specify limit for get_slice in the CLI (CASSANDRA-2646)
 * decrease HH page size (CASSANDRA-2832)
 * reset cli keyspace after dropping the current one (CASSANDRA-2763)
 * add KeyRange option to Hadoop inputformat (CASSANDRA-1125)
 * fix protocol versioning (CASSANDRA-2818, 2860)
 * support spaces in path to log4j configuration (CASSANDRA-2383)
 * avoid including inferred types in CF update (CASSANDRA-2809)
 * fix JMX bulkload call (CASSANDRA-2908)
 * fix updating KS with durable_writes=false (CASSANDRA-2907)
 * add simplified facade to SSTableWriter for bulk loading use
   (CASSANDRA-2911)
 * fix re-using index CF sstable names after drop/recreate (CASSANDRA-2872)
 * prepend CF to default index names (CASSANDRA-2903)
 * fix hint replay (CASSANDRA-2928)
 * Properly synchronize repair's merkle tree computation (CASSANDRA-2816)


0.8.1
 * CQL:
   - support for insert, delete in BATCH (CASSANDRA-2537)
   - support for IN to SELECT, UPDATE (CASSANDRA-2553)
   - timestamp support for INSERT, UPDATE, and BATCH (CASSANDRA-2555)
   - TTL support (CASSANDRA-2476)
   - counter support (CASSANDRA-2473)
   - ALTER COLUMNFAMILY (CASSANDRA-1709)
   - DROP INDEX (CASSANDRA-2617)
   - add SCHEMA/TABLE as aliases for KS/CF (CASSANDRA-2743)
   - server handles wait-for-schema-agreement (CASSANDRA-2756)
   - key alias support (CASSANDRA-2480)
 * add support for comparator parameters and a generic ReverseType
   (CASSANDRA-2355)
 * add CompositeType and DynamicCompositeType (CASSANDRA-2231)
 * optimize batches containing multiple updates to the same row
   (CASSANDRA-2583)
 * adjust hinted handoff page size to avoid OOM with large columns 
   (CASSANDRA-2652)
 * mark BRAF buffer invalid post-flush so we don't re-flush partial
   buffers again, especially on CL writes (CASSANDRA-2660)
 * add DROP INDEX support to CLI (CASSANDRA-2616)
 * don't perform HH to client-mode [storageproxy] nodes (CASSANDRA-2668)
 * Improve forceDeserialize/getCompactedRow encapsulation (CASSANDRA-2659)
 * Don't write CounterUpdateColumn to disk in tests (CASSANDRA-2650)
 * Add sstable bulk loading utility (CASSANDRA-1278)
 * avoid replaying hints to dropped columnfamilies (CASSANDRA-2685)
 * add placeholders for missing rows in range query pseudo-RR (CASSANDRA-2680)
 * remove no-op HHOM.renameHints (CASSANDRA-2693)
 * clone super columns to avoid modifying them during flush (CASSANDRA-2675)
 * allow writes to bypass the commitlog for certain keyspaces (CASSANDRA-2683)
 * avoid NPE when bypassing commitlog during memtable flush (CASSANDRA-2781)
 * Added support for making bootstrap retry if nodes flap (CASSANDRA-2644)
 * Added statusthrift to nodetool to report if thrift server is running (CASSANDRA-2722)
 * Fixed rows being cached if they do not exist (CASSANDRA-2723)
 * Support passing tableName and cfName to RowCacheProviders (CASSANDRA-2702)
 * close scrub file handles (CASSANDRA-2669)
 * throttle migration replay (CASSANDRA-2714)
 * optimize column serializer creation (CASSANDRA-2716)
 * Added support for making bootstrap retry if nodes flap (CASSANDRA-2644)
 * Added statusthrift to nodetool to report if thrift server is running
   (CASSANDRA-2722)
 * Fixed rows being cached if they do not exist (CASSANDRA-2723)
 * fix truncate/compaction race (CASSANDRA-2673)
 * workaround large resultsets causing large allocation retention
   by nio sockets (CASSANDRA-2654)
 * fix nodetool ring use with Ec2Snitch (CASSANDRA-2733)
 * fix removing columns and subcolumns that are supressed by a row or
   supercolumn tombstone during replica resolution (CASSANDRA-2590)
 * support sstable2json against snapshot sstables (CASSANDRA-2386)
 * remove active-pull schema requests (CASSANDRA-2715)
 * avoid marking entire list of sstables as actively being compacted
   in multithreaded compaction (CASSANDRA-2765)
 * seek back after deserializing a row to update cache with (CASSANDRA-2752)
 * avoid skipping rows in scrub for counter column family (CASSANDRA-2759)
 * fix ConcurrentModificationException in repair when dealing with 0.7 node
   (CASSANDRA-2767)
 * use threadsafe collections for StreamInSession (CASSANDRA-2766)
 * avoid infinite loop when creating merkle tree (CASSANDRA-2758)
 * avoids unmarking compacting sstable prematurely in cleanup (CASSANDRA-2769)
 * fix NPE when the commit log is bypassed (CASSANDRA-2718)
 * don't throw an exception in SS.isRPCServerRunning (CASSANDRA-2721)
 * make stress.jar executable (CASSANDRA-2744)
 * add daemon mode to java stress (CASSANDRA-2267)
 * expose the DC and rack of a node through JMX and nodetool ring (CASSANDRA-2531)
 * fix cache mbean getSize (CASSANDRA-2781)
 * Add Date, Float, Double, and Boolean types (CASSANDRA-2530)
 * Add startup flag to renew counter node id (CASSANDRA-2788)
 * add jamm agent to cassandra.bat (CASSANDRA-2787)
 * fix repair hanging if a neighbor has nothing to send (CASSANDRA-2797)
 * purge tombstone even if row is in only one sstable (CASSANDRA-2801)
 * Fix wrong purge of deleted cf during compaction (CASSANDRA-2786)
 * fix race that could result in Hadoop writer failing to throw an
   exception encountered after close() (CASSANDRA-2755)
 * fix scan wrongly throwing assertion error (CASSANDRA-2653)
 * Always use even distribution for merkle tree with RandomPartitionner
   (CASSANDRA-2841)
 * fix describeOwnership for OPP (CASSANDRA-2800)
 * ensure that string tokens do not contain commas (CASSANDRA-2762)


0.8.0-final
 * fix CQL grammar warning and cqlsh regression from CASSANDRA-2622
 * add ant generate-cql-html target (CASSANDRA-2526)
 * update CQL consistency levels (CASSANDRA-2566)
 * debian packaging fixes (CASSANDRA-2481, 2647)
 * fix UUIDType, IntegerType for direct buffers (CASSANDRA-2682, 2684)
 * switch to native Thrift for Hadoop map/reduce (CASSANDRA-2667)
 * fix StackOverflowError when building from eclipse (CASSANDRA-2687)
 * only provide replication_factor to strategy_options "help" for
   SimpleStrategy, OldNetworkTopologyStrategy (CASSANDRA-2678, 2713)
 * fix exception adding validators to non-string columns (CASSANDRA-2696)
 * avoid instantiating DatabaseDescriptor in JDBC (CASSANDRA-2694)
 * fix potential stack overflow during compaction (CASSANDRA-2626)
 * clone super columns to avoid modifying them during flush (CASSANDRA-2675)
 * reset underlying iterator in EchoedRow constructor (CASSANDRA-2653)


0.8.0-rc1
 * faster flushes and compaction from fixing excessively pessimistic 
   rebuffering in BRAF (CASSANDRA-2581)
 * fix returning null column values in the python cql driver (CASSANDRA-2593)
 * fix merkle tree splitting exiting early (CASSANDRA-2605)
 * snapshot_before_compaction directory name fix (CASSANDRA-2598)
 * Disable compaction throttling during bootstrap (CASSANDRA-2612) 
 * fix CQL treatment of > and < operators in range slices (CASSANDRA-2592)
 * fix potential double-application of counter updates on commitlog replay
   by moving replay position from header to sstable metadata (CASSANDRA-2419)
 * JDBC CQL driver exposes getColumn for access to timestamp
 * JDBC ResultSetMetadata properties added to AbstractType
 * r/m clustertool (CASSANDRA-2607)
 * add support for presenting row key as a column in CQL result sets 
   (CASSANDRA-2622)
 * Don't allow {LOCAL|EACH}_QUORUM unless strategy is NTS (CASSANDRA-2627)
 * validate keyspace strategy_options during CQL create (CASSANDRA-2624)
 * fix empty Result with secondary index when limit=1 (CASSANDRA-2628)
 * Fix regression where bootstrapping a node with no schema fails
   (CASSANDRA-2625)
 * Allow removing LocationInfo sstables (CASSANDRA-2632)
 * avoid attempting to replay mutations from dropped keyspaces (CASSANDRA-2631)
 * avoid using cached position of a key when GT is requested (CASSANDRA-2633)
 * fix counting bloom filter true positives (CASSANDRA-2637)
 * initialize local ep state prior to gossip startup if needed (CASSANDRA-2638)
 * fix counter increment lost after restart (CASSANDRA-2642)
 * add quote-escaping via backslash to CLI (CASSANDRA-2623)
 * fix pig example script (CASSANDRA-2487)
 * fix dynamic snitch race in adding latencies (CASSANDRA-2618)
 * Start/stop cassandra after more important services such as mdadm in
   debian packaging (CASSANDRA-2481)


0.8.0-beta2
 * fix NPE compacting index CFs (CASSANDRA-2528)
 * Remove checking all column families on startup for compaction candidates 
   (CASSANDRA-2444)
 * validate CQL create keyspace options (CASSANDRA-2525)
 * fix nodetool setcompactionthroughput (CASSANDRA-2550)
 * move	gossip heartbeat back to its own thread (CASSANDRA-2554)
 * validate cql TRUNCATE columnfamily before truncating (CASSANDRA-2570)
 * fix batch_mutate for mixed standard-counter mutations (CASSANDRA-2457)
 * disallow making schema changes to system keyspace (CASSANDRA-2563)
 * fix sending mutation messages multiple times (CASSANDRA-2557)
 * fix incorrect use of NBHM.size in ReadCallback that could cause
   reads to time out even when responses were received (CASSANDRA-2552)
 * trigger read repair correctly for LOCAL_QUORUM reads (CASSANDRA-2556)
 * Allow configuring the number of compaction thread (CASSANDRA-2558)
 * forceUserDefinedCompaction will attempt to compact what it is given
   even if the pessimistic estimate is that there is not enough disk space;
   automatic compactions will only compact 2 or more sstables (CASSANDRA-2575)
 * refuse to apply migrations with older timestamps than the current 
   schema (CASSANDRA-2536)
 * remove unframed Thrift transport option
 * include indexes in snapshots (CASSANDRA-2596)
 * improve ignoring of obsolete mutations in index maintenance (CASSANDRA-2401)
 * recognize attempt to drop just the index while leaving the column
   definition alone (CASSANDRA-2619)
  

0.8.0-beta1
 * remove Avro RPC support (CASSANDRA-926)
 * support for columns that act as incr/decr counters 
   (CASSANDRA-1072, 1937, 1944, 1936, 2101, 2093, 2288, 2105, 2384, 2236, 2342,
   2454)
 * CQL (CASSANDRA-1703, 1704, 1705, 1706, 1707, 1708, 1710, 1711, 1940, 
   2124, 2302, 2277, 2493)
 * avoid double RowMutation serialization on write path (CASSANDRA-1800)
 * make NetworkTopologyStrategy the default (CASSANDRA-1960)
 * configurable internode encryption (CASSANDRA-1567, 2152)
 * human readable column names in sstable2json output (CASSANDRA-1933)
 * change default JMX port to 7199 (CASSANDRA-2027)
 * backwards compatible internal messaging (CASSANDRA-1015)
 * atomic switch of memtables and sstables (CASSANDRA-2284)
 * add pluggable SeedProvider (CASSANDRA-1669)
 * Fix clustertool to not throw exception when calling get_endpoints (CASSANDRA-2437)
 * upgrade to thrift 0.6 (CASSANDRA-2412) 
 * repair works on a token range instead of full ring (CASSANDRA-2324)
 * purge tombstones from row cache (CASSANDRA-2305)
 * push replication_factor into strategy_options (CASSANDRA-1263)
 * give snapshots the same name on each node (CASSANDRA-1791)
 * remove "nodetool loadbalance" (CASSANDRA-2448)
 * multithreaded compaction (CASSANDRA-2191)
 * compaction throttling (CASSANDRA-2156)
 * add key type information and alias (CASSANDRA-2311, 2396)
 * cli no longer divides read_repair_chance by 100 (CASSANDRA-2458)
 * made CompactionInfo.getTaskType return an enum (CASSANDRA-2482)
 * add a server-wide cap on measured memtable memory usage and aggressively
   flush to keep under that threshold (CASSANDRA-2006)
 * add unified UUIDType (CASSANDRA-2233)
 * add off-heap row cache support (CASSANDRA-1969)


0.7.5
 * improvements/fixes to PIG driver (CASSANDRA-1618, CASSANDRA-2387,
   CASSANDRA-2465, CASSANDRA-2484)
 * validate index names (CASSANDRA-1761)
 * reduce contention on Table.flusherLock (CASSANDRA-1954)
 * try harder to detect failures during streaming, cleaning up temporary
   files more reliably (CASSANDRA-2088)
 * shut down server for OOM on a Thrift thread (CASSANDRA-2269)
 * fix tombstone handling in repair and sstable2json (CASSANDRA-2279)
 * preserve version when streaming data from old sstables (CASSANDRA-2283)
 * don't start repair if a neighboring node is marked as dead (CASSANDRA-2290)
 * purge tombstones from row cache (CASSANDRA-2305)
 * Avoid seeking when sstable2json exports the entire file (CASSANDRA-2318)
 * clear Built flag in system table when dropping an index (CASSANDRA-2320)
 * don't allow arbitrary argument for stress.java (CASSANDRA-2323)
 * validate values for index predicates in get_indexed_slice (CASSANDRA-2328)
 * queue secondary indexes for flush before the parent (CASSANDRA-2330)
 * allow job configuration to set the CL used in Hadoop jobs (CASSANDRA-2331)
 * add memtable_flush_queue_size defaulting to 4 (CASSANDRA-2333)
 * Allow overriding of initial_token, storage_port and rpc_port from system
   properties (CASSANDRA-2343)
 * fix comparator used for non-indexed secondary expressions in index scan
   (CASSANDRA-2347)
 * ensure size calculation and write phase of large-row compaction use
   the same threshold for TTL expiration (CASSANDRA-2349)
 * fix race when iterating CFs during add/drop (CASSANDRA-2350)
 * add ConsistencyLevel command to CLI (CASSANDRA-2354)
 * allow negative numbers in the cli (CASSANDRA-2358)
 * hard code serialVersionUID for tokens class (CASSANDRA-2361)
 * fix potential infinite loop in ByteBufferUtil.inputStream (CASSANDRA-2365)
 * fix encoding bugs in HintedHandoffManager, SystemTable when default
   charset is not UTF8 (CASSANDRA-2367)
 * avoids having removed node reappearing in Gossip (CASSANDRA-2371)
 * fix incorrect truncation of long to int when reading columns via block
   index (CASSANDRA-2376)
 * fix NPE during stream session (CASSANDRA-2377)
 * fix race condition that could leave orphaned data files when dropping CF or
   KS (CASSANDRA-2381)
 * fsync statistics component on write (CASSANDRA-2382)
 * fix duplicate results from CFS.scan (CASSANDRA-2406)
 * add IntegerType to CLI help (CASSANDRA-2414)
 * avoid caching token-only decoratedkeys (CASSANDRA-2416)
 * convert mmap assertion to if/throw so scrub can catch it (CASSANDRA-2417)
 * don't overwrite gc log (CASSANDR-2418)
 * invalidate row cache for streamed row to avoid inconsitencies
   (CASSANDRA-2420)
 * avoid copies in range/index scans (CASSANDRA-2425)
 * make sure we don't wipe data during cleanup if the node has not join
   the ring (CASSANDRA-2428)
 * Try harder to close files after compaction (CASSANDRA-2431)
 * re-set bootstrapped flag after move finishes (CASSANDRA-2435)
 * display validation_class in CLI 'describe keyspace' (CASSANDRA-2442)
 * make cleanup compactions cleanup the row cache (CASSANDRA-2451)
 * add column fields validation to scrub (CASSANDRA-2460)
 * use 64KB flush buffer instead of in_memory_compaction_limit (CASSANDRA-2463)
 * fix backslash substitutions in CLI (CASSANDRA-2492)
 * disable cache saving for system CFS (CASSANDRA-2502)
 * fixes for verifying destination availability under hinted conditions
   so UE can be thrown intead of timing out (CASSANDRA-2514)
 * fix update of validation class in column metadata (CASSANDRA-2512)
 * support LOCAL_QUORUM, EACH_QUORUM CLs outside of NTS (CASSANDRA-2516)
 * preserve version when streaming data from old sstables (CASSANDRA-2283)
 * fix backslash substitutions in CLI (CASSANDRA-2492)
 * count a row deletion as one operation towards memtable threshold 
   (CASSANDRA-2519)
 * support LOCAL_QUORUM, EACH_QUORUM CLs outside of NTS (CASSANDRA-2516)


0.7.4
 * add nodetool join command (CASSANDRA-2160)
 * fix secondary indexes on pre-existing or streamed data (CASSANDRA-2244)
 * initialize endpoint in gossiper earlier (CASSANDRA-2228)
 * add ability to write to Cassandra from Pig (CASSANDRA-1828)
 * add rpc_[min|max]_threads (CASSANDRA-2176)
 * add CL.TWO, CL.THREE (CASSANDRA-2013)
 * avoid exporting an un-requested row in sstable2json, when exporting 
   a key that does not exist (CASSANDRA-2168)
 * add incremental_backups option (CASSANDRA-1872)
 * add configurable row limit to Pig loadfunc (CASSANDRA-2276)
 * validate column values in batches as well as single-Column inserts
   (CASSANDRA-2259)
 * move sample schema from cassandra.yaml to schema-sample.txt,
   a cli scripts (CASSANDRA-2007)
 * avoid writing empty rows when scrubbing tombstoned rows (CASSANDRA-2296)
 * fix assertion error in range and index scans for CL < ALL
   (CASSANDRA-2282)
 * fix commitlog replay when flush position refers to data that didn't
   get synced before server died (CASSANDRA-2285)
 * fix fd leak in sstable2json with non-mmap'd i/o (CASSANDRA-2304)
 * reduce memory use during streaming of multiple sstables (CASSANDRA-2301)
 * purge tombstoned rows from cache after GCGraceSeconds (CASSANDRA-2305)
 * allow zero replicas in a NTS datacenter (CASSANDRA-1924)
 * make range queries respect snitch for local replicas (CASSANDRA-2286)
 * fix HH delivery when column index is larger than 2GB (CASSANDRA-2297)
 * make 2ary indexes use parent CF flush thresholds during initial build
   (CASSANDRA-2294)
 * update memtable_throughput to be a long (CASSANDRA-2158)


0.7.3
 * Keep endpoint state until aVeryLongTime (CASSANDRA-2115)
 * lower-latency read repair (CASSANDRA-2069)
 * add hinted_handoff_throttle_delay_in_ms option (CASSANDRA-2161)
 * fixes for cache save/load (CASSANDRA-2172, -2174)
 * Handle whole-row deletions in CFOutputFormat (CASSANDRA-2014)
 * Make memtable_flush_writers flush in parallel (CASSANDRA-2178)
 * Add compaction_preheat_key_cache option (CASSANDRA-2175)
 * refactor stress.py to have only one copy of the format string 
   used for creating row keys (CASSANDRA-2108)
 * validate index names for \w+ (CASSANDRA-2196)
 * Fix Cassandra cli to respect timeout if schema does not settle 
   (CASSANDRA-2187)
 * fix for compaction and cleanup writing old-format data into new-version 
   sstable (CASSANDRA-2211, -2216)
 * add nodetool scrub (CASSANDRA-2217, -2240)
 * fix sstable2json large-row pagination (CASSANDRA-2188)
 * fix EOFing on requests for the last bytes in a file (CASSANDRA-2213)
 * fix BufferedRandomAccessFile bugs (CASSANDRA-2218, -2241)
 * check for memtable flush_after_mins exceeded every 10s (CASSANDRA-2183)
 * fix cache saving on Windows (CASSANDRA-2207)
 * add validateSchemaAgreement call + synchronization to schema
   modification operations (CASSANDRA-2222)
 * fix for reversed slice queries on large rows (CASSANDRA-2212)
 * fat clients were writing local data (CASSANDRA-2223)
 * set DEFAULT_MEMTABLE_LIFETIME_IN_MINS to 24h
 * improve detection and cleanup of partially-written sstables 
   (CASSANDRA-2206)
 * fix supercolumn de/serialization when subcolumn comparator is different
   from supercolumn's (CASSANDRA-2104)
 * fix starting up on Windows when CASSANDRA_HOME contains whitespace
   (CASSANDRA-2237)
 * add [get|set][row|key]cacheSavePeriod to JMX (CASSANDRA-2100)
 * fix Hadoop ColumnFamilyOutputFormat dropping of mutations
   when batch fills up (CASSANDRA-2255)
 * move file deletions off of scheduledtasks executor (CASSANDRA-2253)


0.7.2
 * copy DecoratedKey.key when inserting into caches to avoid retaining
   a reference to the underlying buffer (CASSANDRA-2102)
 * format subcolumn names with subcomparator (CASSANDRA-2136)
 * fix column bloom filter deserialization (CASSANDRA-2165)


0.7.1
 * refactor MessageDigest creation code. (CASSANDRA-2107)
 * buffer network stack to avoid inefficient small TCP messages while avoiding
   the nagle/delayed ack problem (CASSANDRA-1896)
 * check log4j configuration for changes every 10s (CASSANDRA-1525, 1907)
 * more-efficient cross-DC replication (CASSANDRA-1530, -2051, -2138)
 * avoid polluting page cache with commitlog or sstable writes
   and seq scan operations (CASSANDRA-1470)
 * add RMI authentication options to nodetool (CASSANDRA-1921)
 * make snitches configurable at runtime (CASSANDRA-1374)
 * retry hadoop split requests on connection failure (CASSANDRA-1927)
 * implement describeOwnership for BOP, COPP (CASSANDRA-1928)
 * make read repair behave as expected for ConsistencyLevel > ONE
   (CASSANDRA-982, 2038)
 * distributed test harness (CASSANDRA-1859, 1964)
 * reduce flush lock contention (CASSANDRA-1930)
 * optimize supercolumn deserialization (CASSANDRA-1891)
 * fix CFMetaData.apply to only compare objects of the same class 
   (CASSANDRA-1962)
 * allow specifying specific SSTables to compact from JMX (CASSANDRA-1963)
 * fix race condition in MessagingService.targets (CASSANDRA-1959, 2094, 2081)
 * refuse to open sstables from a future version (CASSANDRA-1935)
 * zero-copy reads (CASSANDRA-1714)
 * fix copy bounds for word Text in wordcount demo (CASSANDRA-1993)
 * fixes for contrib/javautils (CASSANDRA-1979)
 * check more frequently for memtable expiration (CASSANDRA-2000)
 * fix writing SSTable column count statistics (CASSANDRA-1976)
 * fix streaming of multiple CFs during bootstrap (CASSANDRA-1992)
 * explicitly set JVM GC new generation size with -Xmn (CASSANDRA-1968)
 * add short options for CLI flags (CASSANDRA-1565)
 * make keyspace argument to "describe keyspace" in CLI optional
   when authenticated to keyspace already (CASSANDRA-2029)
 * added option to specify -Dcassandra.join_ring=false on startup
   to allow "warm spare" nodes or performing JMX maintenance before
   joining the ring (CASSANDRA-526)
 * log migrations at INFO (CASSANDRA-2028)
 * add CLI verbose option in file mode (CASSANDRA-2030)
 * add single-line "--" comments to CLI (CASSANDRA-2032)
 * message serialization tests (CASSANDRA-1923)
 * switch from ivy to maven-ant-tasks (CASSANDRA-2017)
 * CLI attempts to block for new schema to propagate (CASSANDRA-2044)
 * fix potential overflow in nodetool cfstats (CASSANDRA-2057)
 * add JVM shutdownhook to sync commitlog (CASSANDRA-1919)
 * allow nodes to be up without being part of  normal traffic (CASSANDRA-1951)
 * fix CLI "show keyspaces" with null options on NTS (CASSANDRA-2049)
 * fix possible ByteBuffer race conditions (CASSANDRA-2066)
 * reduce garbage generated by MessagingService to prevent load spikes
   (CASSANDRA-2058)
 * fix math in RandomPartitioner.describeOwnership (CASSANDRA-2071)
 * fix deletion of sstable non-data components (CASSANDRA-2059)
 * avoid blocking gossip while deleting handoff hints (CASSANDRA-2073)
 * ignore messages from newer versions, keep track of nodes in gossip 
   regardless of version (CASSANDRA-1970)
 * cache writing moved to CompactionManager to reduce i/o contention and
   updated to use non-cache-polluting writes (CASSANDRA-2053)
 * page through large rows when exporting to JSON (CASSANDRA-2041)
 * add flush_largest_memtables_at and reduce_cache_sizes_at options
   (CASSANDRA-2142)
 * add cli 'describe cluster' command (CASSANDRA-2127)
 * add cli support for setting username/password at 'connect' command 
   (CASSANDRA-2111)
 * add -D option to Stress.java to allow reading hosts from a file 
   (CASSANDRA-2149)
 * bound hints CF throughput between 32M and 256M (CASSANDRA-2148)
 * continue starting when invalid saved cache entries are encountered
   (CASSANDRA-2076)
 * add max_hint_window_in_ms option (CASSANDRA-1459)


0.7.0-final
 * fix offsets to ByteBuffer.get (CASSANDRA-1939)


0.7.0-rc4
 * fix cli crash after backgrounding (CASSANDRA-1875)
 * count timeouts in storageproxy latencies, and include latency 
   histograms in StorageProxyMBean (CASSANDRA-1893)
 * fix CLI get recognition of supercolumns (CASSANDRA-1899)
 * enable keepalive on intra-cluster sockets (CASSANDRA-1766)
 * count timeouts towards dynamicsnitch latencies (CASSANDRA-1905)
 * Expose index-building status in JMX + cli schema description
   (CASSANDRA-1871)
 * allow [LOCAL|EACH]_QUORUM to be used with non-NetworkTopology 
   replication Strategies
 * increased amount of index locks for faster commitlog replay
 * collect secondary index tombstones immediately (CASSANDRA-1914)
 * revert commitlog changes from #1780 (CASSANDRA-1917)
 * change RandomPartitioner min token to -1 to avoid collision w/
   tokens on actual nodes (CASSANDRA-1901)
 * examine the right nibble when validating TimeUUID (CASSANDRA-1910)
 * include secondary indexes in cleanup (CASSANDRA-1916)
 * CFS.scrubDataDirectories should also cleanup invalid secondary indexes
   (CASSANDRA-1904)
 * ability to disable/enable gossip on nodes to force them down
   (CASSANDRA-1108)


0.7.0-rc3
 * expose getNaturalEndpoints in StorageServiceMBean taking byte[]
   key; RMI cannot serialize ByteBuffer (CASSANDRA-1833)
 * infer org.apache.cassandra.locator for replication strategy classes
   when not otherwise specified
 * validation that generates less garbage (CASSANDRA-1814)
 * add TTL support to CLI (CASSANDRA-1838)
 * cli defaults to bytestype for subcomparator when creating
   column families (CASSANDRA-1835)
 * unregister index MBeans when index is dropped (CASSANDRA-1843)
 * make ByteBufferUtil.clone thread-safe (CASSANDRA-1847)
 * change exception for read requests during bootstrap from 
   InvalidRequest to Unavailable (CASSANDRA-1862)
 * respect row-level tombstones post-flush in range scans
   (CASSANDRA-1837)
 * ReadResponseResolver check digests against each other (CASSANDRA-1830)
 * return InvalidRequest when remove of subcolumn without supercolumn
   is requested (CASSANDRA-1866)
 * flush before repair (CASSANDRA-1748)
 * SSTableExport validates key order (CASSANDRA-1884)
 * large row support for SSTableExport (CASSANDRA-1867)
 * Re-cache hot keys post-compaction without hitting disk (CASSANDRA-1878)
 * manage read repair in coordinator instead of data source, to
   provide latency information to dynamic snitch (CASSANDRA-1873)


0.7.0-rc2
 * fix live-column-count of slice ranges including tombstoned supercolumn 
   with live subcolumn (CASSANDRA-1591)
 * rename o.a.c.internal.AntientropyStage -> AntiEntropyStage,
   o.a.c.request.Request_responseStage -> RequestResponseStage,
   o.a.c.internal.Internal_responseStage -> InternalResponseStage
 * add AbstractType.fromString (CASSANDRA-1767)
 * require index_type to be present when specifying index_name
   on ColumnDef (CASSANDRA-1759)
 * fix add/remove index bugs in CFMetadata (CASSANDRA-1768)
 * rebuild Strategy during system_update_keyspace (CASSANDRA-1762)
 * cli updates prompt to ... in continuation lines (CASSANDRA-1770)
 * support multiple Mutations per key in hadoop ColumnFamilyOutputFormat
   (CASSANDRA-1774)
 * improvements to Debian init script (CASSANDRA-1772)
 * use local classloader to check for version.properties (CASSANDRA-1778)
 * Validate that column names in column_metadata are valid for the
   defined comparator, and decode properly in cli (CASSANDRA-1773)
 * use cross-platform newlines in cli (CASSANDRA-1786)
 * add ExpiringColumn support to sstable import/export (CASSANDRA-1754)
 * add flush for each append to periodic commitlog mode; added
   periodic_without_flush option to disable this (CASSANDRA-1780)
 * close file handle used for post-flush truncate (CASSANDRA-1790)
 * various code cleanup (CASSANDRA-1793, -1794, -1795)
 * fix range queries against wrapped range (CASSANDRA-1781)
 * fix consistencylevel calculations for NetworkTopologyStrategy
   (CASSANDRA-1804)
 * cli support index type enum names (CASSANDRA-1810)
 * improved validation of column_metadata (CASSANDRA-1813)
 * reads at ConsistencyLevel > 1 throw UnavailableException
   immediately if insufficient live nodes exist (CASSANDRA-1803)
 * copy bytebuffers for local writes to avoid retaining the entire
   Thrift frame (CASSANDRA-1801)
 * fix NPE adding index to column w/o prior metadata (CASSANDRA-1764)
 * reduce fat client timeout (CASSANDRA-1730)
 * fix botched merge of CASSANDRA-1316


0.7.0-rc1
 * fix compaction and flush races with schema updates (CASSANDRA-1715)
 * add clustertool, config-converter, sstablekeys, and schematool 
   Windows .bat files (CASSANDRA-1723)
 * reject range queries received during bootstrap (CASSANDRA-1739)
 * fix wrapping-range queries on non-minimum token (CASSANDRA-1700)
 * add nodetool cfhistogram (CASSANDRA-1698)
 * limit repaired ranges to what the nodes have in common (CASSANDRA-1674)
 * index scan treats missing columns as not matching secondary
   expressions (CASSANDRA-1745)
 * Fix misuse of DataOutputBuffer.getData in AntiEntropyService
   (CASSANDRA-1729)
 * detect and warn when obsolete version of JNA is present (CASSANDRA-1760)
 * reduce fat client timeout (CASSANDRA-1730)
 * cleanup smallest CFs first to increase free temp space for larger ones
   (CASSANDRA-1811)
 * Update windows .bat files to work outside of main Cassandra
   directory (CASSANDRA-1713)
 * fix read repair regression from 0.6.7 (CASSANDRA-1727)
 * more-efficient read repair (CASSANDRA-1719)
 * fix hinted handoff replay (CASSANDRA-1656)
 * log type of dropped messages (CASSANDRA-1677)
 * upgrade to SLF4J 1.6.1
 * fix ByteBuffer bug in ExpiringColumn.updateDigest (CASSANDRA-1679)
 * fix IntegerType.getString (CASSANDRA-1681)
 * make -Djava.net.preferIPv4Stack=true the default (CASSANDRA-628)
 * add INTERNAL_RESPONSE verb to differentiate from responses related
   to client requests (CASSANDRA-1685)
 * log tpstats when dropping messages (CASSANDRA-1660)
 * include unreachable nodes in describeSchemaVersions (CASSANDRA-1678)
 * Avoid dropping messages off the client request path (CASSANDRA-1676)
 * fix jna errno reporting (CASSANDRA-1694)
 * add friendlier error for UnknownHostException on startup (CASSANDRA-1697)
 * include jna dependency in RPM package (CASSANDRA-1690)
 * add --skip-keys option to stress.py (CASSANDRA-1696)
 * improve cli handling of non-string keys and column names 
   (CASSANDRA-1701, -1693)
 * r/m extra subcomparator line in cli keyspaces output (CASSANDRA-1712)
 * add read repair chance to cli "show keyspaces"
 * upgrade to ConcurrentLinkedHashMap 1.1 (CASSANDRA-975)
 * fix index scan routing (CASSANDRA-1722)
 * fix tombstoning of supercolumns in range queries (CASSANDRA-1734)
 * clear endpoint cache after updating keyspace metadata (CASSANDRA-1741)
 * fix wrapping-range queries on non-minimum token (CASSANDRA-1700)
 * truncate includes secondary indexes (CASSANDRA-1747)
 * retain reference to PendingFile sstables (CASSANDRA-1749)
 * fix sstableimport regression (CASSANDRA-1753)
 * fix for bootstrap when no non-system tables are defined (CASSANDRA-1732)
 * handle replica unavailability in index scan (CASSANDRA-1755)
 * fix service initialization order deadlock (CASSANDRA-1756)
 * multi-line cli commands (CASSANDRA-1742)
 * fix race between snapshot and compaction (CASSANDRA-1736)
 * add listEndpointsPendingHints, deleteHintsForEndpoint JMX methods 
   (CASSANDRA-1551)


0.7.0-beta3
 * add strategy options to describe_keyspace output (CASSANDRA-1560)
 * log warning when using randomly generated token (CASSANDRA-1552)
 * re-organize JMX into .db, .net, .internal, .request (CASSANDRA-1217)
 * allow nodes to change IPs between restarts (CASSANDRA-1518)
 * remember ring state between restarts by default (CASSANDRA-1518)
 * flush index built flag so we can read it before log replay (CASSANDRA-1541)
 * lock row cache updates to prevent race condition (CASSANDRA-1293)
 * remove assertion causing rare (and harmless) error messages in
   commitlog (CASSANDRA-1330)
 * fix moving nodes with no keyspaces defined (CASSANDRA-1574)
 * fix unbootstrap when no data is present in a transfer range (CASSANDRA-1573)
 * take advantage of AVRO-495 to simplify our avro IDL (CASSANDRA-1436)
 * extend authorization hierarchy to column family (CASSANDRA-1554)
 * deletion support in secondary indexes (CASSANDRA-1571)
 * meaningful error message for invalid replication strategy class 
   (CASSANDRA-1566)
 * allow keyspace creation with RF > N (CASSANDRA-1428)
 * improve cli error handling (CASSANDRA-1580)
 * add cache save/load ability (CASSANDRA-1417, 1606, 1647)
 * add StorageService.getDrainProgress (CASSANDRA-1588)
 * Disallow bootstrap to an in-use token (CASSANDRA-1561)
 * Allow dynamic secondary index creation and destruction (CASSANDRA-1532)
 * log auto-guessed memtable thresholds (CASSANDRA-1595)
 * add ColumnDef support to cli (CASSANDRA-1583)
 * reduce index sample time by 75% (CASSANDRA-1572)
 * add cli support for column, strategy metadata (CASSANDRA-1578, 1612)
 * add cli support for schema modification (CASSANDRA-1584)
 * delete temp files on failed compactions (CASSANDRA-1596)
 * avoid blocking for dead nodes during removetoken (CASSANDRA-1605)
 * remove ConsistencyLevel.ZERO (CASSANDRA-1607)
 * expose in-progress compaction type in jmx (CASSANDRA-1586)
 * removed IClock & related classes from internals (CASSANDRA-1502)
 * fix removing tokens from SystemTable on decommission and removetoken
   (CASSANDRA-1609)
 * include CF metadata in cli 'show keyspaces' (CASSANDRA-1613)
 * switch from Properties to HashMap in PropertyFileSnitch to
   avoid synchronization bottleneck (CASSANDRA-1481)
 * PropertyFileSnitch configuration file renamed to 
   cassandra-topology.properties
 * add cli support for get_range_slices (CASSANDRA-1088, CASSANDRA-1619)
 * Make memtable flush thresholds per-CF instead of global 
   (CASSANDRA-1007, 1637)
 * add cli support for binary data without CfDef hints (CASSANDRA-1603)
 * fix building SSTable statistics post-stream (CASSANDRA-1620)
 * fix potential infinite loop in 2ary index queries (CASSANDRA-1623)
 * allow creating NTS keyspaces with no replicas configured (CASSANDRA-1626)
 * add jmx histogram of sstables accessed per read (CASSANDRA-1624)
 * remove system_rename_column_family and system_rename_keyspace from the
   client API until races can be fixed (CASSANDRA-1630, CASSANDRA-1585)
 * add cli sanity tests (CASSANDRA-1582)
 * update GC settings in cassandra.bat (CASSANDRA-1636)
 * cli support for index queries (CASSANDRA-1635)
 * cli support for updating schema memtable settings (CASSANDRA-1634)
 * cli --file option (CASSANDRA-1616)
 * reduce automatically chosen memtable sizes by 50% (CASSANDRA-1641)
 * move endpoint cache from snitch to strategy (CASSANDRA-1643)
 * fix commitlog recovery deleting the newly-created segment as well as
   the old ones (CASSANDRA-1644)
 * upgrade to Thrift 0.5 (CASSANDRA-1367)
 * renamed CL.DCQUORUM to LOCAL_QUORUM and DCQUORUMSYNC to EACH_QUORUM
 * cli truncate support (CASSANDRA-1653)
 * update GC settings in cassandra.bat (CASSANDRA-1636)
 * avoid logging when a node's ip/token is gossipped back to it (CASSANDRA-1666)


0.7-beta2
 * always use UTF-8 for hint keys (CASSANDRA-1439)
 * remove cassandra.yaml dependency from Hadoop and Pig (CASSADRA-1322)
 * expose CfDef metadata in describe_keyspaces (CASSANDRA-1363)
 * restore use of mmap_index_only option (CASSANDRA-1241)
 * dropping a keyspace with no column families generated an error 
   (CASSANDRA-1378)
 * rename RackAwareStrategy to OldNetworkTopologyStrategy, RackUnawareStrategy 
   to SimpleStrategy, DatacenterShardStrategy to NetworkTopologyStrategy,
   AbstractRackAwareSnitch to AbstractNetworkTopologySnitch (CASSANDRA-1392)
 * merge StorageProxy.mutate, mutateBlocking (CASSANDRA-1396)
 * faster UUIDType, LongType comparisons (CASSANDRA-1386, 1393)
 * fix setting read_repair_chance from CLI addColumnFamily (CASSANDRA-1399)
 * fix updates to indexed columns (CASSANDRA-1373)
 * fix race condition leaving to FileNotFoundException (CASSANDRA-1382)
 * fix sharded lock hash on index write path (CASSANDRA-1402)
 * add support for GT/E, LT/E in subordinate index clauses (CASSANDRA-1401)
 * cfId counter got out of sync when CFs were added (CASSANDRA-1403)
 * less chatty schema updates (CASSANDRA-1389)
 * rename column family mbeans. 'type' will now include either 
   'IndexColumnFamilies' or 'ColumnFamilies' depending on the CFS type.
   (CASSANDRA-1385)
 * disallow invalid keyspace and column family names. This includes name that
   matches a '^\w+' regex. (CASSANDRA-1377)
 * use JNA, if present, to take snapshots (CASSANDRA-1371)
 * truncate hints if starting 0.7 for the first time (CASSANDRA-1414)
 * fix FD leak in single-row slicepredicate queries (CASSANDRA-1416)
 * allow index expressions against columns that are not part of the 
   SlicePredicate (CASSANDRA-1410)
 * config-converter properly handles snitches and framed support 
   (CASSANDRA-1420)
 * remove keyspace argument from multiget_count (CASSANDRA-1422)
 * allow specifying cassandra.yaml location as (local or remote) URL
   (CASSANDRA-1126)
 * fix using DynamicEndpointSnitch with NetworkTopologyStrategy
   (CASSANDRA-1429)
 * Add CfDef.default_validation_class (CASSANDRA-891)
 * fix EstimatedHistogram.max (CASSANDRA-1413)
 * quorum read optimization (CASSANDRA-1622)
 * handle zero-length (or missing) rows during HH paging (CASSANDRA-1432)
 * include secondary indexes during schema migrations (CASSANDRA-1406)
 * fix commitlog header race during schema change (CASSANDRA-1435)
 * fix ColumnFamilyStoreMBeanIterator to use new type name (CASSANDRA-1433)
 * correct filename generated by xml->yaml converter (CASSANDRA-1419)
 * add CMSInitiatingOccupancyFraction=75 and UseCMSInitiatingOccupancyOnly
   to default JVM options
 * decrease jvm heap for cassandra-cli (CASSANDRA-1446)
 * ability to modify keyspaces and column family definitions on a live cluster
   (CASSANDRA-1285)
 * support for Hadoop Streaming [non-jvm map/reduce via stdin/out]
   (CASSANDRA-1368)
 * Move persistent sstable stats from the system table to an sstable component
   (CASSANDRA-1430)
 * remove failed bootstrap attempt from pending ranges when gossip times
   it out after 1h (CASSANDRA-1463)
 * eager-create tcp connections to other cluster members (CASSANDRA-1465)
 * enumerate stages and derive stage from message type instead of 
   transmitting separately (CASSANDRA-1465)
 * apply reversed flag during collation from different data sources
   (CASSANDRA-1450)
 * make failure to remove commitlog segment non-fatal (CASSANDRA-1348)
 * correct ordering of drain operations so CL.recover is no longer 
   necessary (CASSANDRA-1408)
 * removed keyspace from describe_splits method (CASSANDRA-1425)
 * rename check_schema_agreement to describe_schema_versions
   (CASSANDRA-1478)
 * fix QUORUM calculation for RF > 3 (CASSANDRA-1487)
 * remove tombstones during non-major compactions when bloom filter
   verifies that row does not exist in other sstables (CASSANDRA-1074)
 * nodes that coordinated a loadbalance in the past could not be seen by
   newly added nodes (CASSANDRA-1467)
 * exposed endpoint states (gossip details) via jmx (CASSANDRA-1467)
 * ensure that compacted sstables are not included when new readers are
   instantiated (CASSANDRA-1477)
 * by default, calculate heap size and memtable thresholds at runtime (CASSANDRA-1469)
 * fix races dealing with adding/dropping keyspaces and column families in
   rapid succession (CASSANDRA-1477)
 * clean up of Streaming system (CASSANDRA-1503, 1504, 1506)
 * add options to configure Thrift socket keepalive and buffer sizes (CASSANDRA-1426)
 * make contrib CassandraServiceDataCleaner recursive (CASSANDRA-1509)
 * min, max compaction threshold are configurable and persistent 
   per-ColumnFamily (CASSANDRA-1468)
 * fix replaying the last mutation in a commitlog unnecessarily 
   (CASSANDRA-1512)
 * invoke getDefaultUncaughtExceptionHandler from DTPE with the original
   exception rather than the ExecutionException wrapper (CASSANDRA-1226)
 * remove Clock from the Thrift (and Avro) API (CASSANDRA-1501)
 * Close intra-node sockets when connection is broken (CASSANDRA-1528)
 * RPM packaging spec file (CASSANDRA-786)
 * weighted request scheduler (CASSANDRA-1485)
 * treat expired columns as deleted (CASSANDRA-1539)
 * make IndexInterval configurable (CASSANDRA-1488)
 * add describe_snitch to Thrift API (CASSANDRA-1490)
 * MD5 authenticator compares plain text submitted password with MD5'd
   saved property, instead of vice versa (CASSANDRA-1447)
 * JMX MessagingService pending and completed counts (CASSANDRA-1533)
 * fix race condition processing repair responses (CASSANDRA-1511)
 * make repair blocking (CASSANDRA-1511)
 * create EndpointSnitchInfo and MBean to expose rack and DC (CASSANDRA-1491)
 * added option to contrib/word_count to output results back to Cassandra
   (CASSANDRA-1342)
 * rewrite Hadoop ColumnFamilyRecordWriter to pool connections, retry to
   multiple Cassandra nodes, and smooth impact on the Cassandra cluster
   by using smaller batch sizes (CASSANDRA-1434)
 * fix setting gc_grace_seconds via CLI (CASSANDRA-1549)
 * support TTL'd index values (CASSANDRA-1536)
 * make removetoken work like decommission (CASSANDRA-1216)
 * make cli comparator-aware and improve quote rules (CASSANDRA-1523,-1524)
 * make nodetool compact and cleanup blocking (CASSANDRA-1449)
 * add memtable, cache information to GCInspector logs (CASSANDRA-1558)
 * enable/disable HintedHandoff via JMX (CASSANDRA-1550)
 * Ignore stray files in the commit log directory (CASSANDRA-1547)
 * Disallow bootstrap to an in-use token (CASSANDRA-1561)


0.7-beta1
 * sstable versioning (CASSANDRA-389)
 * switched to slf4j logging (CASSANDRA-625)
 * add (optional) expiration time for column (CASSANDRA-699)
 * access levels for authentication/authorization (CASSANDRA-900)
 * add ReadRepairChance to CF definition (CASSANDRA-930)
 * fix heisenbug in system tests, especially common on OS X (CASSANDRA-944)
 * convert to byte[] keys internally and all public APIs (CASSANDRA-767)
 * ability to alter schema definitions on a live cluster (CASSANDRA-44)
 * renamed configuration file to cassandra.xml, and log4j.properties to
   log4j-server.properties, which must now be loaded from
   the classpath (which is how our scripts in bin/ have always done it)
   (CASSANDRA-971)
 * change get_count to require a SlicePredicate. create multi_get_count
   (CASSANDRA-744)
 * re-organized endpointsnitch implementations and added SimpleSnitch
   (CASSANDRA-994)
 * Added preload_row_cache option (CASSANDRA-946)
 * add CRC to commitlog header (CASSANDRA-999)
 * removed deprecated batch_insert and get_range_slice methods (CASSANDRA-1065)
 * add truncate thrift method (CASSANDRA-531)
 * http mini-interface using mx4j (CASSANDRA-1068)
 * optimize away copy of sliced row on memtable read path (CASSANDRA-1046)
 * replace constant-size 2GB mmaped segments and special casing for index 
   entries spanning segment boundaries, with SegmentedFile that computes 
   segments that always contain entire entries/rows (CASSANDRA-1117)
 * avoid reading large rows into memory during compaction (CASSANDRA-16)
 * added hadoop OutputFormat (CASSANDRA-1101)
 * efficient Streaming (no more anticompaction) (CASSANDRA-579)
 * split commitlog header into separate file and add size checksum to
   mutations (CASSANDRA-1179)
 * avoid allocating a new byte[] for each mutation on replay (CASSANDRA-1219)
 * revise HH schema to be per-endpoint (CASSANDRA-1142)
 * add joining/leaving status to nodetool ring (CASSANDRA-1115)
 * allow multiple repair sessions per node (CASSANDRA-1190)
 * optimize away MessagingService for local range queries (CASSANDRA-1261)
 * make framed transport the default so malformed requests can't OOM the 
   server (CASSANDRA-475)
 * significantly faster reads from row cache (CASSANDRA-1267)
 * take advantage of row cache during range queries (CASSANDRA-1302)
 * make GCGraceSeconds a per-ColumnFamily value (CASSANDRA-1276)
 * keep persistent row size and column count statistics (CASSANDRA-1155)
 * add IntegerType (CASSANDRA-1282)
 * page within a single row during hinted handoff (CASSANDRA-1327)
 * push DatacenterShardStrategy configuration into keyspace definition,
   eliminating datacenter.properties. (CASSANDRA-1066)
 * optimize forward slices starting with '' and single-index-block name 
   queries by skipping the column index (CASSANDRA-1338)
 * streaming refactor (CASSANDRA-1189)
 * faster comparison for UUID types (CASSANDRA-1043)
 * secondary index support (CASSANDRA-749 and subtasks)
 * make compaction buckets deterministic (CASSANDRA-1265)


0.6.6
 * Allow using DynamicEndpointSnitch with RackAwareStrategy (CASSANDRA-1429)
 * remove the remaining vestiges of the unfinished DatacenterShardStrategy 
   (replaced by NetworkTopologyStrategy in 0.7)
   

0.6.5
 * fix key ordering in range query results with RandomPartitioner
   and ConsistencyLevel > ONE (CASSANDRA-1145)
 * fix for range query starting with the wrong token range (CASSANDRA-1042)
 * page within a single row during hinted handoff (CASSANDRA-1327)
 * fix compilation on non-sun JDKs (CASSANDRA-1061)
 * remove String.trim() call on row keys in batch mutations (CASSANDRA-1235)
 * Log summary of dropped messages instead of spamming log (CASSANDRA-1284)
 * add dynamic endpoint snitch (CASSANDRA-981)
 * fix streaming for keyspaces with hyphens in their name (CASSANDRA-1377)
 * fix errors in hard-coded bloom filter optKPerBucket by computing it
   algorithmically (CASSANDRA-1220
 * remove message deserialization stage, and uncap read/write stages
   so slow reads/writes don't block gossip processing (CASSANDRA-1358)
 * add jmx port configuration to Debian package (CASSANDRA-1202)
 * use mlockall via JNA, if present, to prevent Linux from swapping
   out parts of the JVM (CASSANDRA-1214)


0.6.4
 * avoid queuing multiple hint deliveries for the same endpoint
   (CASSANDRA-1229)
 * better performance for and stricter checking of UTF8 column names
   (CASSANDRA-1232)
 * extend option to lower compaction priority to hinted handoff
   as well (CASSANDRA-1260)
 * log errors in gossip instead of re-throwing (CASSANDRA-1289)
 * avoid aborting commitlog replay prematurely if a flushed-but-
   not-removed commitlog segment is encountered (CASSANDRA-1297)
 * fix duplicate rows being read during mapreduce (CASSANDRA-1142)
 * failure detection wasn't closing command sockets (CASSANDRA-1221)
 * cassandra-cli.bat works on windows (CASSANDRA-1236)
 * pre-emptively drop requests that cannot be processed within RPCTimeout
   (CASSANDRA-685)
 * add ack to Binary write verb and update CassandraBulkLoader
   to wait for acks for each row (CASSANDRA-1093)
 * added describe_partitioner Thrift method (CASSANDRA-1047)
 * Hadoop jobs no longer require the Cassandra storage-conf.xml
   (CASSANDRA-1280, CASSANDRA-1047)
 * log thread pool stats when GC is excessive (CASSANDRA-1275)
 * remove gossip message size limit (CASSANDRA-1138)
 * parallelize local and remote reads during multiget, and respect snitch 
   when determining whether to do local read for CL.ONE (CASSANDRA-1317)
 * fix read repair to use requested consistency level on digest mismatch,
   rather than assuming QUORUM (CASSANDRA-1316)
 * process digest mismatch re-reads in parallel (CASSANDRA-1323)
 * switch hints CF comparator to BytesType (CASSANDRA-1274)


0.6.3
 * retry to make streaming connections up to 8 times. (CASSANDRA-1019)
 * reject describe_ring() calls on invalid keyspaces (CASSANDRA-1111)
 * fix cache size calculation for size of 100% (CASSANDRA-1129)
 * fix cache capacity only being recalculated once (CASSANDRA-1129)
 * remove hourly scan of all hints on the off chance that the gossiper
   missed a status change; instead, expose deliverHintsToEndpoint to JMX
   so it can be done manually, if necessary (CASSANDRA-1141)
 * don't reject reads at CL.ALL (CASSANDRA-1152)
 * reject deletions to supercolumns in CFs containing only standard
   columns (CASSANDRA-1139)
 * avoid preserving login information after client disconnects
   (CASSANDRA-1057)
 * prefer sun jdk to openjdk in debian init script (CASSANDRA-1174)
 * detect partioner config changes between restarts and fail fast 
   (CASSANDRA-1146)
 * use generation time to resolve node token reassignment disagreements
   (CASSANDRA-1118)
 * restructure the startup ordering of Gossiper and MessageService to avoid
   timing anomalies (CASSANDRA-1160)
 * detect incomplete commit log hearders (CASSANDRA-1119)
 * force anti-entropy service to stream files on the stream stage to avoid
   sending streams out of order (CASSANDRA-1169)
 * remove inactive stream managers after AES streams files (CASSANDRA-1169)
 * allow removing entire row through batch_mutate Deletion (CASSANDRA-1027)
 * add JMX metrics for row-level bloom filter false positives (CASSANDRA-1212)
 * added a redhat init script to contrib (CASSANDRA-1201)
 * use midpoint when bootstrapping a new machine into range with not
   much data yet instead of random token (CASSANDRA-1112)
 * kill server on OOM in executor stage as well as Thrift (CASSANDRA-1226)
 * remove opportunistic repairs, when two machines with overlapping replica
   responsibilities happen to finish major compactions of the same CF near
   the same time.  repairs are now fully manual (CASSANDRA-1190)
 * add ability to lower compaction priority (default is no change from 0.6.2)
   (CASSANDRA-1181)


0.6.2
 * fix contrib/word_count build. (CASSANDRA-992)
 * split CommitLogExecutorService into BatchCommitLogExecutorService and 
   PeriodicCommitLogExecutorService (CASSANDRA-1014)
 * add latency histograms to CFSMBean (CASSANDRA-1024)
 * make resolving timestamp ties deterministic by using value bytes
   as a tiebreaker (CASSANDRA-1039)
 * Add option to turn off Hinted Handoff (CASSANDRA-894)
 * fix windows startup (CASSANDRA-948)
 * make concurrent_reads, concurrent_writes configurable at runtime via JMX
   (CASSANDRA-1060)
 * disable GCInspector on non-Sun JVMs (CASSANDRA-1061)
 * fix tombstone handling in sstable rows with no other data (CASSANDRA-1063)
 * fix size of row in spanned index entries (CASSANDRA-1056)
 * install json2sstable, sstable2json, and sstablekeys to Debian package
 * StreamingService.StreamDestinations wouldn't empty itself after streaming
   finished (CASSANDRA-1076)
 * added Collections.shuffle(splits) before returning the splits in 
   ColumnFamilyInputFormat (CASSANDRA-1096)
 * do not recalculate cache capacity post-compaction if it's been manually 
   modified (CASSANDRA-1079)
 * better defaults for flush sorter + writer executor queue sizes
   (CASSANDRA-1100)
 * windows scripts for SSTableImport/Export (CASSANDRA-1051)
 * windows script for nodetool (CASSANDRA-1113)
 * expose PhiConvictThreshold (CASSANDRA-1053)
 * make repair of RF==1 a no-op (CASSANDRA-1090)
 * improve default JVM GC options (CASSANDRA-1014)
 * fix SlicePredicate serialization inside Hadoop jobs (CASSANDRA-1049)
 * close Thrift sockets in Hadoop ColumnFamilyRecordReader (CASSANDRA-1081)


0.6.1
 * fix NPE in sstable2json when no excluded keys are given (CASSANDRA-934)
 * keep the replica set constant throughout the read repair process
   (CASSANDRA-937)
 * allow querying getAllRanges with empty token list (CASSANDRA-933)
 * fix command line arguments inversion in clustertool (CASSANDRA-942)
 * fix race condition that could trigger a false-positive assertion
   during post-flush discard of old commitlog segments (CASSANDRA-936)
 * fix neighbor calculation for anti-entropy repair (CASSANDRA-924)
 * perform repair even for small entropy differences (CASSANDRA-924)
 * Use hostnames in CFInputFormat to allow Hadoop's naive string-based
   locality comparisons to work (CASSANDRA-955)
 * cache read-only BufferedRandomAccessFile length to avoid
   3 system calls per invocation (CASSANDRA-950)
 * nodes with IPv6 (and no IPv4) addresses could not join cluster
   (CASSANDRA-969)
 * Retrieve the correct number of undeleted columns, if any, from
   a supercolumn in a row that had been deleted previously (CASSANDRA-920)
 * fix index scans that cross the 2GB mmap boundaries for both mmap
   and standard i/o modes (CASSANDRA-866)
 * expose drain via nodetool (CASSANDRA-978)


0.6.0-RC1
 * JMX drain to flush memtables and run through commit log (CASSANDRA-880)
 * Bootstrapping can skip ranges under the right conditions (CASSANDRA-902)
 * fix merging row versions in range_slice for CL > ONE (CASSANDRA-884)
 * default write ConsistencyLeven chaned from ZERO to ONE
 * fix for index entries spanning mmap buffer boundaries (CASSANDRA-857)
 * use lexical comparison if time part of TimeUUIDs are the same 
   (CASSANDRA-907)
 * bound read, mutation, and response stages to fix possible OOM
   during log replay (CASSANDRA-885)
 * Use microseconds-since-epoch (UTC) in cli, instead of milliseconds
 * Treat batch_mutate Deletion with null supercolumn as "apply this predicate 
   to top level supercolumns" (CASSANDRA-834)
 * Streaming destination nodes do not update their JMX status (CASSANDRA-916)
 * Fix internal RPC timeout calculation (CASSANDRA-911)
 * Added Pig loadfunc to contrib/pig (CASSANDRA-910)


0.6.0-beta3
 * fix compaction bucketing bug (CASSANDRA-814)
 * update windows batch file (CASSANDRA-824)
 * deprecate KeysCachedFraction configuration directive in favor
   of KeysCached; move to unified-per-CF key cache (CASSANDRA-801)
 * add invalidateRowCache to ColumnFamilyStoreMBean (CASSANDRA-761)
 * send Handoff hints to natural locations to reduce load on
   remaining nodes in a failure scenario (CASSANDRA-822)
 * Add RowWarningThresholdInMB configuration option to warn before very 
   large rows get big enough to threaten node stability, and -x option to
   be able to remove them with sstable2json if the warning is unheeded
   until it's too late (CASSANDRA-843)
 * Add logging of GC activity (CASSANDRA-813)
 * fix ConcurrentModificationException in commitlog discard (CASSANDRA-853)
 * Fix hardcoded row count in Hadoop RecordReader (CASSANDRA-837)
 * Add a jmx status to the streaming service and change several DEBUG
   messages to INFO (CASSANDRA-845)
 * fix classpath in cassandra-cli.bat for Windows (CASSANDRA-858)
 * allow re-specifying host, port to cassandra-cli if invalid ones
   are first tried (CASSANDRA-867)
 * fix race condition handling rpc timeout in the coordinator
   (CASSANDRA-864)
 * Remove CalloutLocation and StagingFileDirectory from storage-conf files 
   since those settings are no longer used (CASSANDRA-878)
 * Parse a long from RowWarningThresholdInMB instead of an int (CASSANDRA-882)
 * Remove obsolete ControlPort code from DatabaseDescriptor (CASSANDRA-886)
 * move skipBytes side effect out of assert (CASSANDRA-899)
 * add "double getLoad" to StorageServiceMBean (CASSANDRA-898)
 * track row stats per CF at compaction time (CASSANDRA-870)
 * disallow CommitLogDirectory matching a DataFileDirectory (CASSANDRA-888)
 * default key cache size is 200k entries, changed from 10% (CASSANDRA-863)
 * add -Dcassandra-foreground=yes to cassandra.bat
 * exit if cluster name is changed unexpectedly (CASSANDRA-769)


0.6.0-beta1/beta2
 * add batch_mutate thrift command, deprecating batch_insert (CASSANDRA-336)
 * remove get_key_range Thrift API, deprecated in 0.5 (CASSANDRA-710)
 * add optional login() Thrift call for authentication (CASSANDRA-547)
 * support fat clients using gossiper and StorageProxy to perform
   replication in-process [jvm-only] (CASSANDRA-535)
 * support mmapped I/O for reads, on by default on 64bit JVMs 
   (CASSANDRA-408, CASSANDRA-669)
 * improve insert concurrency, particularly during Hinted Handoff
   (CASSANDRA-658)
 * faster network code (CASSANDRA-675)
 * stress.py moved to contrib (CASSANDRA-635)
 * row caching [must be explicitly enabled per-CF in config] (CASSANDRA-678)
 * present a useful measure of compaction progress in JMX (CASSANDRA-599)
 * add bin/sstablekeys (CASSNADRA-679)
 * add ConsistencyLevel.ANY (CASSANDRA-687)
 * make removetoken remove nodes from gossip entirely (CASSANDRA-644)
 * add ability to set cache sizes at runtime (CASSANDRA-708)
 * report latency and cache hit rate statistics with lifetime totals
   instead of average over the last minute (CASSANDRA-702)
 * support get_range_slice for RandomPartitioner (CASSANDRA-745)
 * per-keyspace replication factory and replication strategy (CASSANDRA-620)
 * track latency in microseconds (CASSANDRA-733)
 * add describe_ Thrift methods, deprecating get_string_property and 
   get_string_list_property
 * jmx interface for tracking operation mode and streams in general.
   (CASSANDRA-709)
 * keep memtables in sorted order to improve range query performance
   (CASSANDRA-799)
 * use while loop instead of recursion when trimming sstables compaction list 
   to avoid blowing stack in pathological cases (CASSANDRA-804)
 * basic Hadoop map/reduce support (CASSANDRA-342)


0.5.1
 * ensure all files for an sstable are streamed to the same directory.
   (CASSANDRA-716)
 * more accurate load estimate for bootstrapping (CASSANDRA-762)
 * tolerate dead or unavailable bootstrap target on write (CASSANDRA-731)
 * allow larger numbers of keys (> 140M) in a sstable bloom filter
   (CASSANDRA-790)
 * include jvm argument improvements from CASSANDRA-504 in debian package
 * change streaming chunk size to 32MB to accomodate Windows XP limitations
   (was 64MB) (CASSANDRA-795)
 * fix get_range_slice returning results in the wrong order (CASSANDRA-781)
 

0.5.0 final
 * avoid attempting to delete temporary bootstrap files twice (CASSANDRA-681)
 * fix bogus NaN in nodeprobe cfstats output (CASSANDRA-646)
 * provide a policy for dealing with single thread executors w/ a full queue
   (CASSANDRA-694)
 * optimize inner read in MessagingService, vastly improving multiple-node
   performance (CASSANDRA-675)
 * wait for table flush before streaming data back to a bootstrapping node.
   (CASSANDRA-696)
 * keep track of bootstrapping sources by table so that bootstrapping doesn't 
   give the indication of finishing early (CASSANDRA-673)


0.5.0 RC3
 * commit the correct version of the patch for CASSANDRA-663


0.5.0 RC2 (unreleased)
 * fix bugs in converting get_range_slice results to Thrift 
   (CASSANDRA-647, CASSANDRA-649)
 * expose java.util.concurrent.TimeoutException in StorageProxy methods
   (CASSANDRA-600)
 * TcpConnectionManager was holding on to disconnected connections, 
   giving the false indication they were being used. (CASSANDRA-651)
 * Remove duplicated write. (CASSANDRA-662)
 * Abort bootstrap if IP is already in the token ring (CASSANDRA-663)
 * increase default commitlog sync period, and wait for last sync to 
   finish before submitting another (CASSANDRA-668)


0.5.0 RC1
 * Fix potential NPE in get_range_slice (CASSANDRA-623)
 * add CRC32 to commitlog entries (CASSANDRA-605)
 * fix data streaming on windows (CASSANDRA-630)
 * GC compacted sstables after cleanup and compaction (CASSANDRA-621)
 * Speed up anti-entropy validation (CASSANDRA-629)
 * Fix anti-entropy assertion error (CASSANDRA-639)
 * Fix pending range conflicts when bootstapping or moving
   multiple nodes at once (CASSANDRA-603)
 * Handle obsolete gossip related to node movement in the case where
   one or more nodes is down when the movement occurs (CASSANDRA-572)
 * Include dead nodes in gossip to avoid a variety of problems
   and fix HH to removed nodes (CASSANDRA-634)
 * return an InvalidRequestException for mal-formed SlicePredicates
   (CASSANDRA-643)
 * fix bug determining closest neighbor for use in multiple datacenters
   (CASSANDRA-648)
 * Vast improvements in anticompaction speed (CASSANDRA-607)
 * Speed up log replay and writes by avoiding redundant serializations
   (CASSANDRA-652)


0.5.0 beta 2
 * Bootstrap improvements (several tickets)
 * add nodeprobe repair anti-entropy feature (CASSANDRA-193, CASSANDRA-520)
 * fix possibility of partition when many nodes restart at once
   in clusters with multiple seeds (CASSANDRA-150)
 * fix NPE in get_range_slice when no data is found (CASSANDRA-578)
 * fix potential NPE in hinted handoff (CASSANDRA-585)
 * fix cleanup of local "system" keyspace (CASSANDRA-576)
 * improve computation of cluster load balance (CASSANDRA-554)
 * added super column read/write, column count, and column/row delete to
   cassandra-cli (CASSANDRA-567, CASSANDRA-594)
 * fix returning live subcolumns of deleted supercolumns (CASSANDRA-583)
 * respect JAVA_HOME in bin/ scripts (several tickets)
 * add StorageService.initClient for fat clients on the JVM (CASSANDRA-535)
   (see contrib/client_only for an example of use)
 * make consistency_level functional in get_range_slice (CASSANDRA-568)
 * optimize key deserialization for RandomPartitioner (CASSANDRA-581)
 * avoid GCing tombstones except on major compaction (CASSANDRA-604)
 * increase failure conviction threshold, resulting in less nodes
   incorrectly (and temporarily) marked as down (CASSANDRA-610)
 * respect memtable thresholds during log replay (CASSANDRA-609)
 * support ConsistencyLevel.ALL on read (CASSANDRA-584)
 * add nodeprobe removetoken command (CASSANDRA-564)


0.5.0 beta
 * Allow multiple simultaneous flushes, improving flush throughput 
   on multicore systems (CASSANDRA-401)
 * Split up locks to improve write and read throughput on multicore systems
   (CASSANDRA-444, CASSANDRA-414)
 * More efficient use of memory during compaction (CASSANDRA-436)
 * autobootstrap option: when enabled, all non-seed nodes will attempt
   to bootstrap when started, until bootstrap successfully
   completes. -b option is removed.  (CASSANDRA-438)
 * Unless a token is manually specified in the configuration xml,
   a bootstraping node will use a token that gives it half the
   keys from the most-heavily-loaded node in the cluster,
   instead of generating a random token. 
   (CASSANDRA-385, CASSANDRA-517)
 * Miscellaneous bootstrap fixes (several tickets)
 * Ability to change a node's token even after it has data on it
   (CASSANDRA-541)
 * Ability to decommission a live node from the ring (CASSANDRA-435)
 * Semi-automatic loadbalancing via nodeprobe (CASSANDRA-192)
 * Add ability to set compaction thresholds at runtime via
   JMX / nodeprobe.  (CASSANDRA-465)
 * Add "comment" field to ColumnFamily definition. (CASSANDRA-481)
 * Additional JMX metrics (CASSANDRA-482)
 * JSON based export and import tools (several tickets)
 * Hinted Handoff fixes (several tickets)
 * Add key cache to improve read performance (CASSANDRA-423)
 * Simplified construction of custom ReplicationStrategy classes
   (CASSANDRA-497)
 * Graphical application (Swing) for ring integrity verification and 
   visualization was added to contrib (CASSANDRA-252)
 * Add DCQUORUM, DCQUORUMSYNC consistency levels and corresponding
   ReplicationStrategy / EndpointSnitch classes.  Experimental.
   (CASSANDRA-492)
 * Web client interface added to contrib (CASSANDRA-457)
 * More-efficient flush for Random, CollatedOPP partitioners 
   for normal writes (CASSANDRA-446) and bulk load (CASSANDRA-420)
 * Add MemtableFlushAfterMinutes, a global replacement for the old 
   per-CF FlushPeriodInMinutes setting (CASSANDRA-463)
 * optimizations to slice reading (CASSANDRA-350) and supercolumn
   queries (CASSANDRA-510)
 * force binding to given listenaddress for nodes with multiple
   interfaces (CASSANDRA-546)
 * stress.py benchmarking tool improvements (several tickets)
 * optimized replica placement code (CASSANDRA-525)
 * faster log replay on restart (CASSANDRA-539, CASSANDRA-540)
 * optimized local-node writes (CASSANDRA-558)
 * added get_range_slice, deprecating get_key_range (CASSANDRA-344)
 * expose TimedOutException to thrift (CASSANDRA-563)
 

0.4.2
 * Add validation disallowing null keys (CASSANDRA-486)
 * Fix race conditions in TCPConnectionManager (CASSANDRA-487)
 * Fix using non-utf8-aware comparison as a sanity check.
   (CASSANDRA-493)
 * Improve default garbage collector options (CASSANDRA-504)
 * Add "nodeprobe flush" (CASSANDRA-505)
 * remove NotFoundException from get_slice throws list (CASSANDRA-518)
 * fix get (not get_slice) of entire supercolumn (CASSANDRA-508)
 * fix null token during bootstrap (CASSANDRA-501)


0.4.1
 * Fix FlushPeriod columnfamily configuration regression
   (CASSANDRA-455)
 * Fix long column name support (CASSANDRA-460)
 * Fix for serializing a row that only contains tombstones
   (CASSANDRA-458)
 * Fix for discarding unneeded commitlog segments (CASSANDRA-459)
 * Add SnapshotBeforeCompaction configuration option (CASSANDRA-426)
 * Fix compaction abort under insufficient disk space (CASSANDRA-473)
 * Fix reading subcolumn slice from tombstoned CF (CASSANDRA-484)
 * Fix race condition in RVH causing occasional NPE (CASSANDRA-478)


0.4.0
 * fix get_key_range problems when a node is down (CASSANDRA-440)
   and add UnavailableException to more Thrift methods
 * Add example EndPointSnitch contrib code (several tickets)


0.4.0 RC2
 * fix SSTable generation clash during compaction (CASSANDRA-418)
 * reject method calls with null parameters (CASSANDRA-308)
 * properly order ranges in nodeprobe output (CASSANDRA-421)
 * fix logging of certain errors on executor threads (CASSANDRA-425)


0.4.0 RC1
 * Bootstrap feature is live; use -b on startup (several tickets)
 * Added multiget api (CASSANDRA-70)
 * fix Deadlock with SelectorManager.doProcess and TcpConnection.write
   (CASSANDRA-392)
 * remove key cache b/c of concurrency bugs in third-party
   CLHM library (CASSANDRA-405)
 * update non-major compaction logic to use two threshold values
   (CASSANDRA-407)
 * add periodic / batch commitlog sync modes (several tickets)
 * inline BatchMutation into batch_insert params (CASSANDRA-403)
 * allow setting the logging level at runtime via mbean (CASSANDRA-402)
 * change default comparator to BytesType (CASSANDRA-400)
 * add forwards-compatible ConsistencyLevel parameter to get_key_range
   (CASSANDRA-322)
 * r/m special case of blocking for local destination when writing with 
   ConsistencyLevel.ZERO (CASSANDRA-399)
 * Fixes to make BinaryMemtable [bulk load interface] useful (CASSANDRA-337);
   see contrib/bmt_example for an example of using it.
 * More JMX properties added (several tickets)
 * Thrift changes (several tickets)
    - Merged _super get methods with the normal ones; return values
      are now of ColumnOrSuperColumn.
    - Similarly, merged batch_insert_super into batch_insert.



0.4.0 beta
 * On-disk data format has changed to allow billions of keys/rows per
   node instead of only millions
 * Multi-keyspace support
 * Scan all sstables for all queries to avoid situations where
   different types of operation on the same ColumnFamily could
   disagree on what data was present
 * Snapshot support via JMX
 * Thrift API has changed a _lot_:
    - removed time-sorted CFs; instead, user-defined comparators
      may be defined on the column names, which are now byte arrays.
      Default comparators are provided for UTF8, Bytes, Ascii, Long (i64),
      and UUID types.
    - removed colon-delimited strings in thrift api in favor of explicit
      structs such as ColumnPath, ColumnParent, etc.  Also normalized
      thrift struct and argument naming.
    - Added columnFamily argument to get_key_range.
    - Change signature of get_slice to accept starting and ending
      columns as well as an offset.  (This allows use of indexes.)
      Added "ascending" flag to allow reasonably-efficient reverse
      scans as well.  Removed get_slice_by_range as redundant.
    - get_key_range operates on one CF at a time
    - changed `block` boolean on insert methods to ConsistencyLevel enum,
      with options of NONE, ONE, QUORUM, and ALL.
    - added similar consistency_level parameter to read methods
    - column-name-set slice with no names given now returns zero columns
      instead of all of them.  ("all" can run your server out of memory.
      use a range-based slice with a high max column count instead.)
 * Removed the web interface. Node information can now be obtained by 
   using the newly introduced nodeprobe utility.
 * More JMX stats
 * Remove magic values from internals (e.g. special key to indicate
   when to flush memtables)
 * Rename configuration "table" to "keyspace"
 * Moved to crash-only design; no more shutdown (just kill the process)
 * Lots of bug fixes

Full list of issues resolved in 0.4 is at https://issues.apache.org/jira/secure/IssueNavigator.jspa?reset=true&&pid=12310865&fixfor=12313862&resolution=1&sorter/field=issuekey&sorter/order=DESC


0.3.0 RC3
 * Fix potential deadlock under load in TCPConnection.
   (CASSANDRA-220)


0.3.0 RC2
 * Fix possible data loss when server is stopped after replaying
   log but before new inserts force memtable flush.
   (CASSANDRA-204)
 * Added BUGS file


0.3.0 RC1
 * Range queries on keys, including user-defined key collation
 * Remove support
 * Workarounds for a weird bug in JDK select/register that seems
   particularly common on VM environments. Cassandra should deploy
   fine on EC2 now
 * Much improved infrastructure: the beginnings of a decent test suite
   ("ant test" for unit tests; "nosetests" for system tests), code
   coverage reporting, etc.
 * Expanded node status reporting via JMX
 * Improved error reporting/logging on both server and client
 * Reduced memory footprint in default configuration
 * Combined blocking and non-blocking versions of insert APIs
 * Added FlushPeriodInMinutes configuration parameter to force
   flushing of infrequently-updated ColumnFamilies<|MERGE_RESOLUTION|>--- conflicted
+++ resolved
@@ -1,4 +1,3 @@
-<<<<<<< HEAD
 3.6
  * Add static column support to SASI index (CASSANDRA-11183)
  * Support EQ/PREFIX queries in SASI CONTAINS mode without tokenization (CASSANDRA-11434)
@@ -32,6 +31,8 @@
  * Resolve some eclipse-warnings (CASSANDRA-11086)
  * (cqlsh) Show static columns in a different color (CASSANDRA-11059)
  * Allow to remove TTLs on table with default_time_to_live (CASSANDRA-11207)
+Merged from 3.0:
+ * Validate that num_tokens and initial_token are consistent with one another (CASSANDRA-10120)
 Merged from 2.2:
  * IncomingStreamingConnection version check message wrong (CASSANDRA-11462)
 
@@ -40,14 +41,6 @@
  * Avoid index segment stitching in RAM which lead to OOM on big SSTable files (CASSANDRA-11383)
  * Fix clustering and row filters for LIKE queries on clustering columns (CASSANDRA-11397)
 Merged from 3.0:
-=======
-3.0.6
- * Validate that num_tokens and initial_token are consistent with one another (CASSANDRA-10120)
-Merged from 2.2:
- * IncomingStreamingConnection version check message wrong (CASSANDRA-11462)
-
-3.0.5
->>>>>>> ac6ca9c5
  * Fix rare NPE on schema upgrade from 2.x to 3.x (CASSANDRA-10943)
  * Improve backoff policy for cqlsh COPY FROM (CASSANDRA-11320)
  * Improve IF NOT EXISTS check in CREATE INDEX (CASSANDRA-11131)
