--- conflicted
+++ resolved
@@ -1,7 +1,7 @@
-<<<<<<< HEAD
 2.2.15
  * Multi-version in-JVM dtests (CASSANDRA-14937)
-
+Merged from 2.1:
+ * CVE-2015-0886 Security vulnerability in jbcrypt is addressed (CASSANDRA-9384)
 
 2.2.14
  * CircleCI docker image should bake in more dependencies (CASSANDRA-14985)
@@ -14,12 +14,6 @@
  * Fix incorrect cqlsh results when selecting same columns multiple times (CASSANDRA-13262)
  * Returns null instead of NaN or Infinity in JSON strings (CASSANDRA-14377)
 Merged from 2.1:
-=======
-2.1.22
- * CVE-2015-0886 Security vulnerability in jbcrypt is addressed (CASSANDRA-9384)
-
-2.1.21
->>>>>>> aa11caa5
  * Paged Range Slice queries with DISTINCT can drop rows from results (CASSANDRA-14956)
  * Update release checksum algorithms to SHA-256, SHA-512 (CASSANDRA-14970)
 
