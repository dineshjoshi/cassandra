--- conflicted
+++ resolved
@@ -1,10 +1,11 @@
-<<<<<<< HEAD
 4.0-alpha3
  * Shuffle forwarding replica for messages to non-local DC (CASSANDRA-15318)
  * Optimise native protocol ASCII string encoding (CASSANDRA-15410)
  * Make sure all exceptions are propagated in DebuggableThreadPoolExecutor (CASSANDRA-15332)
  * Make it possible to resize concurrent read / write thread pools at runtime (CASSANDRA-15277)
  * Close channels on error (CASSANDRA-15407)
+Merged from 3.11:
+ * Fix SELECT JSON formatting for the "duration" type (CASSANDRA-15075)
 Merged from 2.2:
  * In-JVM DTest: Set correct internode message version for upgrade test (CASSANDRA-15371)
 
@@ -17,11 +18,6 @@
  * Untangle RepairMessage sub-hierarchy of messages, use new messaging (more) correctly (CASSANDRA-15163)
  * Add `allocate_tokens_for_local_replication_factor` option for token allocation (CASSANDRA-15260)
  * Add Alibaba Cloud Platform snitch (CASSANDRA-15092)
-=======
-3.11.6
- * Fix SELECT JSON formatting for the "duration" type (CASSANDRA-15075)
- * Fix LegacyLayout to have same behavior as 2.x when handling unknown column names (CASSANDRA-15081)
->>>>>>> 5d930cc9
 Merged from 3.0:
  * Minimize clustering values in metadata collector (CASSANDRA-15400)
  * Make sure index summary redistribution does not start when compactions are paused (CASSANDRA-15265)
