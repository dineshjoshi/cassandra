<<<<<<< HEAD
2.2.6
 * Make deprecated repair methods backward-compatible with previous notification service (CASSANDRA-11430)
 * IncomingStreamingConnection version check message wrong (CASSANDRA-11462)
 * DatabaseDescriptor should log stacktrace in case of Eception during seed provider creation (CASSANDRA-11312)
 * Use canonical path for directory in SSTable descriptor (CASSANDRA-10587)
 * Add cassandra-stress keystore option (CASSANDRA-9325)
 * Fix out-of-space error treatment in memtable flushing (CASSANDRA-11448).
 * Dont mark sstables as repairing with sub range repairs (CASSANDRA-11451)
 * Fix use of NullUpdater for 2i during compaction (CASSANDRA-11450)
 * Notify when sstables change after cancelling compaction (CASSANDRA-11373)
 * cqlsh: COPY FROM should check that explicit column names are valid (CASSANDRA-11333)
 * Add -Dcassandra.start_gossip startup option (CASSANDRA-10809)
 * Fix UTF8Validator.validate() for modified UTF-8 (CASSANDRA-10748)
 * Clarify that now() function is calculated on the coordinator node in CQL documentation (CASSANDRA-10900)
 * Fix bloom filter sizing with LCS (CASSANDRA-11344)
 * (cqlsh) Fix error when result is 0 rows with EXPAND ON (CASSANDRA-11092)
 * Fix intra-node serialization issue for multicolumn-restrictions (CASSANDRA-11196)
 * Non-obsoleting compaction operations over compressed files can impose rate limit on normal reads (CASSANDRA-11301)
 * Add missing newline at end of bin/cqlsh (CASSANDRA-11325)
 * Fix AE in nodetool cfstats (backport CASSANDRA-10859) (CASSANDRA-11297)
 * Unresolved hostname leads to replace being ignored (CASSANDRA-11210)
 * Fix filtering on non-primary key columns for thrift static column families
   (CASSANDRA-6377)
 * Only log yaml config once, at startup (CASSANDRA-11217)
 * Preserve order for preferred SSL cipher suites (CASSANDRA-11164)
 * Reference leak with parallel repairs on the same table (CASSANDRA-11215)
 * Range.compareTo() violates the contract of Comparable (CASSANDRA-11216)
 * Avoid NPE when serializing ErrorMessage with null message (CASSANDRA-11167)
 * Replacing an aggregate with a new version doesn't reset INITCOND (CASSANDRA-10840)
 * (cqlsh) cqlsh cannot be called through symlink (CASSANDRA-11037)
 * fix ohc and java-driver pom dependencies in build.xml (CASSANDRA-10793)
 * Protect from keyspace dropped during repair (CASSANDRA-11065)
 * Handle adding fields to a UDT in SELECT JSON and toJson() (CASSANDRA-11146)
 * Better error message for cleanup (CASSANDRA-10991)
 * cqlsh pg-style-strings broken if line ends with ';' (CASSANDRA-11123)
 * Use cloned TokenMetadata in size estimates to avoid race against membership check
   (CASSANDRA-10736)
 * Always persist upsampled index summaries (CASSANDRA-10512)
 * (cqlsh) Fix inconsistent auto-complete (CASSANDRA-10733)
 * Make SELECT JSON and toJson() threadsafe (CASSANDRA-11048)
 * Fix SELECT on tuple relations for mixed ASC/DESC clustering order (CASSANDRA-7281)
 * (cqlsh) Support utf-8/cp65001 encoding on Windows (CASSANDRA-11030)
 * Fix paging on DISTINCT queries repeats result when first row in partition changes
   (CASSANDRA-10010)
Merged from 2.1:
=======
2.1.14
 * Checking if an unlogged batch is local is inefficient (CASSANDRA-11529)
>>>>>>> c1b1d3bc
 * Fix paging for COMPACT tables without clustering columns (CASSANDRA-11467)
 * Add a -j parameter to scrub/cleanup/upgradesstables to state how
   many threads to use (CASSANDRA-11179)
 * Backport CASSANDRA-10679 (CASSANDRA-9598)
 * Don't do defragmentation if reading from repaired sstables (CASSANDRA-10342)
 * Fix streaming_socket_timeout_in_ms not enforced (CASSANDRA-11286)
 * Avoid dropping message too quickly due to missing unit conversion (CASSANDRA-11302)
 * COPY FROM on large datasets: fix progress report and debug performance (CASSANDRA-11053)
 * InvalidateKeys should have a weak ref to key cache (CASSANDRA-11176)
 * Don't remove FailureDetector history on removeEndpoint (CASSANDRA-10371)
 * Only notify if repair status changed (CASSANDRA-11172)
 * Add partition key to TombstoneOverwhelmingException error message (CASSANDRA-10888)
 * Use logback setting for 'cassandra -v' command (CASSANDRA-10767)
 * Fix sstableloader to unthrottle streaming by default (CASSANDRA-9714)
 * Fix incorrect warning in 'nodetool status' (CASSANDRA-10176)
 * Properly release sstable ref when doing offline scrub (CASSANDRA-10697)
 * Improve nodetool status performance for large cluster (CASSANDRA-7238)
 * Gossiper#isEnabled is not thread safe (CASSANDRA-11116)
 * Avoid major compaction mixing repaired and unrepaired sstables in DTCS (CASSANDRA-11113)
 * Make it clear what DTCS timestamp_resolution is used for (CASSANDRA-11041)
 * test_bulk_round_trip_blogposts is failing occasionally (CASSANDRA-10938)
 * (cqlsh) Support timezone conversion using pytz (CASSANDRA-10397)
 * cqlsh: change default encoding to UTF-8 (CASSANDRA-11124)


2.2.5
 * maxPurgeableTimestamp needs to check memtables too (CASSANDRA-9949)
 * Apply change to compaction throughput in real time (CASSANDRA-10025)
 * Fix potential NPE on ORDER BY queries with IN (CASSANDRA-10955)
 * Avoid over-fetching during the page of range queries (CASSANDRA-8521)
 * Start L0 STCS-compactions even if there is a L0 -> L1 compaction
   going (CASSANDRA-10979)
 * Make UUID LSB unique per process (CASSANDRA-7925)
 * Avoid NPE when performing sstable tasks (scrub etc.) (CASSANDRA-10980)
 * Make sure client gets tombstone overwhelmed warning (CASSANDRA-9465)
 * Fix error streaming section more than 2GB (CASSANDRA-10961)
 * (cqlsh) Also apply --connect-timeout to control connection
   timeout (CASSANDRA-10959)
 * Histogram buckets exposed in jmx are sorted incorrectly (CASSANDRA-10975)
 * Enable GC logging by default (CASSANDRA-10140)
 * Optimize pending range computation (CASSANDRA-9258)
 * Skip commit log and saved cache directories in SSTable version startup check (CASSANDRA-10902)
 * drop/alter user should be case sensitive (CASSANDRA-10817)
 * jemalloc detection fails due to quoting issues in regexv (CASSANDRA-10946)
 * Support counter-columns for native aggregates (sum,avg,max,min) (CASSANDRA-9977)
 * (cqlsh) show correct column names for empty result sets (CASSANDRA-9813)
 * Add new types to Stress (CASSANDRA-9556)
 * Add property to allow listening on broadcast interface (CASSANDRA-9748)
 * Fix regression in split size on CqlInputFormat (CASSANDRA-10835)
 * Better handling of SSL connection errors inter-node (CASSANDRA-10816)
 * Disable reloading of GossipingPropertyFileSnitch (CASSANDRA-9474)
 * Verify tables in pseudo-system keyspaces at startup (CASSANDRA-10761)
 * (cqlsh) encode input correctly when saving history
Merged from 2.1:
 * Fix isJoined return true only after becoming cluster member (CASANDRA-11007)
 * Fix bad gossip generation seen in long-running clusters (CASSANDRA-10969)
 * Avoid NPE when incremental repair fails (CASSANDRA-10909)
 * Unmark sstables compacting once they are done in cleanup/scrub/upgradesstables (CASSANDRA-10829)
 * Allow simultaneous bootstrapping with strict consistency when no vnodes are used (CASSANDRA-11005)
 * Log a message when major compaction does not result in a single file (CASSANDRA-10847)
 * (cqlsh) fix cqlsh_copy_tests when vnodes are disabled (CASSANDRA-10997)
 * (cqlsh) Add request timeout option to cqlsh (CASSANDRA-10686)
 * Avoid AssertionError while submitting hint with LWT (CASSANDRA-10477)
 * If CompactionMetadata is not in stats file, use index summary instead (CASSANDRA-10676)
 * Retry sending gossip syn multiple times during shadow round (CASSANDRA-8072)
 * Fix pending range calculation during moves (CASSANDRA-10887)
 * Sane default (200Mbps) for inter-DC streaming througput (CASSANDRA-8708)
 * Match cassandra-loader options in COPY FROM (CASSANDRA-9303)
 * Fix binding to any address in CqlBulkRecordWriter (CASSANDRA-9309)
 * cqlsh fails to decode utf-8 characters for text typed columns (CASSANDRA-10875)
 * Log error when stream session fails (CASSANDRA-9294)
 * Fix bugs in commit log archiving startup behavior (CASSANDRA-10593)
 * (cqlsh) further optimise COPY FROM (CASSANDRA-9302)
 * Allow CREATE TABLE WITH ID (CASSANDRA-9179)
 * Make Stress compiles within eclipse (CASSANDRA-10807)
 * Cassandra Daemon should print JVM arguments (CASSANDRA-10764)
 * Allow cancellation of index summary redistribution (CASSANDRA-8805)
 * sstableloader will fail if there are collections in the schema tables (CASSANDRA-10700)
 * Disable reloading of GossipingPropertyFileSnitch (CASSANDRA-9474)
 * Fix Stress profile parsing on Windows (CASSANDRA-10808)


2.2.4
 * Show CQL help in cqlsh in web browser (CASSANDRA-7225)
 * Serialize on disk the proper SSTable compression ratio (CASSANDRA-10775)
 * Reject index queries while the index is building (CASSANDRA-8505)
 * CQL.textile syntax incorrectly includes optional keyspace for aggregate SFUNC and FINALFUNC (CASSANDRA-10747)
 * Fix JSON update with prepared statements (CASSANDRA-10631)
 * Don't do anticompaction after subrange repair (CASSANDRA-10422)
 * Fix SimpleDateType type compatibility (CASSANDRA-10027)
 * (Hadoop) fix splits calculation (CASSANDRA-10640)
 * (Hadoop) ensure that Cluster instances are always closed (CASSANDRA-10058)
 * (cqlsh) show partial trace if incomplete after max_trace_wait (CASSANDRA-7645)
 * Use most up-to-date version of schema for system tables (CASSANDRA-10652)
 * Deprecate memory_allocator in cassandra.yaml (CASSANDRA-10581,10628)
 * Expose phi values from failure detector via JMX and tweak debug
   and trace logging (CASSANDRA-9526)
 * Fix RangeNamesQueryPager (CASSANDRA-10509)
 * Deprecate Pig support (CASSANDRA-10542)
 * Reduce contention getting instances of CompositeType (CASSANDRA-10433)
 * Fix IllegalArgumentException in DataOutputBuffer.reallocate for large buffers (CASSANDRA-10592)
Merged from 2.1:
 * Fix incremental repair hang when replica is down (CASSANDRA-10288)
 * Avoid writing range tombstones after END_OF_ROW marker (CASSANDRA-10791)
 * Optimize the way we check if a token is repaired in anticompaction (CASSANDRA-10768)
 * Add proper error handling to stream receiver (CASSANDRA-10774)
 * Warn or fail when changing cluster topology live (CASSANDRA-10243)
 * Status command in debian/ubuntu init script doesn't work (CASSANDRA-10213)
 * Some DROP ... IF EXISTS incorrectly result in exceptions on non-existing KS (CASSANDRA-10658)
 * DeletionTime.compareTo wrong in rare cases (CASSANDRA-10749)
 * Force encoding when computing statement ids (CASSANDRA-10755)
 * Properly reject counters as map keys (CASSANDRA-10760)
 * Fix the sstable-needs-cleanup check (CASSANDRA-10740)
 * (cqlsh) Print column names before COPY operation (CASSANDRA-8935)
 * Make paging logic consistent between searcher impls (CASSANDRA-10683)
 * Fix CompressedInputStream for proper cleanup (CASSANDRA-10012)
 * (cqlsh) Support counters in COPY commands (CASSANDRA-9043)
 * Try next replica if not possible to connect to primary replica on
   ColumnFamilyRecordReader (CASSANDRA-2388)
 * Limit window size in DTCS (CASSANDRA-10280)
 * sstableloader does not use MAX_HEAP_SIZE env parameter (CASSANDRA-10188)
 * (cqlsh) Improve COPY TO performance and error handling (CASSANDRA-9304)
 * Don't remove level info when running upgradesstables (CASSANDRA-10692)
 * Create compression chunk for sending file only (CASSANDRA-10680)
 * Make buffered read size configurable (CASSANDRA-10249)
 * Forbid compact clustering column type changes in ALTER TABLE (CASSANDRA-8879)
 * Reject incremental repair with subrange repair (CASSANDRA-10422)
 * Add a nodetool command to refresh size_estimates (CASSANDRA-9579)
 * Shutdown compaction in drain to prevent leak (CASSANDRA-10079)
 * Invalidate cache after stream receive task is completed (CASSANDRA-10341)
 * Reject counter writes in CQLSSTableWriter (CASSANDRA-10258)
 * Remove superfluous COUNTER_MUTATION stage mapping (CASSANDRA-10605)
 * Improve json2sstable error reporting on nonexistent columns (CASSANDRA-10401)
 * (cqlsh) fix COPY using wrong variable name for time_format (CASSANDRA-10633)
 * Do not run SizeEstimatesRecorder if a node is not a member of the ring (CASSANDRA-9912)
 * Improve handling of dead nodes in gossip (CASSANDRA-10298)
 * Fix logback-tools.xml incorrectly configured for outputing to System.err
   (CASSANDRA-9937)
 * Fix streaming to catch exception so retry not fail (CASSANDRA-10557)
 * Add validation method to PerRowSecondaryIndex (CASSANDRA-10092)
 * Support encrypted and plain traffic on the same port (CASSANDRA-10559)
 * Do STCS in DTCS windows (CASSANDRA-10276)
 * Don't try to get ancestors from half-renamed sstables (CASSANDRA-10501)
 * Avoid repetition of JVM_OPTS in debian package (CASSANDRA-10251)
 * Fix potential NPE from handling result of SIM.highestSelectivityIndex (CASSANDRA-10550)
 * Fix paging issues with partitions containing only static columns data (CASSANDRA-10381)
 * Fix conditions on static columns (CASSANDRA-10264)
 * AssertionError: attempted to delete non-existing file CommitLog (CASSANDRA-10377)
 * (cqlsh) Distinguish negative and positive infinity in output (CASSANDRA-10523)
 * (cqlsh) allow custom time_format for COPY TO (CASSANDRA-8970)
 * Don't allow startup if the node's rack has changed (CASSANDRA-10242)
 * Fix sorting for queries with an IN condition on partition key columns (CASSANDRA-10363)


2.2.3
 * Avoid NoClassDefFoundError during DataDescriptor initialization on windows (CASSANDRA-10412)
 * Preserve case of quoted Role & User names (CASSANDRA-10394)
 * cqlsh pg-style-strings broken (CASSANDRA-10484)
 * Make Hadoop CF splits more polite to custom orderered partitioners (CASSANDRA-10400)
 * Fix the regression when using LIMIT with aggregates (CASSANDRA-10487)
Merged from 2.1:
 * Fix mmap file segment seeking to EOF (CASSANDRA-10478)
 * Allow LOCAL_JMX to be easily overridden (CASSANDRA-10275)
 * Mark nodes as dead even if they've already left (CASSANDRA-10205)
 * Update internal python driver used by cqlsh (CASSANDRA-10161, CASSANDRA-10507)


2.2.2
 * cqlsh prompt includes name of keyspace after failed `use` statement (CASSANDRA-10369)
 * Configurable page size in cqlsh (CASSANDRA-9855)
 * Defer default role manager setup until all nodes are on 2.2+ (CASSANDRA-9761)
 * Cancel transaction for sstables we wont redistribute index summary
   for (CASSANDRA-10270)
 * Handle missing RoleManager in config after upgrade to 2.2 (CASSANDRA-10209) 
 * Retry snapshot deletion after compaction and gc on Windows (CASSANDRA-10222)
 * Fix failure to start with space in directory path on Windows (CASSANDRA-10239)
 * Fix repair hang when snapshot failed (CASSANDRA-10057)
 * Fall back to 1/4 commitlog volume for commitlog_total_space on small disks
   (CASSANDRA-10199)
Merged from 2.1:
 * Bulk Loader API could not tolerate even node failure (CASSANDRA-10347)
 * Avoid misleading pushed notifications when multiple nodes
   share an rpc_address (CASSANDRA-10052)
 * Fix dropping undroppable when message queue is full (CASSANDRA-10113)
 * Fix potential ClassCastException during paging (CASSANDRA-10352)
 * Prevent ALTER TYPE from creating circular references (CASSANDRA-10339)
 * Fix cache handling of 2i and base tables (CASSANDRA-10155, 10359)
 * Fix NPE in nodetool compactionhistory (CASSANDRA-9758)
 * (Pig) support BulkOutputFormat as a URL parameter (CASSANDRA-7410)
 * BATCH statement is broken in cqlsh (CASSANDRA-10272)
 * Added configurable warning threshold for GC duration (CASSANDRA-8907)
 * (cqlsh) Make cqlsh PEP8 Compliant (CASSANDRA-10066)
 * (cqlsh) Fix error when starting cqlsh with --debug (CASSANDRA-10282)
 * Scrub, Cleanup and Upgrade do not unmark compacting until all operations
   have completed, regardless of the occurence of exceptions (CASSANDRA-10274)
 * Fix handling of streaming EOF (CASSANDRA-10206)
 * Only check KeyCache when it is enabled
 * Change streaming_socket_timeout_in_ms default to 1 hour (CASSANDRA-8611)
 * (cqlsh) update list of CQL keywords (CASSANDRA-9232)
 * Add nodetool gettraceprobability command (CASSANDRA-10234)
Merged from 2.0:
 * Fix rare race where older gossip states can be shadowed (CASSANDRA-10366)
 * Fix consolidating racks violating the RF contract (CASSANDRA-10238)
 * Disallow decommission when node is in drained state (CASSANDRA-8741)


2.2.1
 * Fix race during construction of commit log (CASSANDRA-10049)
 * Fix LeveledCompactionStrategyTest (CASSANDRA-9757)
 * Fix broken UnbufferedDataOutputStreamPlus.writeUTF (CASSANDRA-10203)
 * (cqlsh) add CLEAR command (CASSANDRA-10086)
 * Support string literals as Role names for compatibility (CASSANDRA-10135)
 * Allow count(*) and count(1) to be use as normal aggregation (CASSANDRA-10114)
 * An NPE is thrown if the column name is unknown for an IN relation (CASSANDRA-10043)
 * Apply commit_failure_policy to more errors on startup (CASSANDRA-9749)
 * Fix histogram overflow exception (CASSANDRA-9973)
 * Route gossip messages over dedicated socket (CASSANDRA-9237)
 * Add checksum to saved cache files (CASSANDRA-9265)
 * Log warning when using an aggregate without partition key (CASSANDRA-9737)
 * Avoid grouping sstables for anticompaction with DTCS (CASSANDRA-9900)
 * UDF / UDA execution time in trace (CASSANDRA-9723)
 * Fix broken internode SSL (CASSANDRA-9884)
Merged from 2.1:
 * Change streaming_socket_timeout_in_ms default to 1 hour (CASSANDRA-8611)
 * (cqlsh) update list of CQL keywords (CASSANDRA-9232)
 * Avoid race condition during read repair (CASSANDRA-9460)
 * (cqlsh) default load-from-file encoding to utf-8 (CASSANDRA-9898)
 * Avoid returning Permission.NONE when failing to query users table (CASSANDRA-10168)
 * (cqlsh) Allow encoding to be set through command line (CASSANDRA-10004)
 * Add new JMX methods to change local compaction strategy (CASSANDRA-9965)
 * Write hints for paxos commits (CASSANDRA-7342)
 * (cqlsh) Fix timestamps before 1970 on Windows, always
   use UTC for timestamp display (CASSANDRA-10000)
 * (cqlsh) Avoid overwriting new config file with old config
   when both exist (CASSANDRA-9777)
 * Release snapshot selfRef when doing snapshot repair (CASSANDRA-9998)
 * Cannot replace token does not exist - DN node removed as Fat Client (CASSANDRA-9871)
 * Fix handling of enable/disable autocompaction (CASSANDRA-9899)
 * Add consistency level to tracing ouput (CASSANDRA-9827)
 * Remove repair snapshot leftover on startup (CASSANDRA-7357)
 * Use random nodes for batch log when only 2 racks (CASSANDRA-8735)
 * Ensure atomicity inside thrift and stream session (CASSANDRA-7757)
 * Fix nodetool info error when the node is not joined (CASSANDRA-9031)
Merged from 2.0:
 * Make getFullyExpiredSSTables less expensive (CASSANDRA-9882)
 * Log when messages are dropped due to cross_node_timeout (CASSANDRA-9793)
 * Don't track hotness when opening from snapshot for validation (CASSANDRA-9382)


2.2.0
 * Allow the selection of columns together with aggregates (CASSANDRA-9767)
 * Fix cqlsh copy methods and other windows specific issues (CASSANDRA-9795)
 * Don't wrap byte arrays in SequentialWriter (CASSANDRA-9797)
 * sum() and avg() functions missing for smallint and tinyint types (CASSANDRA-9671)
 * Revert CASSANDRA-9542 (allow native functions in UDA) (CASSANDRA-9771)
Merged from 2.1:
 * Fix MarshalException when upgrading superColumn family (CASSANDRA-9582)
 * Fix broken logging for "empty" flushes in Memtable (CASSANDRA-9837)
 * Handle corrupt files on startup (CASSANDRA-9686)
 * Fix clientutil jar and tests (CASSANDRA-9760)
 * (cqlsh) Allow the SSL protocol version to be specified through the
   config file or environment variables (CASSANDRA-9544)
Merged from 2.0:
 * Add tool to find why expired sstables are not getting dropped (CASSANDRA-10015)
 * Remove erroneous pending HH tasks from tpstats/jmx (CASSANDRA-9129)
 * Don't cast expected bf size to an int (CASSANDRA-9959)
 * checkForEndpointCollision fails for legitimate collisions (CASSANDRA-9765)
 * Complete CASSANDRA-8448 fix (CASSANDRA-9519)
 * Don't include auth credentials in debug log (CASSANDRA-9682)
 * Can't transition from write survey to normal mode (CASSANDRA-9740)
 * Scrub (recover) sstables even when -Index.db is missing (CASSANDRA-9591)
 * Fix growing pending background compaction (CASSANDRA-9662)


2.2.0-rc2
 * Re-enable memory-mapped I/O on Windows (CASSANDRA-9658)
 * Warn when an extra-large partition is compacted (CASSANDRA-9643)
 * (cqlsh) Allow setting the initial connection timeout (CASSANDRA-9601)
 * BulkLoader has --transport-factory option but does not use it (CASSANDRA-9675)
 * Allow JMX over SSL directly from nodetool (CASSANDRA-9090)
 * Update cqlsh for UDFs (CASSANDRA-7556)
 * Change Windows kernel default timer resolution (CASSANDRA-9634)
 * Deprected sstable2json and json2sstable (CASSANDRA-9618)
 * Allow native functions in user-defined aggregates (CASSANDRA-9542)
 * Don't repair system_distributed by default (CASSANDRA-9621)
 * Fix mixing min, max, and count aggregates for blob type (CASSANRA-9622)
 * Rename class for DATE type in Java driver (CASSANDRA-9563)
 * Duplicate compilation of UDFs on coordinator (CASSANDRA-9475)
 * Fix connection leak in CqlRecordWriter (CASSANDRA-9576)
 * Mlockall before opening system sstables & remove boot_without_jna option (CASSANDRA-9573)
 * Add functions to convert timeuuid to date or time, deprecate dateOf and unixTimestampOf (CASSANDRA-9229)
 * Make sure we cancel non-compacting sstables from LifecycleTransaction (CASSANDRA-9566)
 * Fix deprecated repair JMX API (CASSANDRA-9570)
 * Add logback metrics (CASSANDRA-9378)
 * Update and refactor ant test/test-compression to run the tests in parallel (CASSANDRA-9583)
 * Fix upgrading to new directory for secondary index (CASSANDRA-9687)
Merged from 2.1:
 * (cqlsh) Fix bad check for CQL compatibility when DESCRIBE'ing
   COMPACT STORAGE tables with no clustering columns
 * Eliminate strong self-reference chains in sstable ref tidiers (CASSANDRA-9656)
 * Ensure StreamSession uses canonical sstable reader instances (CASSANDRA-9700) 
 * Ensure memtable book keeping is not corrupted in the event we shrink usage (CASSANDRA-9681)
 * Update internal python driver for cqlsh (CASSANDRA-9064)
 * Fix IndexOutOfBoundsException when inserting tuple with too many
   elements using the string literal notation (CASSANDRA-9559)
 * Enable describe on indices (CASSANDRA-7814)
 * Fix incorrect result for IN queries where column not found (CASSANDRA-9540)
 * ColumnFamilyStore.selectAndReference may block during compaction (CASSANDRA-9637)
 * Fix bug in cardinality check when compacting (CASSANDRA-9580)
 * Fix memory leak in Ref due to ConcurrentLinkedQueue.remove() behaviour (CASSANDRA-9549)
 * Make rebuild only run one at a time (CASSANDRA-9119)
Merged from 2.0:
 * Avoid NPE in AuthSuccess#decode (CASSANDRA-9727)
 * Add listen_address to system.local (CASSANDRA-9603)
 * Bug fixes to resultset metadata construction (CASSANDRA-9636)
 * Fix setting 'durable_writes' in ALTER KEYSPACE (CASSANDRA-9560)
 * Avoids ballot clash in Paxos (CASSANDRA-9649)
 * Improve trace messages for RR (CASSANDRA-9479)
 * Fix suboptimal secondary index selection when restricted
   clustering column is also indexed (CASSANDRA-9631)
 * (cqlsh) Add min_threshold to DTCS option autocomplete (CASSANDRA-9385)
 * Fix error message when attempting to create an index on a column
   in a COMPACT STORAGE table with clustering columns (CASSANDRA-9527)
 * 'WITH WITH' in alter keyspace statements causes NPE (CASSANDRA-9565)
 * Expose some internals of SelectStatement for inspection (CASSANDRA-9532)
 * ArrivalWindow should use primitives (CASSANDRA-9496)
 * Periodically submit background compaction tasks (CASSANDRA-9592)
 * Set HAS_MORE_PAGES flag to false when PagingState is null (CASSANDRA-9571)


2.2.0-rc1
 * Compressed commit log should measure compressed space used (CASSANDRA-9095)
 * Fix comparison bug in CassandraRoleManager#collectRoles (CASSANDRA-9551)
 * Add tinyint,smallint,time,date support for UDFs (CASSANDRA-9400)
 * Deprecates SSTableSimpleWriter and SSTableSimpleUnsortedWriter (CASSANDRA-9546)
 * Empty INITCOND treated as null in aggregate (CASSANDRA-9457)
 * Remove use of Cell in Thrift MapReduce classes (CASSANDRA-8609)
 * Integrate pre-release Java Driver 2.2-rc1, custom build (CASSANDRA-9493)
 * Clean up gossiper logic for old versions (CASSANDRA-9370)
 * Fix custom payload coding/decoding to match the spec (CASSANDRA-9515)
 * ant test-all results incomplete when parsed (CASSANDRA-9463)
 * Disallow frozen<> types in function arguments and return types for
   clarity (CASSANDRA-9411)
 * Static Analysis to warn on unsafe use of Autocloseable instances (CASSANDRA-9431)
 * Update commitlog archiving examples now that commitlog segments are
   not recycled (CASSANDRA-9350)
 * Extend Transactional API to sstable lifecycle management (CASSANDRA-8568)
 * (cqlsh) Add support for native protocol 4 (CASSANDRA-9399)
 * Ensure that UDF and UDAs are keyspace-isolated (CASSANDRA-9409)
 * Revert CASSANDRA-7807 (tracing completion client notifications) (CASSANDRA-9429)
 * Add ability to stop compaction by ID (CASSANDRA-7207)
 * Let CassandraVersion handle SNAPSHOT version (CASSANDRA-9438)
Merged from 2.1:
 * (cqlsh) Fix using COPY through SOURCE or -f (CASSANDRA-9083)
 * Fix occasional lack of `system` keyspace in schema tables (CASSANDRA-8487)
 * Use ProtocolError code instead of ServerError code for native protocol
   error responses to unsupported protocol versions (CASSANDRA-9451)
 * Default commitlog_sync_batch_window_in_ms changed to 2ms (CASSANDRA-9504)
 * Fix empty partition assertion in unsorted sstable writing tools (CASSANDRA-9071)
 * Ensure truncate without snapshot cannot produce corrupt responses (CASSANDRA-9388) 
 * Consistent error message when a table mixes counter and non-counter
   columns (CASSANDRA-9492)
 * Avoid getting unreadable keys during anticompaction (CASSANDRA-9508)
 * (cqlsh) Better float precision by default (CASSANDRA-9224)
 * Improve estimated row count (CASSANDRA-9107)
 * Optimize range tombstone memory footprint (CASSANDRA-8603)
 * Use configured gcgs in anticompaction (CASSANDRA-9397)
Merged from 2.0:
 * Don't accumulate more range than necessary in RangeTombstone.Tracker (CASSANDRA-9486)
 * Add broadcast and rpc addresses to system.local (CASSANDRA-9436)
 * Always mark sstable suspect when corrupted (CASSANDRA-9478)
 * Add database users and permissions to CQL3 documentation (CASSANDRA-7558)
 * Allow JVM_OPTS to be passed to standalone tools (CASSANDRA-5969)
 * Fix bad condition in RangeTombstoneList (CASSANDRA-9485)
 * Fix potential StackOverflow when setting CrcCheckChance over JMX (CASSANDRA-9488)
 * Fix null static columns in pages after the first, paged reversed
   queries (CASSANDRA-8502)
 * Fix counting cache serialization in request metrics (CASSANDRA-9466)
 * Add option not to validate atoms during scrub (CASSANDRA-9406)


2.2.0-beta1
 * Introduce Transactional API for internal state changes (CASSANDRA-8984)
 * Add a flag in cassandra.yaml to enable UDFs (CASSANDRA-9404)
 * Better support of null for UDF (CASSANDRA-8374)
 * Use ecj instead of javassist for UDFs (CASSANDRA-8241)
 * faster async logback configuration for tests (CASSANDRA-9376)
 * Add `smallint` and `tinyint` data types (CASSANDRA-8951)
 * Avoid thrift schema creation when native driver is used in stress tool (CASSANDRA-9374)
 * Make Functions.declared thread-safe
 * Add client warnings to native protocol v4 (CASSANDRA-8930)
 * Allow roles cache to be invalidated (CASSANDRA-8967)
 * Upgrade Snappy (CASSANDRA-9063)
 * Don't start Thrift rpc by default (CASSANDRA-9319)
 * Only stream from unrepaired sstables with incremental repair (CASSANDRA-8267)
 * Aggregate UDFs allow SFUNC return type to differ from STYPE if FFUNC specified (CASSANDRA-9321)
 * Remove Thrift dependencies in bundled tools (CASSANDRA-8358)
 * Disable memory mapping of hsperfdata file for JVM statistics (CASSANDRA-9242)
 * Add pre-startup checks to detect potential incompatibilities (CASSANDRA-8049)
 * Distinguish between null and unset in protocol v4 (CASSANDRA-7304)
 * Add user/role permissions for user-defined functions (CASSANDRA-7557)
 * Allow cassandra config to be updated to restart daemon without unloading classes (CASSANDRA-9046)
 * Don't initialize compaction writer before checking if iter is empty (CASSANDRA-9117)
 * Don't execute any functions at prepare-time (CASSANDRA-9037)
 * Share file handles between all instances of a SegmentedFile (CASSANDRA-8893)
 * Make it possible to major compact LCS (CASSANDRA-7272)
 * Make FunctionExecutionException extend RequestExecutionException
   (CASSANDRA-9055)
 * Add support for SELECT JSON, INSERT JSON syntax and new toJson(), fromJson()
   functions (CASSANDRA-7970)
 * Optimise max purgeable timestamp calculation in compaction (CASSANDRA-8920)
 * Constrain internode message buffer sizes, and improve IO class hierarchy (CASSANDRA-8670) 
 * New tool added to validate all sstables in a node (CASSANDRA-5791)
 * Push notification when tracing completes for an operation (CASSANDRA-7807)
 * Delay "node up" and "node added" notifications until native protocol server is started (CASSANDRA-8236)
 * Compressed Commit Log (CASSANDRA-6809)
 * Optimise IntervalTree (CASSANDRA-8988)
 * Add a key-value payload for third party usage (CASSANDRA-8553, 9212)
 * Bump metrics-reporter-config dependency for metrics 3.0 (CASSANDRA-8149)
 * Partition intra-cluster message streams by size, not type (CASSANDRA-8789)
 * Add WriteFailureException to native protocol, notify coordinator of
   write failures (CASSANDRA-8592)
 * Convert SequentialWriter to nio (CASSANDRA-8709)
 * Add role based access control (CASSANDRA-7653, 8650, 7216, 8760, 8849, 8761, 8850)
 * Record client ip address in tracing sessions (CASSANDRA-8162)
 * Indicate partition key columns in response metadata for prepared
   statements (CASSANDRA-7660)
 * Merge UUIDType and TimeUUIDType parse logic (CASSANDRA-8759)
 * Avoid memory allocation when searching index summary (CASSANDRA-8793)
 * Optimise (Time)?UUIDType Comparisons (CASSANDRA-8730)
 * Make CRC32Ex into a separate maven dependency (CASSANDRA-8836)
 * Use preloaded jemalloc w/ Unsafe (CASSANDRA-8714, 9197)
 * Avoid accessing partitioner through StorageProxy (CASSANDRA-8244, 8268)
 * Upgrade Metrics library and remove depricated metrics (CASSANDRA-5657)
 * Serializing Row cache alternative, fully off heap (CASSANDRA-7438)
 * Duplicate rows returned when in clause has repeated values (CASSANDRA-6706)
 * Make CassandraException unchecked, extend RuntimeException (CASSANDRA-8560)
 * Support direct buffer decompression for reads (CASSANDRA-8464)
 * DirectByteBuffer compatible LZ4 methods (CASSANDRA-7039)
 * Group sstables for anticompaction correctly (CASSANDRA-8578)
 * Add ReadFailureException to native protocol, respond
   immediately when replicas encounter errors while handling
   a read request (CASSANDRA-7886)
 * Switch CommitLogSegment from RandomAccessFile to nio (CASSANDRA-8308)
 * Allow mixing token and partition key restrictions (CASSANDRA-7016)
 * Support index key/value entries on map collections (CASSANDRA-8473)
 * Modernize schema tables (CASSANDRA-8261)
 * Support for user-defined aggregation functions (CASSANDRA-8053)
 * Fix NPE in SelectStatement with empty IN values (CASSANDRA-8419)
 * Refactor SelectStatement, return IN results in natural order instead
   of IN value list order and ignore duplicate values in partition key IN restrictions (CASSANDRA-7981)
 * Support UDTs, tuples, and collections in user-defined
   functions (CASSANDRA-7563)
 * Fix aggregate fn results on empty selection, result column name,
   and cqlsh parsing (CASSANDRA-8229)
 * Mark sstables as repaired after full repair (CASSANDRA-7586)
 * Extend Descriptor to include a format value and refactor reader/writer
   APIs (CASSANDRA-7443)
 * Integrate JMH for microbenchmarks (CASSANDRA-8151)
 * Keep sstable levels when bootstrapping (CASSANDRA-7460)
 * Add Sigar library and perform basic OS settings check on startup (CASSANDRA-7838)
 * Support for aggregation functions (CASSANDRA-4914)
 * Remove cassandra-cli (CASSANDRA-7920)
 * Accept dollar quoted strings in CQL (CASSANDRA-7769)
 * Make assassinate a first class command (CASSANDRA-7935)
 * Support IN clause on any partition key column (CASSANDRA-7855)
 * Support IN clause on any clustering column (CASSANDRA-4762)
 * Improve compaction logging (CASSANDRA-7818)
 * Remove YamlFileNetworkTopologySnitch (CASSANDRA-7917)
 * Do anticompaction in groups (CASSANDRA-6851)
 * Support user-defined functions (CASSANDRA-7395, 7526, 7562, 7740, 7781, 7929,
   7924, 7812, 8063, 7813, 7708)
 * Permit configurable timestamps with cassandra-stress (CASSANDRA-7416)
 * Move sstable RandomAccessReader to nio2, which allows using the
   FILE_SHARE_DELETE flag on Windows (CASSANDRA-4050)
 * Remove CQL2 (CASSANDRA-5918)
 * Optimize fetching multiple cells by name (CASSANDRA-6933)
 * Allow compilation in java 8 (CASSANDRA-7028)
 * Make incremental repair default (CASSANDRA-7250)
 * Enable code coverage thru JaCoCo (CASSANDRA-7226)
 * Switch external naming of 'column families' to 'tables' (CASSANDRA-4369) 
 * Shorten SSTable path (CASSANDRA-6962)
 * Use unsafe mutations for most unit tests (CASSANDRA-6969)
 * Fix race condition during calculation of pending ranges (CASSANDRA-7390)
 * Fail on very large batch sizes (CASSANDRA-8011)
 * Improve concurrency of repair (CASSANDRA-6455, 8208, 9145)
 * Select optimal CRC32 implementation at runtime (CASSANDRA-8614)
 * Evaluate MurmurHash of Token once per query (CASSANDRA-7096)
 * Generalize progress reporting (CASSANDRA-8901)
 * Resumable bootstrap streaming (CASSANDRA-8838, CASSANDRA-8942)
 * Allow scrub for secondary index (CASSANDRA-5174)
 * Save repair data to system table (CASSANDRA-5839)
 * fix nodetool names that reference column families (CASSANDRA-8872)
 Merged from 2.1:
 * Warn on misuse of unlogged batches (CASSANDRA-9282)
 * Failure detector detects and ignores local pauses (CASSANDRA-9183)
 * Add utility class to support for rate limiting a given log statement (CASSANDRA-9029)
 * Add missing consistency levels to cassandra-stess (CASSANDRA-9361)
 * Fix commitlog getCompletedTasks to not increment (CASSANDRA-9339)
 * Fix for harmless exceptions logged as ERROR (CASSANDRA-8564)
 * Delete processed sstables in sstablesplit/sstableupgrade (CASSANDRA-8606)
 * Improve sstable exclusion from partition tombstones (CASSANDRA-9298)
 * Validate the indexed column rather than the cell's contents for 2i (CASSANDRA-9057)
 * Add support for top-k custom 2i queries (CASSANDRA-8717)
 * Fix error when dropping table during compaction (CASSANDRA-9251)
 * cassandra-stress supports validation operations over user profiles (CASSANDRA-8773)
 * Add support for rate limiting log messages (CASSANDRA-9029)
 * Log the partition key with tombstone warnings (CASSANDRA-8561)
 * Reduce runWithCompactionsDisabled poll interval to 1ms (CASSANDRA-9271)
 * Fix PITR commitlog replay (CASSANDRA-9195)
 * GCInspector logs very different times (CASSANDRA-9124)
 * Fix deleting from an empty list (CASSANDRA-9198)
 * Update tuple and collection types that use a user-defined type when that UDT
   is modified (CASSANDRA-9148, CASSANDRA-9192)
 * Use higher timeout for prepair and snapshot in repair (CASSANDRA-9261)
 * Fix anticompaction blocking ANTI_ENTROPY stage (CASSANDRA-9151)
 * Repair waits for anticompaction to finish (CASSANDRA-9097)
 * Fix streaming not holding ref when stream error (CASSANDRA-9295)
 * Fix canonical view returning early opened SSTables (CASSANDRA-9396)
Merged from 2.0:
 * (cqlsh) Add LOGIN command to switch users (CASSANDRA-7212)
 * Clone SliceQueryFilter in AbstractReadCommand implementations (CASSANDRA-8940)
 * Push correct protocol notification for DROP INDEX (CASSANDRA-9310)
 * token-generator - generated tokens too long (CASSANDRA-9300)
 * Fix counting of tombstones for TombstoneOverwhelmingException (CASSANDRA-9299)
 * Fix ReconnectableSnitch reconnecting to peers during upgrade (CASSANDRA-6702)
 * Include keyspace and table name in error log for collections over the size
   limit (CASSANDRA-9286)
 * Avoid potential overlap in LCS with single-partition sstables (CASSANDRA-9322)
 * Log warning message when a table is queried before the schema has fully
   propagated (CASSANDRA-9136)
 * Overload SecondaryIndex#indexes to accept the column definition (CASSANDRA-9314)
 * (cqlsh) Add SERIAL and LOCAL_SERIAL consistency levels (CASSANDRA-8051)
 * Fix index selection during rebuild with certain table layouts (CASSANDRA-9281)
 * Fix partition-level-delete-only workload accounting (CASSANDRA-9194)
 * Allow scrub to handle corrupted compressed chunks (CASSANDRA-9140)
 * Fix assertion error when resetlocalschema is run during repair (CASSANDRA-9249)
 * Disable single sstable tombstone compactions for DTCS by default (CASSANDRA-9234)
 * IncomingTcpConnection thread is not named (CASSANDRA-9262)
 * Close incoming connections when MessagingService is stopped (CASSANDRA-9238)
 * Fix streaming hang when retrying (CASSANDRA-9132)


2.1.5
 * Re-add deprecated cold_reads_to_omit param for backwards compat (CASSANDRA-9203)
 * Make anticompaction visible in compactionstats (CASSANDRA-9098)
 * Improve nodetool getendpoints documentation about the partition
   key parameter (CASSANDRA-6458)
 * Don't check other keyspaces for schema changes when an user-defined
   type is altered (CASSANDRA-9187)
 * Add generate-idea-files target to build.xml (CASSANDRA-9123)
 * Allow takeColumnFamilySnapshot to take a list of tables (CASSANDRA-8348)
 * Limit major sstable operations to their canonical representation (CASSANDRA-8669)
 * cqlsh: Add tests for INSERT and UPDATE tab completion (CASSANDRA-9125)
 * cqlsh: quote column names when needed in COPY FROM inserts (CASSANDRA-9080)
 * Do not load read meter for offline operations (CASSANDRA-9082)
 * cqlsh: Make CompositeType data readable (CASSANDRA-8919)
 * cqlsh: Fix display of triggers (CASSANDRA-9081)
 * Fix NullPointerException when deleting or setting an element by index on
   a null list collection (CASSANDRA-9077)
 * Buffer bloom filter serialization (CASSANDRA-9066)
 * Fix anti-compaction target bloom filter size (CASSANDRA-9060)
 * Make FROZEN and TUPLE unreserved keywords in CQL (CASSANDRA-9047)
 * Prevent AssertionError from SizeEstimatesRecorder (CASSANDRA-9034)
 * Avoid overwriting index summaries for sstables with an older format that
   does not support downsampling; rebuild summaries on startup when this
   is detected (CASSANDRA-8993)
 * Fix potential data loss in CompressedSequentialWriter (CASSANDRA-8949)
 * Make PasswordAuthenticator number of hashing rounds configurable (CASSANDRA-8085)
 * Fix AssertionError when binding nested collections in DELETE (CASSANDRA-8900)
 * Check for overlap with non-early sstables in LCS (CASSANDRA-8739)
 * Only calculate max purgable timestamp if we have to (CASSANDRA-8914)
 * (cqlsh) Greatly improve performance of COPY FROM (CASSANDRA-8225)
 * IndexSummary effectiveIndexInterval is now a guideline, not a rule (CASSANDRA-8993)
 * Use correct bounds for page cache eviction of compressed files (CASSANDRA-8746)
 * SSTableScanner enforces its bounds (CASSANDRA-8946)
 * Cleanup cell equality (CASSANDRA-8947)
 * Introduce intra-cluster message coalescing (CASSANDRA-8692)
 * DatabaseDescriptor throws NPE when rpc_interface is used (CASSANDRA-8839)
 * Don't check if an sstable is live for offline compactions (CASSANDRA-8841)
 * Don't set clientMode in SSTableLoader (CASSANDRA-8238)
 * Fix SSTableRewriter with disabled early open (CASSANDRA-8535)
 * Fix cassandra-stress so it respects the CL passed in user mode (CASSANDRA-8948)
 * Fix rare NPE in ColumnDefinition#hasIndexOption() (CASSANDRA-8786)
 * cassandra-stress reports per-operation statistics, plus misc (CASSANDRA-8769)
 * Add SimpleDate (cql date) and Time (cql time) types (CASSANDRA-7523)
 * Use long for key count in cfstats (CASSANDRA-8913)
 * Make SSTableRewriter.abort() more robust to failure (CASSANDRA-8832)
 * Remove cold_reads_to_omit from STCS (CASSANDRA-8860)
 * Make EstimatedHistogram#percentile() use ceil instead of floor (CASSANDRA-8883)
 * Fix top partitions reporting wrong cardinality (CASSANDRA-8834)
 * Fix rare NPE in KeyCacheSerializer (CASSANDRA-8067)
 * Pick sstables for validation as late as possible inc repairs (CASSANDRA-8366)
 * Fix commitlog getPendingTasks to not increment (CASSANDRA-8862)
 * Fix parallelism adjustment in range and secondary index queries
   when the first fetch does not satisfy the limit (CASSANDRA-8856)
 * Check if the filtered sstables is non-empty in STCS (CASSANDRA-8843)
 * Upgrade java-driver used for cassandra-stress (CASSANDRA-8842)
 * Fix CommitLog.forceRecycleAllSegments() memory access error (CASSANDRA-8812)
 * Improve assertions in Memory (CASSANDRA-8792)
 * Fix SSTableRewriter cleanup (CASSANDRA-8802)
 * Introduce SafeMemory for CompressionMetadata.Writer (CASSANDRA-8758)
 * 'nodetool info' prints exception against older node (CASSANDRA-8796)
 * Ensure SSTableReader.last corresponds exactly with the file end (CASSANDRA-8750)
 * Make SSTableWriter.openEarly more robust and obvious (CASSANDRA-8747)
 * Enforce SSTableReader.first/last (CASSANDRA-8744)
 * Cleanup SegmentedFile API (CASSANDRA-8749)
 * Avoid overlap with early compaction replacement (CASSANDRA-8683)
 * Safer Resource Management++ (CASSANDRA-8707)
 * Write partition size estimates into a system table (CASSANDRA-7688)
 * cqlsh: Fix keys() and full() collection indexes in DESCRIBE output
   (CASSANDRA-8154)
 * Show progress of streaming in nodetool netstats (CASSANDRA-8886)
 * IndexSummaryBuilder utilises offheap memory, and shares data between
   each IndexSummary opened from it (CASSANDRA-8757)
 * markCompacting only succeeds if the exact SSTableReader instances being 
   marked are in the live set (CASSANDRA-8689)
 * cassandra-stress support for varint (CASSANDRA-8882)
 * Fix Adler32 digest for compressed sstables (CASSANDRA-8778)
 * Add nodetool statushandoff/statusbackup (CASSANDRA-8912)
 * Use stdout for progress and stats in sstableloader (CASSANDRA-8982)
 * Correctly identify 2i datadir from older versions (CASSANDRA-9116)
Merged from 2.0:
 * Ignore gossip SYNs after shutdown (CASSANDRA-9238)
 * Avoid overflow when calculating max sstable size in LCS (CASSANDRA-9235)
 * Make sstable blacklisting work with compression (CASSANDRA-9138)
 * Do not attempt to rebuild indexes if no index accepts any column (CASSANDRA-9196)
 * Don't initiate snitch reconnection for dead states (CASSANDRA-7292)
 * Fix ArrayIndexOutOfBoundsException in CQLSSTableWriter (CASSANDRA-8978)
 * Add shutdown gossip state to prevent timeouts during rolling restarts (CASSANDRA-8336)
 * Fix running with java.net.preferIPv6Addresses=true (CASSANDRA-9137)
 * Fix failed bootstrap/replace attempts being persisted in system.peers (CASSANDRA-9180)
 * Flush system.IndexInfo after marking index built (CASSANDRA-9128)
 * Fix updates to min/max_compaction_threshold through cassandra-cli
   (CASSANDRA-8102)
 * Don't include tmp files when doing offline relevel (CASSANDRA-9088)
 * Use the proper CAS WriteType when finishing a previous round during Paxos
   preparation (CASSANDRA-8672)
 * Avoid race in cancelling compactions (CASSANDRA-9070)
 * More aggressive check for expired sstables in DTCS (CASSANDRA-8359)
 * Fix ignored index_interval change in ALTER TABLE statements (CASSANDRA-7976)
 * Do more aggressive compaction in old time windows in DTCS (CASSANDRA-8360)
 * java.lang.AssertionError when reading saved cache (CASSANDRA-8740)
 * "disk full" when running cleanup (CASSANDRA-9036)
 * Lower logging level from ERROR to DEBUG when a scheduled schema pull
   cannot be completed due to a node being down (CASSANDRA-9032)
 * Fix MOVED_NODE client event (CASSANDRA-8516)
 * Allow overriding MAX_OUTSTANDING_REPLAY_COUNT (CASSANDRA-7533)
 * Fix malformed JMX ObjectName containing IPv6 addresses (CASSANDRA-9027)
 * (cqlsh) Allow increasing CSV field size limit through
   cqlshrc config option (CASSANDRA-8934)
 * Stop logging range tombstones when exceeding the threshold
   (CASSANDRA-8559)
 * Fix NullPointerException when nodetool getendpoints is run
   against invalid keyspaces or tables (CASSANDRA-8950)
 * Allow specifying the tmp dir (CASSANDRA-7712)
 * Improve compaction estimated tasks estimation (CASSANDRA-8904)
 * Fix duplicate up/down messages sent to native clients (CASSANDRA-7816)
 * Expose commit log archive status via JMX (CASSANDRA-8734)
 * Provide better exceptions for invalid replication strategy parameters
   (CASSANDRA-8909)
 * Fix regression in mixed single and multi-column relation support for
   SELECT statements (CASSANDRA-8613)
 * Add ability to limit number of native connections (CASSANDRA-8086)
 * Fix CQLSSTableWriter throwing exception and spawning threads
   (CASSANDRA-8808)
 * Fix MT mismatch between empty and GC-able data (CASSANDRA-8979)
 * Fix incorrect validation when snapshotting single table (CASSANDRA-8056)
 * Add offline tool to relevel sstables (CASSANDRA-8301)
 * Preserve stream ID for more protocol errors (CASSANDRA-8848)
 * Fix combining token() function with multi-column relations on
   clustering columns (CASSANDRA-8797)
 * Make CFS.markReferenced() resistant to bad refcounting (CASSANDRA-8829)
 * Fix StreamTransferTask abort/complete bad refcounting (CASSANDRA-8815)
 * Fix AssertionError when querying a DESC clustering ordered
   table with ASC ordering and paging (CASSANDRA-8767)
 * AssertionError: "Memory was freed" when running cleanup (CASSANDRA-8716)
 * Make it possible to set max_sstable_age to fractional days (CASSANDRA-8406)
 * Fix some multi-column relations with indexes on some clustering
   columns (CASSANDRA-8275)
 * Fix memory leak in SSTableSimple*Writer and SSTableReader.validate()
   (CASSANDRA-8748)
 * Throw OOM if allocating memory fails to return a valid pointer (CASSANDRA-8726)
 * Fix SSTableSimpleUnsortedWriter ConcurrentModificationException (CASSANDRA-8619)
 * 'nodetool info' prints exception against older node (CASSANDRA-8796)
 * Ensure SSTableSimpleUnsortedWriter.close() terminates if
   disk writer has crashed (CASSANDRA-8807)


2.1.4
 * Bind JMX to localhost unless explicitly configured otherwise (CASSANDRA-9085)


2.1.3
 * Fix HSHA/offheap_objects corruption (CASSANDRA-8719)
 * Upgrade libthrift to 0.9.2 (CASSANDRA-8685)
 * Don't use the shared ref in sstableloader (CASSANDRA-8704)
 * Purge internal prepared statements if related tables or
   keyspaces are dropped (CASSANDRA-8693)
 * (cqlsh) Handle unicode BOM at start of files (CASSANDRA-8638)
 * Stop compactions before exiting offline tools (CASSANDRA-8623)
 * Update tools/stress/README.txt to match current behaviour (CASSANDRA-7933)
 * Fix schema from Thrift conversion with empty metadata (CASSANDRA-8695)
 * Safer Resource Management (CASSANDRA-7705)
 * Make sure we compact highly overlapping cold sstables with
   STCS (CASSANDRA-8635)
 * rpc_interface and listen_interface generate NPE on startup when specified
   interface doesn't exist (CASSANDRA-8677)
 * Fix ArrayIndexOutOfBoundsException in nodetool cfhistograms (CASSANDRA-8514)
 * Switch from yammer metrics for nodetool cf/proxy histograms (CASSANDRA-8662)
 * Make sure we don't add tmplink files to the compaction
   strategy (CASSANDRA-8580)
 * (cqlsh) Handle maps with blob keys (CASSANDRA-8372)
 * (cqlsh) Handle DynamicCompositeType schemas correctly (CASSANDRA-8563)
 * Duplicate rows returned when in clause has repeated values (CASSANDRA-6706)
 * Add tooling to detect hot partitions (CASSANDRA-7974)
 * Fix cassandra-stress user-mode truncation of partition generation (CASSANDRA-8608)
 * Only stream from unrepaired sstables during inc repair (CASSANDRA-8267)
 * Don't allow starting multiple inc repairs on the same sstables (CASSANDRA-8316)
 * Invalidate prepared BATCH statements when related tables
   or keyspaces are dropped (CASSANDRA-8652)
 * Fix missing results in secondary index queries on collections
   with ALLOW FILTERING (CASSANDRA-8421)
 * Expose EstimatedHistogram metrics for range slices (CASSANDRA-8627)
 * (cqlsh) Escape clqshrc passwords properly (CASSANDRA-8618)
 * Fix NPE when passing wrong argument in ALTER TABLE statement (CASSANDRA-8355)
 * Pig: Refactor and deprecate CqlStorage (CASSANDRA-8599)
 * Don't reuse the same cleanup strategy for all sstables (CASSANDRA-8537)
 * Fix case-sensitivity of index name on CREATE and DROP INDEX
   statements (CASSANDRA-8365)
 * Better detection/logging for corruption in compressed sstables (CASSANDRA-8192)
 * Use the correct repairedAt value when closing writer (CASSANDRA-8570)
 * (cqlsh) Handle a schema mismatch being detected on startup (CASSANDRA-8512)
 * Properly calculate expected write size during compaction (CASSANDRA-8532)
 * Invalidate affected prepared statements when a table's columns
   are altered (CASSANDRA-7910)
 * Stress - user defined writes should populate sequentally (CASSANDRA-8524)
 * Fix regression in SSTableRewriter causing some rows to become unreadable 
   during compaction (CASSANDRA-8429)
 * Run major compactions for repaired/unrepaired in parallel (CASSANDRA-8510)
 * (cqlsh) Fix compression options in DESCRIBE TABLE output when compression
   is disabled (CASSANDRA-8288)
 * (cqlsh) Fix DESCRIBE output after keyspaces are altered (CASSANDRA-7623)
 * Make sure we set lastCompactedKey correctly (CASSANDRA-8463)
 * (cqlsh) Fix output of CONSISTENCY command (CASSANDRA-8507)
 * (cqlsh) Fixed the handling of LIST statements (CASSANDRA-8370)
 * Make sstablescrub check leveled manifest again (CASSANDRA-8432)
 * Check first/last keys in sstable when giving out positions (CASSANDRA-8458)
 * Disable mmap on Windows (CASSANDRA-6993)
 * Add missing ConsistencyLevels to cassandra-stress (CASSANDRA-8253)
 * Add auth support to cassandra-stress (CASSANDRA-7985)
 * Fix ArrayIndexOutOfBoundsException when generating error message
   for some CQL syntax errors (CASSANDRA-8455)
 * Scale memtable slab allocation logarithmically (CASSANDRA-7882)
 * cassandra-stress simultaneous inserts over same seed (CASSANDRA-7964)
 * Reduce cassandra-stress sampling memory requirements (CASSANDRA-7926)
 * Ensure memtable flush cannot expire commit log entries from its future (CASSANDRA-8383)
 * Make read "defrag" async to reclaim memtables (CASSANDRA-8459)
 * Remove tmplink files for offline compactions (CASSANDRA-8321)
 * Reduce maxHintsInProgress (CASSANDRA-8415)
 * BTree updates may call provided update function twice (CASSANDRA-8018)
 * Release sstable references after anticompaction (CASSANDRA-8386)
 * Handle abort() in SSTableRewriter properly (CASSANDRA-8320)
 * Centralize shared executors (CASSANDRA-8055)
 * Fix filtering for CONTAINS (KEY) relations on frozen collection
   clustering columns when the query is restricted to a single
   partition (CASSANDRA-8203)
 * Do more aggressive entire-sstable TTL expiry checks (CASSANDRA-8243)
 * Add more log info if readMeter is null (CASSANDRA-8238)
 * add check of the system wall clock time at startup (CASSANDRA-8305)
 * Support for frozen collections (CASSANDRA-7859)
 * Fix overflow on histogram computation (CASSANDRA-8028)
 * Have paxos reuse the timestamp generation of normal queries (CASSANDRA-7801)
 * Fix incremental repair not remove parent session on remote (CASSANDRA-8291)
 * Improve JBOD disk utilization (CASSANDRA-7386)
 * Log failed host when preparing incremental repair (CASSANDRA-8228)
 * Force config client mode in CQLSSTableWriter (CASSANDRA-8281)
 * Fix sstableupgrade throws exception (CASSANDRA-8688)
 * Fix hang when repairing empty keyspace (CASSANDRA-8694)
Merged from 2.0:
 * Fix IllegalArgumentException in dynamic snitch (CASSANDRA-8448)
 * Add support for UPDATE ... IF EXISTS (CASSANDRA-8610)
 * Fix reversal of list prepends (CASSANDRA-8733)
 * Prevent non-zero default_time_to_live on tables with counters
   (CASSANDRA-8678)
 * Fix SSTableSimpleUnsortedWriter ConcurrentModificationException
   (CASSANDRA-8619)
 * Round up time deltas lower than 1ms in BulkLoader (CASSANDRA-8645)
 * Add batch remove iterator to ABSC (CASSANDRA-8414, 8666)
 * Round up time deltas lower than 1ms in BulkLoader (CASSANDRA-8645)
 * Fix isClientMode check in Keyspace (CASSANDRA-8687)
 * Use more efficient slice size for querying internal secondary
   index tables (CASSANDRA-8550)
 * Fix potentially returning deleted rows with range tombstone (CASSANDRA-8558)
 * Check for available disk space before starting a compaction (CASSANDRA-8562)
 * Fix DISTINCT queries with LIMITs or paging when some partitions
   contain only tombstones (CASSANDRA-8490)
 * Introduce background cache refreshing to permissions cache
   (CASSANDRA-8194)
 * Fix race condition in StreamTransferTask that could lead to
   infinite loops and premature sstable deletion (CASSANDRA-7704)
 * Add an extra version check to MigrationTask (CASSANDRA-8462)
 * Ensure SSTableWriter cleans up properly after failure (CASSANDRA-8499)
 * Increase bf true positive count on key cache hit (CASSANDRA-8525)
 * Move MeteredFlusher to its own thread (CASSANDRA-8485)
 * Fix non-distinct results in DISTNCT queries on static columns when
   paging is enabled (CASSANDRA-8087)
 * Move all hints related tasks to hints internal executor (CASSANDRA-8285)
 * Fix paging for multi-partition IN queries (CASSANDRA-8408)
 * Fix MOVED_NODE topology event never being emitted when a node
   moves its token (CASSANDRA-8373)
 * Fix validation of indexes in COMPACT tables (CASSANDRA-8156)
 * Avoid StackOverflowError when a large list of IN values
   is used for a clustering column (CASSANDRA-8410)
 * Fix NPE when writetime() or ttl() calls are wrapped by
   another function call (CASSANDRA-8451)
 * Fix NPE after dropping a keyspace (CASSANDRA-8332)
 * Fix error message on read repair timeouts (CASSANDRA-7947)
 * Default DTCS base_time_seconds changed to 60 (CASSANDRA-8417)
 * Refuse Paxos operation with more than one pending endpoint (CASSANDRA-8346, 8640)
 * Throw correct exception when trying to bind a keyspace or table
   name (CASSANDRA-6952)
 * Make HHOM.compact synchronized (CASSANDRA-8416)
 * cancel latency-sampling task when CF is dropped (CASSANDRA-8401)
 * don't block SocketThread for MessagingService (CASSANDRA-8188)
 * Increase quarantine delay on replacement (CASSANDRA-8260)
 * Expose off-heap memory usage stats (CASSANDRA-7897)
 * Ignore Paxos commits for truncated tables (CASSANDRA-7538)
 * Validate size of indexed column values (CASSANDRA-8280)
 * Make LCS split compaction results over all data directories (CASSANDRA-8329)
 * Fix some failing queries that use multi-column relations
   on COMPACT STORAGE tables (CASSANDRA-8264)
 * Fix InvalidRequestException with ORDER BY (CASSANDRA-8286)
 * Disable SSLv3 for POODLE (CASSANDRA-8265)
 * Fix millisecond timestamps in Tracing (CASSANDRA-8297)
 * Include keyspace name in error message when there are insufficient
   live nodes to stream from (CASSANDRA-8221)
 * Avoid overlap in L1 when L0 contains many nonoverlapping
   sstables (CASSANDRA-8211)
 * Improve PropertyFileSnitch logging (CASSANDRA-8183)
 * Add DC-aware sequential repair (CASSANDRA-8193)
 * Use live sstables in snapshot repair if possible (CASSANDRA-8312)
 * Fix hints serialized size calculation (CASSANDRA-8587)


2.1.2
 * (cqlsh) parse_for_table_meta errors out on queries with undefined
   grammars (CASSANDRA-8262)
 * (cqlsh) Fix SELECT ... TOKEN() function broken in C* 2.1.1 (CASSANDRA-8258)
 * Fix Cassandra crash when running on JDK8 update 40 (CASSANDRA-8209)
 * Optimize partitioner tokens (CASSANDRA-8230)
 * Improve compaction of repaired/unrepaired sstables (CASSANDRA-8004)
 * Make cache serializers pluggable (CASSANDRA-8096)
 * Fix issues with CONTAINS (KEY) queries on secondary indexes
   (CASSANDRA-8147)
 * Fix read-rate tracking of sstables for some queries (CASSANDRA-8239)
 * Fix default timestamp in QueryOptions (CASSANDRA-8246)
 * Set socket timeout when reading remote version (CASSANDRA-8188)
 * Refactor how we track live size (CASSANDRA-7852)
 * Make sure unfinished compaction files are removed (CASSANDRA-8124)
 * Fix shutdown when run as Windows service (CASSANDRA-8136)
 * Fix DESCRIBE TABLE with custom indexes (CASSANDRA-8031)
 * Fix race in RecoveryManagerTest (CASSANDRA-8176)
 * Avoid IllegalArgumentException while sorting sstables in
   IndexSummaryManager (CASSANDRA-8182)
 * Shutdown JVM on file descriptor exhaustion (CASSANDRA-7579)
 * Add 'die' policy for commit log and disk failure (CASSANDRA-7927)
 * Fix installing as service on Windows (CASSANDRA-8115)
 * Fix CREATE TABLE for CQL2 (CASSANDRA-8144)
 * Avoid boxing in ColumnStats min/max trackers (CASSANDRA-8109)
Merged from 2.0:
 * Correctly handle non-text column names in cql3 (CASSANDRA-8178)
 * Fix deletion for indexes on primary key columns (CASSANDRA-8206)
 * Add 'nodetool statusgossip' (CASSANDRA-8125)
 * Improve client notification that nodes are ready for requests (CASSANDRA-7510)
 * Handle negative timestamp in writetime method (CASSANDRA-8139)
 * Pig: Remove errant LIMIT clause in CqlNativeStorage (CASSANDRA-8166)
 * Throw ConfigurationException when hsha is used with the default
   rpc_max_threads setting of 'unlimited' (CASSANDRA-8116)
 * Allow concurrent writing of the same table in the same JVM using
   CQLSSTableWriter (CASSANDRA-7463)
 * Fix totalDiskSpaceUsed calculation (CASSANDRA-8205)


2.1.1
 * Fix spin loop in AtomicSortedColumns (CASSANDRA-7546)
 * Dont notify when replacing tmplink files (CASSANDRA-8157)
 * Fix validation with multiple CONTAINS clause (CASSANDRA-8131)
 * Fix validation of collections in TriggerExecutor (CASSANDRA-8146)
 * Fix IllegalArgumentException when a list of IN values containing tuples
   is passed as a single arg to a prepared statement with the v1 or v2
   protocol (CASSANDRA-8062)
 * Fix ClassCastException in DISTINCT query on static columns with
   query paging (CASSANDRA-8108)
 * Fix NPE on null nested UDT inside a set (CASSANDRA-8105)
 * Fix exception when querying secondary index on set items or map keys
   when some clustering columns are specified (CASSANDRA-8073)
 * Send proper error response when there is an error during native
   protocol message decode (CASSANDRA-8118)
 * Gossip should ignore generation numbers too far in the future (CASSANDRA-8113)
 * Fix NPE when creating a table with frozen sets, lists (CASSANDRA-8104)
 * Fix high memory use due to tracking reads on incrementally opened sstable
   readers (CASSANDRA-8066)
 * Fix EXECUTE request with skipMetadata=false returning no metadata
   (CASSANDRA-8054)
 * Allow concurrent use of CQLBulkOutputFormat (CASSANDRA-7776)
 * Shutdown JVM on OOM (CASSANDRA-7507)
 * Upgrade netty version and enable epoll event loop (CASSANDRA-7761)
 * Don't duplicate sstables smaller than split size when using
   the sstablesplitter tool (CASSANDRA-7616)
 * Avoid re-parsing already prepared statements (CASSANDRA-7923)
 * Fix some Thrift slice deletions and updates of COMPACT STORAGE
   tables with some clustering columns omitted (CASSANDRA-7990)
 * Fix filtering for CONTAINS on sets (CASSANDRA-8033)
 * Properly track added size (CASSANDRA-7239)
 * Allow compilation in java 8 (CASSANDRA-7208)
 * Fix Assertion error on RangeTombstoneList diff (CASSANDRA-8013)
 * Release references to overlapping sstables during compaction (CASSANDRA-7819)
 * Send notification when opening compaction results early (CASSANDRA-8034)
 * Make native server start block until properly bound (CASSANDRA-7885)
 * (cqlsh) Fix IPv6 support (CASSANDRA-7988)
 * Ignore fat clients when checking for endpoint collision (CASSANDRA-7939)
 * Make sstablerepairedset take a list of files (CASSANDRA-7995)
 * (cqlsh) Tab completeion for indexes on map keys (CASSANDRA-7972)
 * (cqlsh) Fix UDT field selection in select clause (CASSANDRA-7891)
 * Fix resource leak in event of corrupt sstable
 * (cqlsh) Add command line option for cqlshrc file path (CASSANDRA-7131)
 * Provide visibility into prepared statements churn (CASSANDRA-7921, CASSANDRA-7930)
 * Invalidate prepared statements when their keyspace or table is
   dropped (CASSANDRA-7566)
 * cassandra-stress: fix support for NetworkTopologyStrategy (CASSANDRA-7945)
 * Fix saving caches when a table is dropped (CASSANDRA-7784)
 * Add better error checking of new stress profile (CASSANDRA-7716)
 * Use ThreadLocalRandom and remove FBUtilities.threadLocalRandom (CASSANDRA-7934)
 * Prevent operator mistakes due to simultaneous bootstrap (CASSANDRA-7069)
 * cassandra-stress supports whitelist mode for node config (CASSANDRA-7658)
 * GCInspector more closely tracks GC; cassandra-stress and nodetool report it (CASSANDRA-7916)
 * nodetool won't output bogus ownership info without a keyspace (CASSANDRA-7173)
 * Add human readable option to nodetool commands (CASSANDRA-5433)
 * Don't try to set repairedAt on old sstables (CASSANDRA-7913)
 * Add metrics for tracking PreparedStatement use (CASSANDRA-7719)
 * (cqlsh) tab-completion for triggers (CASSANDRA-7824)
 * (cqlsh) Support for query paging (CASSANDRA-7514)
 * (cqlsh) Show progress of COPY operations (CASSANDRA-7789)
 * Add syntax to remove multiple elements from a map (CASSANDRA-6599)
 * Support non-equals conditions in lightweight transactions (CASSANDRA-6839)
 * Add IF [NOT] EXISTS to create/drop triggers (CASSANDRA-7606)
 * (cqlsh) Display the current logged-in user (CASSANDRA-7785)
 * (cqlsh) Don't ignore CTRL-C during COPY FROM execution (CASSANDRA-7815)
 * (cqlsh) Order UDTs according to cross-type dependencies in DESCRIBE
   output (CASSANDRA-7659)
 * (cqlsh) Fix handling of CAS statement results (CASSANDRA-7671)
 * (cqlsh) COPY TO/FROM improvements (CASSANDRA-7405)
 * Support list index operations with conditions (CASSANDRA-7499)
 * Add max live/tombstoned cells to nodetool cfstats output (CASSANDRA-7731)
 * Validate IPv6 wildcard addresses properly (CASSANDRA-7680)
 * (cqlsh) Error when tracing query (CASSANDRA-7613)
 * Avoid IOOBE when building SyntaxError message snippet (CASSANDRA-7569)
 * SSTableExport uses correct validator to create string representation of partition
   keys (CASSANDRA-7498)
 * Avoid NPEs when receiving type changes for an unknown keyspace (CASSANDRA-7689)
 * Add support for custom 2i validation (CASSANDRA-7575)
 * Pig support for hadoop CqlInputFormat (CASSANDRA-6454)
 * Add duration mode to cassandra-stress (CASSANDRA-7468)
 * Add listen_interface and rpc_interface options (CASSANDRA-7417)
 * Improve schema merge performance (CASSANDRA-7444)
 * Adjust MT depth based on # of partition validating (CASSANDRA-5263)
 * Optimise NativeCell comparisons (CASSANDRA-6755)
 * Configurable client timeout for cqlsh (CASSANDRA-7516)
 * Include snippet of CQL query near syntax error in messages (CASSANDRA-7111)
 * Make repair -pr work with -local (CASSANDRA-7450)
 * Fix error in sstableloader with -cph > 1 (CASSANDRA-8007)
 * Fix snapshot repair error on indexed tables (CASSANDRA-8020)
 * Do not exit nodetool repair when receiving JMX NOTIF_LOST (CASSANDRA-7909)
 * Stream to private IP when available (CASSANDRA-8084)
Merged from 2.0:
 * Reject conditions on DELETE unless full PK is given (CASSANDRA-6430)
 * Properly reject the token function DELETE (CASSANDRA-7747)
 * Force batchlog replay before decommissioning a node (CASSANDRA-7446)
 * Fix hint replay with many accumulated expired hints (CASSANDRA-6998)
 * Fix duplicate results in DISTINCT queries on static columns with query
   paging (CASSANDRA-8108)
 * Add DateTieredCompactionStrategy (CASSANDRA-6602)
 * Properly validate ascii and utf8 string literals in CQL queries (CASSANDRA-8101)
 * (cqlsh) Fix autocompletion for alter keyspace (CASSANDRA-8021)
 * Create backup directories for commitlog archiving during startup (CASSANDRA-8111)
 * Reduce totalBlockFor() for LOCAL_* consistency levels (CASSANDRA-8058)
 * Fix merging schemas with re-dropped keyspaces (CASSANDRA-7256)
 * Fix counters in supercolumns during live upgrades from 1.2 (CASSANDRA-7188)
 * Notify DT subscribers when a column family is truncated (CASSANDRA-8088)
 * Add sanity check of $JAVA on startup (CASSANDRA-7676)
 * Schedule fat client schema pull on join (CASSANDRA-7993)
 * Don't reset nodes' versions when closing IncomingTcpConnections
   (CASSANDRA-7734)
 * Record the real messaging version in all cases in OutboundTcpConnection
   (CASSANDRA-8057)
 * SSL does not work in cassandra-cli (CASSANDRA-7899)
 * Fix potential exception when using ReversedType in DynamicCompositeType
   (CASSANDRA-7898)
 * Better validation of collection values (CASSANDRA-7833)
 * Track min/max timestamps correctly (CASSANDRA-7969)
 * Fix possible overflow while sorting CL segments for replay (CASSANDRA-7992)
 * Increase nodetool Xmx (CASSANDRA-7956)
 * Archive any commitlog segments present at startup (CASSANDRA-6904)
 * CrcCheckChance should adjust based on live CFMetadata not 
   sstable metadata (CASSANDRA-7978)
 * token() should only accept columns in the partitioning
   key order (CASSANDRA-6075)
 * Add method to invalidate permission cache via JMX (CASSANDRA-7977)
 * Allow propagating multiple gossip states atomically (CASSANDRA-6125)
 * Log exceptions related to unclean native protocol client disconnects
   at DEBUG or INFO (CASSANDRA-7849)
 * Allow permissions cache to be set via JMX (CASSANDRA-7698)
 * Include schema_triggers CF in readable system resources (CASSANDRA-7967)
 * Fix RowIndexEntry to report correct serializedSize (CASSANDRA-7948)
 * Make CQLSSTableWriter sync within partitions (CASSANDRA-7360)
 * Potentially use non-local replicas in CqlConfigHelper (CASSANDRA-7906)
 * Explicitly disallow mixing multi-column and single-column
   relations on clustering columns (CASSANDRA-7711)
 * Better error message when condition is set on PK column (CASSANDRA-7804)
 * Don't send schema change responses and events for no-op DDL
   statements (CASSANDRA-7600)
 * (Hadoop) fix cluster initialisation for a split fetching (CASSANDRA-7774)
 * Throw InvalidRequestException when queries contain relations on entire
   collection columns (CASSANDRA-7506)
 * (cqlsh) enable CTRL-R history search with libedit (CASSANDRA-7577)
 * (Hadoop) allow ACFRW to limit nodes to local DC (CASSANDRA-7252)
 * (cqlsh) cqlsh should automatically disable tracing when selecting
   from system_traces (CASSANDRA-7641)
 * (Hadoop) Add CqlOutputFormat (CASSANDRA-6927)
 * Don't depend on cassandra config for nodetool ring (CASSANDRA-7508)
 * (cqlsh) Fix failing cqlsh formatting tests (CASSANDRA-7703)
 * Fix IncompatibleClassChangeError from hadoop2 (CASSANDRA-7229)
 * Add 'nodetool sethintedhandoffthrottlekb' (CASSANDRA-7635)
 * (cqlsh) Add tab-completion for CREATE/DROP USER IF [NOT] EXISTS (CASSANDRA-7611)
 * Catch errors when the JVM pulls the rug out from GCInspector (CASSANDRA-5345)
 * cqlsh fails when version number parts are not int (CASSANDRA-7524)
 * Fix NPE when table dropped during streaming (CASSANDRA-7946)
 * Fix wrong progress when streaming uncompressed (CASSANDRA-7878)
 * Fix possible infinite loop in creating repair range (CASSANDRA-7983)
 * Fix unit in nodetool for streaming throughput (CASSANDRA-7375)
Merged from 1.2:
 * Don't index tombstones (CASSANDRA-7828)
 * Improve PasswordAuthenticator default super user setup (CASSANDRA-7788)


2.1.0
 * (cqlsh) Removed "ALTER TYPE <name> RENAME TO <name>" from tab-completion
   (CASSANDRA-7895)
 * Fixed IllegalStateException in anticompaction (CASSANDRA-7892)
 * cqlsh: DESCRIBE support for frozen UDTs, tuples (CASSANDRA-7863)
 * Avoid exposing internal classes over JMX (CASSANDRA-7879)
 * Add null check for keys when freezing collection (CASSANDRA-7869)
 * Improve stress workload realism (CASSANDRA-7519)
Merged from 2.0:
 * Configure system.paxos with LeveledCompactionStrategy (CASSANDRA-7753)
 * Fix ALTER clustering column type from DateType to TimestampType when
   using DESC clustering order (CASSANRDA-7797)
 * Throw EOFException if we run out of chunks in compressed datafile
   (CASSANDRA-7664)
 * Fix PRSI handling of CQL3 row markers for row cleanup (CASSANDRA-7787)
 * Fix dropping collection when it's the last regular column (CASSANDRA-7744)
 * Make StreamReceiveTask thread safe and gc friendly (CASSANDRA-7795)
 * Validate empty cell names from counter updates (CASSANDRA-7798)
Merged from 1.2:
 * Don't allow compacted sstables to be marked as compacting (CASSANDRA-7145)
 * Track expired tombstones (CASSANDRA-7810)


2.1.0-rc7
 * Add frozen keyword and require UDT to be frozen (CASSANDRA-7857)
 * Track added sstable size correctly (CASSANDRA-7239)
 * (cqlsh) Fix case insensitivity (CASSANDRA-7834)
 * Fix failure to stream ranges when moving (CASSANDRA-7836)
 * Correctly remove tmplink files (CASSANDRA-7803)
 * (cqlsh) Fix column name formatting for functions, CAS operations,
   and UDT field selections (CASSANDRA-7806)
 * (cqlsh) Fix COPY FROM handling of null/empty primary key
   values (CASSANDRA-7792)
 * Fix ordering of static cells (CASSANDRA-7763)
Merged from 2.0:
 * Forbid re-adding dropped counter columns (CASSANDRA-7831)
 * Fix CFMetaData#isThriftCompatible() for PK-only tables (CASSANDRA-7832)
 * Always reject inequality on the partition key without token()
   (CASSANDRA-7722)
 * Always send Paxos commit to all replicas (CASSANDRA-7479)
 * Make disruptor_thrift_server invocation pool configurable (CASSANDRA-7594)
 * Make repair no-op when RF=1 (CASSANDRA-7864)


2.1.0-rc6
 * Fix OOM issue from netty caching over time (CASSANDRA-7743)
 * json2sstable couldn't import JSON for CQL table (CASSANDRA-7477)
 * Invalidate all caches on table drop (CASSANDRA-7561)
 * Skip strict endpoint selection for ranges if RF == nodes (CASSANRA-7765)
 * Fix Thrift range filtering without 2ary index lookups (CASSANDRA-7741)
 * Add tracing entries about concurrent range requests (CASSANDRA-7599)
 * (cqlsh) Fix DESCRIBE for NTS keyspaces (CASSANDRA-7729)
 * Remove netty buffer ref-counting (CASSANDRA-7735)
 * Pass mutated cf to index updater for use by PRSI (CASSANDRA-7742)
 * Include stress yaml example in release and deb (CASSANDRA-7717)
 * workaround for netty issue causing corrupted data off the wire (CASSANDRA-7695)
 * cqlsh DESC CLUSTER fails retrieving ring information (CASSANDRA-7687)
 * Fix binding null values inside UDT (CASSANDRA-7685)
 * Fix UDT field selection with empty fields (CASSANDRA-7670)
 * Bogus deserialization of static cells from sstable (CASSANDRA-7684)
 * Fix NPE on compaction leftover cleanup for dropped table (CASSANDRA-7770)
Merged from 2.0:
 * Fix race condition in StreamTransferTask that could lead to
   infinite loops and premature sstable deletion (CASSANDRA-7704)
 * (cqlsh) Wait up to 10 sec for a tracing session (CASSANDRA-7222)
 * Fix NPE in FileCacheService.sizeInBytes (CASSANDRA-7756)
 * Remove duplicates from StorageService.getJoiningNodes (CASSANDRA-7478)
 * Clone token map outside of hot gossip loops (CASSANDRA-7758)
 * Fix MS expiring map timeout for Paxos messages (CASSANDRA-7752)
 * Do not flush on truncate if durable_writes is false (CASSANDRA-7750)
 * Give CRR a default input_cql Statement (CASSANDRA-7226)
 * Better error message when adding a collection with the same name
   than a previously dropped one (CASSANDRA-6276)
 * Fix validation when adding static columns (CASSANDRA-7730)
 * (Thrift) fix range deletion of supercolumns (CASSANDRA-7733)
 * Fix potential AssertionError in RangeTombstoneList (CASSANDRA-7700)
 * Validate arguments of blobAs* functions (CASSANDRA-7707)
 * Fix potential AssertionError with 2ndary indexes (CASSANDRA-6612)
 * Avoid logging CompactionInterrupted at ERROR (CASSANDRA-7694)
 * Minor leak in sstable2jon (CASSANDRA-7709)
 * Add cassandra.auto_bootstrap system property (CASSANDRA-7650)
 * Update java driver (for hadoop) (CASSANDRA-7618)
 * Remove CqlPagingRecordReader/CqlPagingInputFormat (CASSANDRA-7570)
 * Support connecting to ipv6 jmx with nodetool (CASSANDRA-7669)


2.1.0-rc5
 * Reject counters inside user types (CASSANDRA-7672)
 * Switch to notification-based GCInspector (CASSANDRA-7638)
 * (cqlsh) Handle nulls in UDTs and tuples correctly (CASSANDRA-7656)
 * Don't use strict consistency when replacing (CASSANDRA-7568)
 * Fix min/max cell name collection on 2.0 SSTables with range
   tombstones (CASSANDRA-7593)
 * Tolerate min/max cell names of different lengths (CASSANDRA-7651)
 * Filter cached results correctly (CASSANDRA-7636)
 * Fix tracing on the new SEPExecutor (CASSANDRA-7644)
 * Remove shuffle and taketoken (CASSANDRA-7601)
 * Clean up Windows batch scripts (CASSANDRA-7619)
 * Fix native protocol drop user type notification (CASSANDRA-7571)
 * Give read access to system.schema_usertypes to all authenticated users
   (CASSANDRA-7578)
 * (cqlsh) Fix cqlsh display when zero rows are returned (CASSANDRA-7580)
 * Get java version correctly when JAVA_TOOL_OPTIONS is set (CASSANDRA-7572)
 * Fix NPE when dropping index from non-existent keyspace, AssertionError when
   dropping non-existent index with IF EXISTS (CASSANDRA-7590)
 * Fix sstablelevelresetter hang (CASSANDRA-7614)
 * (cqlsh) Fix deserialization of blobs (CASSANDRA-7603)
 * Use "keyspace updated" schema change message for UDT changes in v1 and
   v2 protocols (CASSANDRA-7617)
 * Fix tracing of range slices and secondary index lookups that are local
   to the coordinator (CASSANDRA-7599)
 * Set -Dcassandra.storagedir for all tool shell scripts (CASSANDRA-7587)
 * Don't swap max/min col names when mutating sstable metadata (CASSANDRA-7596)
 * (cqlsh) Correctly handle paged result sets (CASSANDRA-7625)
 * (cqlsh) Improve waiting for a trace to complete (CASSANDRA-7626)
 * Fix tracing of concurrent range slices and 2ary index queries (CASSANDRA-7626)
 * Fix scrub against collection type (CASSANDRA-7665)
Merged from 2.0:
 * Set gc_grace_seconds to seven days for system schema tables (CASSANDRA-7668)
 * SimpleSeedProvider no longer caches seeds forever (CASSANDRA-7663)
 * Always flush on truncate (CASSANDRA-7511)
 * Fix ReversedType(DateType) mapping to native protocol (CASSANDRA-7576)
 * Always merge ranges owned by a single node (CASSANDRA-6930)
 * Track max/min timestamps for range tombstones (CASSANDRA-7647)
 * Fix NPE when listing saved caches dir (CASSANDRA-7632)


2.1.0-rc4
 * Fix word count hadoop example (CASSANDRA-7200)
 * Updated memtable_cleanup_threshold and memtable_flush_writers defaults 
   (CASSANDRA-7551)
 * (Windows) fix startup when WMI memory query fails (CASSANDRA-7505)
 * Anti-compaction proceeds if any part of the repair failed (CASSANDRA-7521)
 * Add missing table name to DROP INDEX responses and notifications (CASSANDRA-7539)
 * Bump CQL version to 3.2.0 and update CQL documentation (CASSANDRA-7527)
 * Fix configuration error message when running nodetool ring (CASSANDRA-7508)
 * Support conditional updates, tuple type, and the v3 protocol in cqlsh (CASSANDRA-7509)
 * Handle queries on multiple secondary index types (CASSANDRA-7525)
 * Fix cqlsh authentication with v3 native protocol (CASSANDRA-7564)
 * Fix NPE when unknown prepared statement ID is used (CASSANDRA-7454)
Merged from 2.0:
 * (Windows) force range-based repair to non-sequential mode (CASSANDRA-7541)
 * Fix range merging when DES scores are zero (CASSANDRA-7535)
 * Warn when SSL certificates have expired (CASSANDRA-7528)
 * Fix error when doing reversed queries with static columns (CASSANDRA-7490)
Merged from 1.2:
 * Set correct stream ID on responses when non-Exception Throwables
   are thrown while handling native protocol messages (CASSANDRA-7470)


2.1.0-rc3
 * Consider expiry when reconciling otherwise equal cells (CASSANDRA-7403)
 * Introduce CQL support for stress tool (CASSANDRA-6146)
 * Fix ClassCastException processing expired messages (CASSANDRA-7496)
 * Fix prepared marker for collections inside UDT (CASSANDRA-7472)
 * Remove left-over populate_io_cache_on_flush and replicate_on_write
   uses (CASSANDRA-7493)
 * (Windows) handle spaces in path names (CASSANDRA-7451)
 * Ensure writes have completed after dropping a table, before recycling
   commit log segments (CASSANDRA-7437)
 * Remove left-over rows_per_partition_to_cache (CASSANDRA-7493)
 * Fix error when CONTAINS is used with a bind marker (CASSANDRA-7502)
 * Properly reject unknown UDT field (CASSANDRA-7484)
Merged from 2.0:
 * Fix CC#collectTimeOrderedData() tombstone optimisations (CASSANDRA-7394)
 * Support DISTINCT for static columns and fix behaviour when DISTINC is
   not use (CASSANDRA-7305).
 * Workaround JVM NPE on JMX bind failure (CASSANDRA-7254)
 * Fix race in FileCacheService RemovalListener (CASSANDRA-7278)
 * Fix inconsistent use of consistencyForCommit that allowed LOCAL_QUORUM
   operations to incorrect become full QUORUM (CASSANDRA-7345)
 * Properly handle unrecognized opcodes and flags (CASSANDRA-7440)
 * (Hadoop) close CqlRecordWriter clients when finished (CASSANDRA-7459)
 * Commit disk failure policy (CASSANDRA-7429)
 * Make sure high level sstables get compacted (CASSANDRA-7414)
 * Fix AssertionError when using empty clustering columns and static columns
   (CASSANDRA-7455)
 * Add option to disable STCS in L0 (CASSANDRA-6621)
 * Upgrade to snappy-java 1.0.5.2 (CASSANDRA-7476)


2.1.0-rc2
 * Fix heap size calculation for CompoundSparseCellName and 
   CompoundSparseCellName.WithCollection (CASSANDRA-7421)
 * Allow counter mutations in UNLOGGED batches (CASSANDRA-7351)
 * Modify reconcile logic to always pick a tombstone over a counter cell
   (CASSANDRA-7346)
 * Avoid incremental compaction on Windows (CASSANDRA-7365)
 * Fix exception when querying a composite-keyed table with a collection index
   (CASSANDRA-7372)
 * Use node's host id in place of counter ids (CASSANDRA-7366)
 * Fix error when doing reversed queries with static columns (CASSANDRA-7490)
 * Backport CASSANDRA-6747 (CASSANDRA-7560)
 * Track max/min timestamps for range tombstones (CASSANDRA-7647)
 * Fix NPE when listing saved caches dir (CASSANDRA-7632)
 * Fix sstableloader unable to connect encrypted node (CASSANDRA-7585)
Merged from 1.2:
 * Clone token map outside of hot gossip loops (CASSANDRA-7758)
 * Add stop method to EmbeddedCassandraService (CASSANDRA-7595)
 * Support connecting to ipv6 jmx with nodetool (CASSANDRA-7669)
 * Set gc_grace_seconds to seven days for system schema tables (CASSANDRA-7668)
 * SimpleSeedProvider no longer caches seeds forever (CASSANDRA-7663)
 * Set correct stream ID on responses when non-Exception Throwables
   are thrown while handling native protocol messages (CASSANDRA-7470)
 * Fix row size miscalculation in LazilyCompactedRow (CASSANDRA-7543)
 * Fix race in background compaction check (CASSANDRA-7745)
 * Don't clear out range tombstones during compaction (CASSANDRA-7808)


2.1.0-rc1
 * Revert flush directory (CASSANDRA-6357)
 * More efficient executor service for fast operations (CASSANDRA-4718)
 * Move less common tools into a new cassandra-tools package (CASSANDRA-7160)
 * Support more concurrent requests in native protocol (CASSANDRA-7231)
 * Add tab-completion to debian nodetool packaging (CASSANDRA-6421)
 * Change concurrent_compactors defaults (CASSANDRA-7139)
 * Add PowerShell Windows launch scripts (CASSANDRA-7001)
 * Make commitlog archive+restore more robust (CASSANDRA-6974)
 * Fix marking commitlogsegments clean (CASSANDRA-6959)
 * Add snapshot "manifest" describing files included (CASSANDRA-6326)
 * Parallel streaming for sstableloader (CASSANDRA-3668)
 * Fix bugs in supercolumns handling (CASSANDRA-7138)
 * Fix ClassClassException on composite dense tables (CASSANDRA-7112)
 * Cleanup and optimize collation and slice iterators (CASSANDRA-7107)
 * Upgrade NBHM lib (CASSANDRA-7128)
 * Optimize netty server (CASSANDRA-6861)
 * Fix repair hang when given CF does not exist (CASSANDRA-7189)
 * Allow c* to be shutdown in an embedded mode (CASSANDRA-5635)
 * Add server side batching to native transport (CASSANDRA-5663)
 * Make batchlog replay asynchronous (CASSANDRA-6134)
 * remove unused classes (CASSANDRA-7197)
 * Limit user types to the keyspace they are defined in (CASSANDRA-6643)
 * Add validate method to CollectionType (CASSANDRA-7208)
 * New serialization format for UDT values (CASSANDRA-7209, CASSANDRA-7261)
 * Fix nodetool netstats (CASSANDRA-7270)
 * Fix potential ClassCastException in HintedHandoffManager (CASSANDRA-7284)
 * Use prepared statements internally (CASSANDRA-6975)
 * Fix broken paging state with prepared statement (CASSANDRA-7120)
 * Fix IllegalArgumentException in CqlStorage (CASSANDRA-7287)
 * Allow nulls/non-existant fields in UDT (CASSANDRA-7206)
 * Add Thrift MultiSliceRequest (CASSANDRA-6757, CASSANDRA-7027)
 * Handle overlapping MultiSlices (CASSANDRA-7279)
 * Fix DataOutputTest on Windows (CASSANDRA-7265)
 * Embedded sets in user defined data-types are not updating (CASSANDRA-7267)
 * Add tuple type to CQL/native protocol (CASSANDRA-7248)
 * Fix CqlPagingRecordReader on tables with few rows (CASSANDRA-7322)
Merged from 2.0:
 * Copy compaction options to make sure they are reloaded (CASSANDRA-7290)
 * Add option to do more aggressive tombstone compactions (CASSANDRA-6563)
 * Don't try to compact already-compacting files in HHOM (CASSANDRA-7288)
 * Always reallocate buffers in HSHA (CASSANDRA-6285)
 * (Hadoop) support authentication in CqlRecordReader (CASSANDRA-7221)
 * (Hadoop) Close java driver Cluster in CQLRR.close (CASSANDRA-7228)
 * Warn when 'USING TIMESTAMP' is used on a CAS BATCH (CASSANDRA-7067)
 * return all cpu values from BackgroundActivityMonitor.readAndCompute (CASSANDRA-7183)
 * Correctly delete scheduled range xfers (CASSANDRA-7143)
 * return all cpu values from BackgroundActivityMonitor.readAndCompute (CASSANDRA-7183)  
 * reduce garbage creation in calculatePendingRanges (CASSANDRA-7191)
 * fix c* launch issues on Russian os's due to output of linux 'free' cmd (CASSANDRA-6162)
 * Fix disabling autocompaction (CASSANDRA-7187)
 * Fix potential NumberFormatException when deserializing IntegerType (CASSANDRA-7088)
 * cqlsh can't tab-complete disabling compaction (CASSANDRA-7185)
 * cqlsh: Accept and execute CQL statement(s) from command-line parameter (CASSANDRA-7172)
 * Fix IllegalStateException in CqlPagingRecordReader (CASSANDRA-7198)
 * Fix the InvertedIndex trigger example (CASSANDRA-7211)
 * Add --resolve-ip option to 'nodetool ring' (CASSANDRA-7210)
 * reduce garbage on codec flag deserialization (CASSANDRA-7244) 
 * Fix duplicated error messages on directory creation error at startup (CASSANDRA-5818)
 * Proper null handle for IF with map element access (CASSANDRA-7155)
 * Improve compaction visibility (CASSANDRA-7242)
 * Correctly delete scheduled range xfers (CASSANDRA-7143)
 * Make batchlog replica selection rack-aware (CASSANDRA-6551)
 * Fix CFMetaData#getColumnDefinitionFromColumnName() (CASSANDRA-7074)
 * Fix writetime/ttl functions for static columns (CASSANDRA-7081)
 * Suggest CTRL-C or semicolon after three blank lines in cqlsh (CASSANDRA-7142)
 * Fix 2ndary index queries with DESC clustering order (CASSANDRA-6950)
 * Invalid key cache entries on DROP (CASSANDRA-6525)
 * Fix flapping RecoveryManagerTest (CASSANDRA-7084)
 * Add missing iso8601 patterns for date strings (CASSANDRA-6973)
 * Support selecting multiple rows in a partition using IN (CASSANDRA-6875)
 * Add authentication support to shuffle (CASSANDRA-6484)
 * Swap local and global default read repair chances (CASSANDRA-7320)
 * Add conditional CREATE/DROP USER support (CASSANDRA-7264)
 * Cqlsh counts non-empty lines for "Blank lines" warning (CASSANDRA-7325)
Merged from 1.2:
 * Add Cloudstack snitch (CASSANDRA-7147)
 * Update system.peers correctly when relocating tokens (CASSANDRA-7126)
 * Add Google Compute Engine snitch (CASSANDRA-7132)
 * remove duplicate query for local tokens (CASSANDRA-7182)
 * exit CQLSH with error status code if script fails (CASSANDRA-6344)
 * Fix bug with some IN queries missig results (CASSANDRA-7105)
 * Fix availability validation for LOCAL_ONE CL (CASSANDRA-7319)
 * Hint streaming can cause decommission to fail (CASSANDRA-7219)


2.1.0-beta2
 * Increase default CL space to 8GB (CASSANDRA-7031)
 * Add range tombstones to read repair digests (CASSANDRA-6863)
 * Fix BTree.clear for large updates (CASSANDRA-6943)
 * Fail write instead of logging a warning when unable to append to CL
   (CASSANDRA-6764)
 * Eliminate possibility of CL segment appearing twice in active list 
   (CASSANDRA-6557)
 * Apply DONTNEED fadvise to commitlog segments (CASSANDRA-6759)
 * Switch CRC component to Adler and include it for compressed sstables 
   (CASSANDRA-4165)
 * Allow cassandra-stress to set compaction strategy options (CASSANDRA-6451)
 * Add broadcast_rpc_address option to cassandra.yaml (CASSANDRA-5899)
 * Auto reload GossipingPropertyFileSnitch config (CASSANDRA-5897)
 * Fix overflow of memtable_total_space_in_mb (CASSANDRA-6573)
 * Fix ABTC NPE and apply update function correctly (CASSANDRA-6692)
 * Allow nodetool to use a file or prompt for password (CASSANDRA-6660)
 * Fix AIOOBE when concurrently accessing ABSC (CASSANDRA-6742)
 * Fix assertion error in ALTER TYPE RENAME (CASSANDRA-6705)
 * Scrub should not always clear out repaired status (CASSANDRA-5351)
 * Improve handling of range tombstone for wide partitions (CASSANDRA-6446)
 * Fix ClassCastException for compact table with composites (CASSANDRA-6738)
 * Fix potentially repairing with wrong nodes (CASSANDRA-6808)
 * Change caching option syntax (CASSANDRA-6745)
 * Fix stress to do proper counter reads (CASSANDRA-6835)
 * Fix help message for stress counter_write (CASSANDRA-6824)
 * Fix stress smart Thrift client to pick servers correctly (CASSANDRA-6848)
 * Add logging levels (minimal, normal or verbose) to stress tool (CASSANDRA-6849)
 * Fix race condition in Batch CLE (CASSANDRA-6860)
 * Improve cleanup/scrub/upgradesstables failure handling (CASSANDRA-6774)
 * ByteBuffer write() methods for serializing sstables (CASSANDRA-6781)
 * Proper compare function for CollectionType (CASSANDRA-6783)
 * Update native server to Netty 4 (CASSANDRA-6236)
 * Fix off-by-one error in stress (CASSANDRA-6883)
 * Make OpOrder AutoCloseable (CASSANDRA-6901)
 * Remove sync repair JMX interface (CASSANDRA-6900)
 * Add multiple memory allocation options for memtables (CASSANDRA-6689, 6694)
 * Remove adjusted op rate from stress output (CASSANDRA-6921)
 * Add optimized CF.hasColumns() implementations (CASSANDRA-6941)
 * Serialize batchlog mutations with the version of the target node
   (CASSANDRA-6931)
 * Optimize CounterColumn#reconcile() (CASSANDRA-6953)
 * Properly remove 1.2 sstable support in 2.1 (CASSANDRA-6869)
 * Lock counter cells, not partitions (CASSANDRA-6880)
 * Track presence of legacy counter shards in sstables (CASSANDRA-6888)
 * Ensure safe resource cleanup when replacing sstables (CASSANDRA-6912)
 * Add failure handler to async callback (CASSANDRA-6747)
 * Fix AE when closing SSTable without releasing reference (CASSANDRA-7000)
 * Clean up IndexInfo on keyspace/table drops (CASSANDRA-6924)
 * Only snapshot relative SSTables when sequential repair (CASSANDRA-7024)
 * Require nodetool rebuild_index to specify index names (CASSANDRA-7038)
 * fix cassandra stress errors on reads with native protocol (CASSANDRA-7033)
 * Use OpOrder to guard sstable references for reads (CASSANDRA-6919)
 * Preemptive opening of compaction result (CASSANDRA-6916)
 * Multi-threaded scrub/cleanup/upgradesstables (CASSANDRA-5547)
 * Optimize cellname comparison (CASSANDRA-6934)
 * Native protocol v3 (CASSANDRA-6855)
 * Optimize Cell liveness checks and clean up Cell (CASSANDRA-7119)
 * Support consistent range movements (CASSANDRA-2434)
 * Display min timestamp in sstablemetadata viewer (CASSANDRA-6767)
Merged from 2.0:
 * Avoid race-prone second "scrub" of system keyspace (CASSANDRA-6797)
 * Pool CqlRecordWriter clients by inetaddress rather than Range
   (CASSANDRA-6665)
 * Fix compaction_history timestamps (CASSANDRA-6784)
 * Compare scores of full replica ordering in DES (CASSANDRA-6683)
 * fix CME in SessionInfo updateProgress affecting netstats (CASSANDRA-6577)
 * Allow repairing between specific replicas (CASSANDRA-6440)
 * Allow per-dc enabling of hints (CASSANDRA-6157)
 * Add compatibility for Hadoop 0.2.x (CASSANDRA-5201)
 * Fix EstimatedHistogram races (CASSANDRA-6682)
 * Failure detector correctly converts initial value to nanos (CASSANDRA-6658)
 * Add nodetool taketoken to relocate vnodes (CASSANDRA-4445)
 * Expose bulk loading progress over JMX (CASSANDRA-4757)
 * Correctly handle null with IF conditions and TTL (CASSANDRA-6623)
 * Account for range/row tombstones in tombstone drop
   time histogram (CASSANDRA-6522)
 * Stop CommitLogSegment.close() from calling sync() (CASSANDRA-6652)
 * Make commitlog failure handling configurable (CASSANDRA-6364)
 * Avoid overlaps in LCS (CASSANDRA-6688)
 * Improve support for paginating over composites (CASSANDRA-4851)
 * Fix count(*) queries in a mixed cluster (CASSANDRA-6707)
 * Improve repair tasks(snapshot, differencing) concurrency (CASSANDRA-6566)
 * Fix replaying pre-2.0 commit logs (CASSANDRA-6714)
 * Add static columns to CQL3 (CASSANDRA-6561)
 * Optimize single partition batch statements (CASSANDRA-6737)
 * Disallow post-query re-ordering when paging (CASSANDRA-6722)
 * Fix potential paging bug with deleted columns (CASSANDRA-6748)
 * Fix NPE on BulkLoader caused by losing StreamEvent (CASSANDRA-6636)
 * Fix truncating compression metadata (CASSANDRA-6791)
 * Add CMSClassUnloadingEnabled JVM option (CASSANDRA-6541)
 * Catch memtable flush exceptions during shutdown (CASSANDRA-6735)
 * Fix upgradesstables NPE for non-CF-based indexes (CASSANDRA-6645)
 * Fix UPDATE updating PRIMARY KEY columns implicitly (CASSANDRA-6782)
 * Fix IllegalArgumentException when updating from 1.2 with SuperColumns
   (CASSANDRA-6733)
 * FBUtilities.singleton() should use the CF comparator (CASSANDRA-6778)
 * Fix CQLSStableWriter.addRow(Map<String, Object>) (CASSANDRA-6526)
 * Fix HSHA server introducing corrupt data (CASSANDRA-6285)
 * Fix CAS conditions for COMPACT STORAGE tables (CASSANDRA-6813)
 * Starting threads in OutboundTcpConnectionPool constructor causes race conditions (CASSANDRA-7177)
 * Allow overriding cassandra-rackdc.properties file (CASSANDRA-7072)
 * Set JMX RMI port to 7199 (CASSANDRA-7087)
 * Use LOCAL_QUORUM for data reads at LOCAL_SERIAL (CASSANDRA-6939)
 * Log a warning for large batches (CASSANDRA-6487)
 * Put nodes in hibernate when join_ring is false (CASSANDRA-6961)
 * Avoid early loading of non-system keyspaces before compaction-leftovers 
   cleanup at startup (CASSANDRA-6913)
 * Restrict Windows to parallel repairs (CASSANDRA-6907)
 * (Hadoop) Allow manually specifying start/end tokens in CFIF (CASSANDRA-6436)
 * Fix NPE in MeteredFlusher (CASSANDRA-6820)
 * Fix race processing range scan responses (CASSANDRA-6820)
 * Allow deleting snapshots from dropped keyspaces (CASSANDRA-6821)
 * Add uuid() function (CASSANDRA-6473)
 * Omit tombstones from schema digests (CASSANDRA-6862)
 * Include correct consistencyLevel in LWT timeout (CASSANDRA-6884)
 * Lower chances for losing new SSTables during nodetool refresh and
   ColumnFamilyStore.loadNewSSTables (CASSANDRA-6514)
 * Add support for DELETE ... IF EXISTS to CQL3 (CASSANDRA-5708)
 * Update hadoop_cql3_word_count example (CASSANDRA-6793)
 * Fix handling of RejectedExecution in sync Thrift server (CASSANDRA-6788)
 * Log more information when exceeding tombstone_warn_threshold (CASSANDRA-6865)
 * Fix truncate to not abort due to unreachable fat clients (CASSANDRA-6864)
 * Fix schema concurrency exceptions (CASSANDRA-6841)
 * Fix leaking validator FH in StreamWriter (CASSANDRA-6832)
 * Fix saving triggers to schema (CASSANDRA-6789)
 * Fix trigger mutations when base mutation list is immutable (CASSANDRA-6790)
 * Fix accounting in FileCacheService to allow re-using RAR (CASSANDRA-6838)
 * Fix static counter columns (CASSANDRA-6827)
 * Restore expiring->deleted (cell) compaction optimization (CASSANDRA-6844)
 * Fix CompactionManager.needsCleanup (CASSANDRA-6845)
 * Correctly compare BooleanType values other than 0 and 1 (CASSANDRA-6779)
 * Read message id as string from earlier versions (CASSANDRA-6840)
 * Properly use the Paxos consistency for (non-protocol) batch (CASSANDRA-6837)
 * Add paranoid disk failure option (CASSANDRA-6646)
 * Improve PerRowSecondaryIndex performance (CASSANDRA-6876)
 * Extend triggers to support CAS updates (CASSANDRA-6882)
 * Static columns with IF NOT EXISTS don't always work as expected (CASSANDRA-6873)
 * Fix paging with SELECT DISTINCT (CASSANDRA-6857)
 * Fix UnsupportedOperationException on CAS timeout (CASSANDRA-6923)
 * Improve MeteredFlusher handling of MF-unaffected column families
   (CASSANDRA-6867)
 * Add CqlRecordReader using native pagination (CASSANDRA-6311)
 * Add QueryHandler interface (CASSANDRA-6659)
 * Track liveRatio per-memtable, not per-CF (CASSANDRA-6945)
 * Make sure upgradesstables keeps sstable level (CASSANDRA-6958)
 * Fix LIMIT with static columns (CASSANDRA-6956)
 * Fix clash with CQL column name in thrift validation (CASSANDRA-6892)
 * Fix error with super columns in mixed 1.2-2.0 clusters (CASSANDRA-6966)
 * Fix bad skip of sstables on slice query with composite start/finish (CASSANDRA-6825)
 * Fix unintended update with conditional statement (CASSANDRA-6893)
 * Fix map element access in IF (CASSANDRA-6914)
 * Avoid costly range calculations for range queries on system keyspaces
   (CASSANDRA-6906)
 * Fix SSTable not released if stream session fails (CASSANDRA-6818)
 * Avoid build failure due to ANTLR timeout (CASSANDRA-6991)
 * Queries on compact tables can return more rows that requested (CASSANDRA-7052)
 * USING TIMESTAMP for batches does not work (CASSANDRA-7053)
 * Fix performance regression from CASSANDRA-5614 (CASSANDRA-6949)
 * Ensure that batchlog and hint timeouts do not produce hints (CASSANDRA-7058)
 * Merge groupable mutations in TriggerExecutor#execute() (CASSANDRA-7047)
 * Plug holes in resource release when wiring up StreamSession (CASSANDRA-7073)
 * Re-add parameter columns to tracing session (CASSANDRA-6942)
 * Preserves CQL metadata when updating table from thrift (CASSANDRA-6831)
Merged from 1.2:
 * Fix nodetool display with vnodes (CASSANDRA-7082)
 * Add UNLOGGED, COUNTER options to BATCH documentation (CASSANDRA-6816)
 * add extra SSL cipher suites (CASSANDRA-6613)
 * fix nodetool getsstables for blob PK (CASSANDRA-6803)
 * Fix BatchlogManager#deleteBatch() use of millisecond timestamps
   (CASSANDRA-6822)
 * Continue assassinating even if the endpoint vanishes (CASSANDRA-6787)
 * Schedule schema pulls on change (CASSANDRA-6971)
 * Non-droppable verbs shouldn't be dropped from OTC (CASSANDRA-6980)
 * Shutdown batchlog executor in SS#drain() (CASSANDRA-7025)
 * Fix batchlog to account for CF truncation records (CASSANDRA-6999)
 * Fix CQLSH parsing of functions and BLOB literals (CASSANDRA-7018)
 * Properly load trustore in the native protocol (CASSANDRA-6847)
 * Always clean up references in SerializingCache (CASSANDRA-6994)
 * Don't shut MessagingService down when replacing a node (CASSANDRA-6476)
 * fix npe when doing -Dcassandra.fd_initial_value_ms (CASSANDRA-6751)


2.1.0-beta1
 * Add flush directory distinct from compaction directories (CASSANDRA-6357)
 * Require JNA by default (CASSANDRA-6575)
 * add listsnapshots command to nodetool (CASSANDRA-5742)
 * Introduce AtomicBTreeColumns (CASSANDRA-6271, 6692)
 * Multithreaded commitlog (CASSANDRA-3578)
 * allocate fixed index summary memory pool and resample cold index summaries 
   to use less memory (CASSANDRA-5519)
 * Removed multithreaded compaction (CASSANDRA-6142)
 * Parallelize fetching rows for low-cardinality indexes (CASSANDRA-1337)
 * change logging from log4j to logback (CASSANDRA-5883)
 * switch to LZ4 compression for internode communication (CASSANDRA-5887)
 * Stop using Thrift-generated Index* classes internally (CASSANDRA-5971)
 * Remove 1.2 network compatibility code (CASSANDRA-5960)
 * Remove leveled json manifest migration code (CASSANDRA-5996)
 * Remove CFDefinition (CASSANDRA-6253)
 * Use AtomicIntegerFieldUpdater in RefCountedMemory (CASSANDRA-6278)
 * User-defined types for CQL3 (CASSANDRA-5590)
 * Use of o.a.c.metrics in nodetool (CASSANDRA-5871, 6406)
 * Batch read from OTC's queue and cleanup (CASSANDRA-1632)
 * Secondary index support for collections (CASSANDRA-4511, 6383)
 * SSTable metadata(Stats.db) format change (CASSANDRA-6356)
 * Push composites support in the storage engine
   (CASSANDRA-5417, CASSANDRA-6520)
 * Add snapshot space used to cfstats (CASSANDRA-6231)
 * Add cardinality estimator for key count estimation (CASSANDRA-5906)
 * CF id is changed to be non-deterministic. Data dir/key cache are created
   uniquely for CF id (CASSANDRA-5202)
 * New counters implementation (CASSANDRA-6504)
 * Replace UnsortedColumns, EmptyColumns, TreeMapBackedSortedColumns with new
   ArrayBackedSortedColumns (CASSANDRA-6630, CASSANDRA-6662, CASSANDRA-6690)
 * Add option to use row cache with a given amount of rows (CASSANDRA-5357)
 * Avoid repairing already repaired data (CASSANDRA-5351)
 * Reject counter updates with USING TTL/TIMESTAMP (CASSANDRA-6649)
 * Replace index_interval with min/max_index_interval (CASSANDRA-6379)
 * Lift limitation that order by columns must be selected for IN queries (CASSANDRA-4911)


2.0.5
 * Reduce garbage generated by bloom filter lookups (CASSANDRA-6609)
 * Add ks.cf names to tombstone logging (CASSANDRA-6597)
 * Use LOCAL_QUORUM for LWT operations at LOCAL_SERIAL (CASSANDRA-6495)
 * Wait for gossip to settle before accepting client connections (CASSANDRA-4288)
 * Delete unfinished compaction incrementally (CASSANDRA-6086)
 * Allow specifying custom secondary index options in CQL3 (CASSANDRA-6480)
 * Improve replica pinning for cache efficiency in DES (CASSANDRA-6485)
 * Fix LOCAL_SERIAL from thrift (CASSANDRA-6584)
 * Don't special case received counts in CAS timeout exceptions (CASSANDRA-6595)
 * Add support for 2.1 global counter shards (CASSANDRA-6505)
 * Fix NPE when streaming connection is not yet established (CASSANDRA-6210)
 * Avoid rare duplicate read repair triggering (CASSANDRA-6606)
 * Fix paging discardFirst (CASSANDRA-6555)
 * Fix ArrayIndexOutOfBoundsException in 2ndary index query (CASSANDRA-6470)
 * Release sstables upon rebuilding 2i (CASSANDRA-6635)
 * Add AbstractCompactionStrategy.startup() method (CASSANDRA-6637)
 * SSTableScanner may skip rows during cleanup (CASSANDRA-6638)
 * sstables from stalled repair sessions can resurrect deleted data (CASSANDRA-6503)
 * Switch stress to use ITransportFactory (CASSANDRA-6641)
 * Fix IllegalArgumentException during prepare (CASSANDRA-6592)
 * Fix possible loss of 2ndary index entries during compaction (CASSANDRA-6517)
 * Fix direct Memory on architectures that do not support unaligned long access
   (CASSANDRA-6628)
 * Let scrub optionally skip broken counter partitions (CASSANDRA-5930)
Merged from 1.2:
 * fsync compression metadata (CASSANDRA-6531)
 * Validate CF existence on execution for prepared statement (CASSANDRA-6535)
 * Add ability to throttle batchlog replay (CASSANDRA-6550)
 * Fix executing LOCAL_QUORUM with SimpleStrategy (CASSANDRA-6545)
 * Avoid StackOverflow when using large IN queries (CASSANDRA-6567)
 * Nodetool upgradesstables includes secondary indexes (CASSANDRA-6598)
 * Paginate batchlog replay (CASSANDRA-6569)
 * skip blocking on streaming during drain (CASSANDRA-6603)
 * Improve error message when schema doesn't match loaded sstable (CASSANDRA-6262)
 * Add properties to adjust FD initial value and max interval (CASSANDRA-4375)
 * Fix preparing with batch and delete from collection (CASSANDRA-6607)
 * Fix ABSC reverse iterator's remove() method (CASSANDRA-6629)
 * Handle host ID conflicts properly (CASSANDRA-6615)
 * Move handling of migration event source to solve bootstrap race. (CASSANDRA-6648)
 * Make sure compaction throughput value doesn't overflow with int math (CASSANDRA-6647)


2.0.4
 * Allow removing snapshots of no-longer-existing CFs (CASSANDRA-6418)
 * add StorageService.stopDaemon() (CASSANDRA-4268)
 * add IRE for invalid CF supplied to get_count (CASSANDRA-5701)
 * add client encryption support to sstableloader (CASSANDRA-6378)
 * Fix accept() loop for SSL sockets post-shutdown (CASSANDRA-6468)
 * Fix size-tiered compaction in LCS L0 (CASSANDRA-6496)
 * Fix assertion failure in filterColdSSTables (CASSANDRA-6483)
 * Fix row tombstones in larger-than-memory compactions (CASSANDRA-6008)
 * Fix cleanup ClassCastException (CASSANDRA-6462)
 * Reduce gossip memory use by interning VersionedValue strings (CASSANDRA-6410)
 * Allow specifying datacenters to participate in a repair (CASSANDRA-6218)
 * Fix divide-by-zero in PCI (CASSANDRA-6403)
 * Fix setting last compacted key in the wrong level for LCS (CASSANDRA-6284)
 * Add millisecond precision formats to the timestamp parser (CASSANDRA-6395)
 * Expose a total memtable size metric for a CF (CASSANDRA-6391)
 * cqlsh: handle symlinks properly (CASSANDRA-6425)
 * Fix potential infinite loop when paging query with IN (CASSANDRA-6464)
 * Fix assertion error in AbstractQueryPager.discardFirst (CASSANDRA-6447)
 * Fix streaming older SSTable yields unnecessary tombstones (CASSANDRA-6527)
Merged from 1.2:
 * Improved error message on bad properties in DDL queries (CASSANDRA-6453)
 * Randomize batchlog candidates selection (CASSANDRA-6481)
 * Fix thundering herd on endpoint cache invalidation (CASSANDRA-6345, 6485)
 * Improve batchlog write performance with vnodes (CASSANDRA-6488)
 * cqlsh: quote single quotes in strings inside collections (CASSANDRA-6172)
 * Improve gossip performance for typical messages (CASSANDRA-6409)
 * Throw IRE if a prepared statement has more markers than supported 
   (CASSANDRA-5598)
 * Expose Thread metrics for the native protocol server (CASSANDRA-6234)
 * Change snapshot response message verb to INTERNAL to avoid dropping it 
   (CASSANDRA-6415)
 * Warn when collection read has > 65K elements (CASSANDRA-5428)
 * Fix cache persistence when both row and key cache are enabled 
   (CASSANDRA-6413)
 * (Hadoop) add describe_local_ring (CASSANDRA-6268)
 * Fix handling of concurrent directory creation failure (CASSANDRA-6459)
 * Allow executing CREATE statements multiple times (CASSANDRA-6471)
 * Don't send confusing info with timeouts (CASSANDRA-6491)
 * Don't resubmit counter mutation runnables internally (CASSANDRA-6427)
 * Don't drop local mutations without a hint (CASSANDRA-6510)
 * Don't allow null max_hint_window_in_ms (CASSANDRA-6419)
 * Validate SliceRange start and finish lengths (CASSANDRA-6521)


2.0.3
 * Fix FD leak on slice read path (CASSANDRA-6275)
 * Cancel read meter task when closing SSTR (CASSANDRA-6358)
 * free off-heap IndexSummary during bulk (CASSANDRA-6359)
 * Recover from IOException in accept() thread (CASSANDRA-6349)
 * Improve Gossip tolerance of abnormally slow tasks (CASSANDRA-6338)
 * Fix trying to hint timed out counter writes (CASSANDRA-6322)
 * Allow restoring specific columnfamilies from archived CL (CASSANDRA-4809)
 * Avoid flushing compaction_history after each operation (CASSANDRA-6287)
 * Fix repair assertion error when tombstones expire (CASSANDRA-6277)
 * Skip loading corrupt key cache (CASSANDRA-6260)
 * Fixes for compacting larger-than-memory rows (CASSANDRA-6274)
 * Compact hottest sstables first and optionally omit coldest from
   compaction entirely (CASSANDRA-6109)
 * Fix modifying column_metadata from thrift (CASSANDRA-6182)
 * cqlsh: fix LIST USERS output (CASSANDRA-6242)
 * Add IRequestSink interface (CASSANDRA-6248)
 * Update memtable size while flushing (CASSANDRA-6249)
 * Provide hooks around CQL2/CQL3 statement execution (CASSANDRA-6252)
 * Require Permission.SELECT for CAS updates (CASSANDRA-6247)
 * New CQL-aware SSTableWriter (CASSANDRA-5894)
 * Reject CAS operation when the protocol v1 is used (CASSANDRA-6270)
 * Correctly throw error when frame too large (CASSANDRA-5981)
 * Fix serialization bug in PagedRange with 2ndary indexes (CASSANDRA-6299)
 * Fix CQL3 table validation in Thrift (CASSANDRA-6140)
 * Fix bug missing results with IN clauses (CASSANDRA-6327)
 * Fix paging with reversed slices (CASSANDRA-6343)
 * Set minTimestamp correctly to be able to drop expired sstables (CASSANDRA-6337)
 * Support NaN and Infinity as float literals (CASSANDRA-6003)
 * Remove RF from nodetool ring output (CASSANDRA-6289)
 * Fix attempting to flush empty rows (CASSANDRA-6374)
 * Fix potential out of bounds exception when paging (CASSANDRA-6333)
Merged from 1.2:
 * Optimize FD phi calculation (CASSANDRA-6386)
 * Improve initial FD phi estimate when starting up (CASSANDRA-6385)
 * Don't list CQL3 table in CLI describe even if named explicitely 
   (CASSANDRA-5750)
 * Invalidate row cache when dropping CF (CASSANDRA-6351)
 * add non-jamm path for cached statements (CASSANDRA-6293)
 * add windows bat files for shell commands (CASSANDRA-6145)
 * Require logging in for Thrift CQL2/3 statement preparation (CASSANDRA-6254)
 * restrict max_num_tokens to 1536 (CASSANDRA-6267)
 * Nodetool gets default JMX port from cassandra-env.sh (CASSANDRA-6273)
 * make calculatePendingRanges asynchronous (CASSANDRA-6244)
 * Remove blocking flushes in gossip thread (CASSANDRA-6297)
 * Fix potential socket leak in connectionpool creation (CASSANDRA-6308)
 * Allow LOCAL_ONE/LOCAL_QUORUM to work with SimpleStrategy (CASSANDRA-6238)
 * cqlsh: handle 'null' as session duration (CASSANDRA-6317)
 * Fix json2sstable handling of range tombstones (CASSANDRA-6316)
 * Fix missing one row in reverse query (CASSANDRA-6330)
 * Fix reading expired row value from row cache (CASSANDRA-6325)
 * Fix AssertionError when doing set element deletion (CASSANDRA-6341)
 * Make CL code for the native protocol match the one in C* 2.0
   (CASSANDRA-6347)
 * Disallow altering CQL3 table from thrift (CASSANDRA-6370)
 * Fix size computation of prepared statement (CASSANDRA-6369)


2.0.2
 * Update FailureDetector to use nanontime (CASSANDRA-4925)
 * Fix FileCacheService regressions (CASSANDRA-6149)
 * Never return WriteTimeout for CL.ANY (CASSANDRA-6132)
 * Fix race conditions in bulk loader (CASSANDRA-6129)
 * Add configurable metrics reporting (CASSANDRA-4430)
 * drop queries exceeding a configurable number of tombstones (CASSANDRA-6117)
 * Track and persist sstable read activity (CASSANDRA-5515)
 * Fixes for speculative retry (CASSANDRA-5932, CASSANDRA-6194)
 * Improve memory usage of metadata min/max column names (CASSANDRA-6077)
 * Fix thrift validation refusing row markers on CQL3 tables (CASSANDRA-6081)
 * Fix insertion of collections with CAS (CASSANDRA-6069)
 * Correctly send metadata on SELECT COUNT (CASSANDRA-6080)
 * Track clients' remote addresses in ClientState (CASSANDRA-6070)
 * Create snapshot dir if it does not exist when migrating
   leveled manifest (CASSANDRA-6093)
 * make sequential nodetool repair the default (CASSANDRA-5950)
 * Add more hooks for compaction strategy implementations (CASSANDRA-6111)
 * Fix potential NPE on composite 2ndary indexes (CASSANDRA-6098)
 * Delete can potentially be skipped in batch (CASSANDRA-6115)
 * Allow alter keyspace on system_traces (CASSANDRA-6016)
 * Disallow empty column names in cql (CASSANDRA-6136)
 * Use Java7 file-handling APIs and fix file moving on Windows (CASSANDRA-5383)
 * Save compaction history to system keyspace (CASSANDRA-5078)
 * Fix NPE if StorageService.getOperationMode() is executed before full startup (CASSANDRA-6166)
 * CQL3: support pre-epoch longs for TimestampType (CASSANDRA-6212)
 * Add reloadtriggers command to nodetool (CASSANDRA-4949)
 * cqlsh: ignore empty 'value alias' in DESCRIBE (CASSANDRA-6139)
 * Fix sstable loader (CASSANDRA-6205)
 * Reject bootstrapping if the node already exists in gossip (CASSANDRA-5571)
 * Fix NPE while loading paxos state (CASSANDRA-6211)
 * cqlsh: add SHOW SESSION <tracing-session> command (CASSANDRA-6228)
Merged from 1.2:
 * (Hadoop) Require CFRR batchSize to be at least 2 (CASSANDRA-6114)
 * Add a warning for small LCS sstable size (CASSANDRA-6191)
 * Add ability to list specific KS/CF combinations in nodetool cfstats (CASSANDRA-4191)
 * Mark CF clean if a mutation raced the drop and got it marked dirty (CASSANDRA-5946)
 * Add a LOCAL_ONE consistency level (CASSANDRA-6202)
 * Limit CQL prepared statement cache by size instead of count (CASSANDRA-6107)
 * Tracing should log write failure rather than raw exceptions (CASSANDRA-6133)
 * lock access to TM.endpointToHostIdMap (CASSANDRA-6103)
 * Allow estimated memtable size to exceed slab allocator size (CASSANDRA-6078)
 * Start MeteredFlusher earlier to prevent OOM during CL replay (CASSANDRA-6087)
 * Avoid sending Truncate command to fat clients (CASSANDRA-6088)
 * Allow where clause conditions to be in parenthesis (CASSANDRA-6037)
 * Do not open non-ssl storage port if encryption option is all (CASSANDRA-3916)
 * Move batchlog replay to its own executor (CASSANDRA-6079)
 * Add tombstone debug threshold and histogram (CASSANDRA-6042, 6057)
 * Enable tcp keepalive on incoming connections (CASSANDRA-4053)
 * Fix fat client schema pull NPE (CASSANDRA-6089)
 * Fix memtable flushing for indexed tables (CASSANDRA-6112)
 * Fix skipping columns with multiple slices (CASSANDRA-6119)
 * Expose connected thrift + native client counts (CASSANDRA-5084)
 * Optimize auth setup (CASSANDRA-6122)
 * Trace index selection (CASSANDRA-6001)
 * Update sstablesPerReadHistogram to use biased sampling (CASSANDRA-6164)
 * Log UnknownColumnfamilyException when closing socket (CASSANDRA-5725)
 * Properly error out on CREATE INDEX for counters table (CASSANDRA-6160)
 * Handle JMX notification failure for repair (CASSANDRA-6097)
 * (Hadoop) Fetch no more than 128 splits in parallel (CASSANDRA-6169)
 * stress: add username/password authentication support (CASSANDRA-6068)
 * Fix indexed queries with row cache enabled on parent table (CASSANDRA-5732)
 * Fix compaction race during columnfamily drop (CASSANDRA-5957)
 * Fix validation of empty column names for compact tables (CASSANDRA-6152)
 * Skip replaying mutations that pass CRC but fail to deserialize (CASSANDRA-6183)
 * Rework token replacement to use replace_address (CASSANDRA-5916)
 * Fix altering column types (CASSANDRA-6185)
 * cqlsh: fix CREATE/ALTER WITH completion (CASSANDRA-6196)
 * add windows bat files for shell commands (CASSANDRA-6145)
 * Fix potential stack overflow during range tombstones insertion (CASSANDRA-6181)
 * (Hadoop) Make LOCAL_ONE the default consistency level (CASSANDRA-6214)


2.0.1
 * Fix bug that could allow reading deleted data temporarily (CASSANDRA-6025)
 * Improve memory use defaults (CASSANDRA-6059)
 * Make ThriftServer more easlly extensible (CASSANDRA-6058)
 * Remove Hadoop dependency from ITransportFactory (CASSANDRA-6062)
 * add file_cache_size_in_mb setting (CASSANDRA-5661)
 * Improve error message when yaml contains invalid properties (CASSANDRA-5958)
 * Improve leveled compaction's ability to find non-overlapping L0 compactions
   to work on concurrently (CASSANDRA-5921)
 * Notify indexer of columns shadowed by range tombstones (CASSANDRA-5614)
 * Log Merkle tree stats (CASSANDRA-2698)
 * Switch from crc32 to adler32 for compressed sstable checksums (CASSANDRA-5862)
 * Improve offheap memcpy performance (CASSANDRA-5884)
 * Use a range aware scanner for cleanup (CASSANDRA-2524)
 * Cleanup doesn't need to inspect sstables that contain only local data
   (CASSANDRA-5722)
 * Add ability for CQL3 to list partition keys (CASSANDRA-4536)
 * Improve native protocol serialization (CASSANDRA-5664)
 * Upgrade Thrift to 0.9.1 (CASSANDRA-5923)
 * Require superuser status for adding triggers (CASSANDRA-5963)
 * Make standalone scrubber handle old and new style leveled manifest
   (CASSANDRA-6005)
 * Fix paxos bugs (CASSANDRA-6012, 6013, 6023)
 * Fix paged ranges with multiple replicas (CASSANDRA-6004)
 * Fix potential AssertionError during tracing (CASSANDRA-6041)
 * Fix NPE in sstablesplit (CASSANDRA-6027)
 * Migrate pre-2.0 key/value/column aliases to system.schema_columns
   (CASSANDRA-6009)
 * Paging filter empty rows too agressively (CASSANDRA-6040)
 * Support variadic parameters for IN clauses (CASSANDRA-4210)
 * cqlsh: return the result of CAS writes (CASSANDRA-5796)
 * Fix validation of IN clauses with 2ndary indexes (CASSANDRA-6050)
 * Support named bind variables in CQL (CASSANDRA-6033)
Merged from 1.2:
 * Allow cache-keys-to-save to be set at runtime (CASSANDRA-5980)
 * Avoid second-guessing out-of-space state (CASSANDRA-5605)
 * Tuning knobs for dealing with large blobs and many CFs (CASSANDRA-5982)
 * (Hadoop) Fix CQLRW for thrift tables (CASSANDRA-6002)
 * Fix possible divide-by-zero in HHOM (CASSANDRA-5990)
 * Allow local batchlog writes for CL.ANY (CASSANDRA-5967)
 * Upgrade metrics-core to version 2.2.0 (CASSANDRA-5947)
 * Fix CqlRecordWriter with composite keys (CASSANDRA-5949)
 * Add snitch, schema version, cluster, partitioner to JMX (CASSANDRA-5881)
 * Allow disabling SlabAllocator (CASSANDRA-5935)
 * Make user-defined compaction JMX blocking (CASSANDRA-4952)
 * Fix streaming does not transfer wrapped range (CASSANDRA-5948)
 * Fix loading index summary containing empty key (CASSANDRA-5965)
 * Correctly handle limits in CompositesSearcher (CASSANDRA-5975)
 * Pig: handle CQL collections (CASSANDRA-5867)
 * Pass the updated cf to the PRSI index() method (CASSANDRA-5999)
 * Allow empty CQL3 batches (as no-op) (CASSANDRA-5994)
 * Support null in CQL3 functions (CASSANDRA-5910)
 * Replace the deprecated MapMaker with CacheLoader (CASSANDRA-6007)
 * Add SSTableDeletingNotification to DataTracker (CASSANDRA-6010)
 * Fix snapshots in use get deleted during snapshot repair (CASSANDRA-6011)
 * Move hints and exception count to o.a.c.metrics (CASSANDRA-6017)
 * Fix memory leak in snapshot repair (CASSANDRA-6047)
 * Fix sstable2sjon for CQL3 tables (CASSANDRA-5852)


2.0.0
 * Fix thrift validation when inserting into CQL3 tables (CASSANDRA-5138)
 * Fix periodic memtable flushing behavior with clean memtables (CASSANDRA-5931)
 * Fix dateOf() function for pre-2.0 timestamp columns (CASSANDRA-5928)
 * Fix SSTable unintentionally loads BF when opened for batch (CASSANDRA-5938)
 * Add stream session progress to JMX (CASSANDRA-4757)
 * Fix NPE during CAS operation (CASSANDRA-5925)
Merged from 1.2:
 * Fix getBloomFilterDiskSpaceUsed for AlwaysPresentFilter (CASSANDRA-5900)
 * Don't announce schema version until we've loaded the changes locally
   (CASSANDRA-5904)
 * Fix to support off heap bloom filters size greater than 2 GB (CASSANDRA-5903)
 * Properly handle parsing huge map and set literals (CASSANDRA-5893)


2.0.0-rc2
 * enable vnodes by default (CASSANDRA-5869)
 * fix CAS contention timeout (CASSANDRA-5830)
 * fix HsHa to respect max frame size (CASSANDRA-4573)
 * Fix (some) 2i on composite components omissions (CASSANDRA-5851)
 * cqlsh: add DESCRIBE FULL SCHEMA variant (CASSANDRA-5880)
Merged from 1.2:
 * Correctly validate sparse composite cells in scrub (CASSANDRA-5855)
 * Add KeyCacheHitRate metric to CF metrics (CASSANDRA-5868)
 * cqlsh: add support for multiline comments (CASSANDRA-5798)
 * Handle CQL3 SELECT duplicate IN restrictions on clustering columns
   (CASSANDRA-5856)


2.0.0-rc1
 * improve DecimalSerializer performance (CASSANDRA-5837)
 * fix potential spurious wakeup in AsyncOneResponse (CASSANDRA-5690)
 * fix schema-related trigger issues (CASSANDRA-5774)
 * Better validation when accessing CQL3 table from thrift (CASSANDRA-5138)
 * Fix assertion error during repair (CASSANDRA-5801)
 * Fix range tombstone bug (CASSANDRA-5805)
 * DC-local CAS (CASSANDRA-5797)
 * Add a native_protocol_version column to the system.local table (CASSANRDA-5819)
 * Use index_interval from cassandra.yaml when upgraded (CASSANDRA-5822)
 * Fix buffer underflow on socket close (CASSANDRA-5792)
Merged from 1.2:
 * Fix reading DeletionTime from 1.1-format sstables (CASSANDRA-5814)
 * cqlsh: add collections support to COPY (CASSANDRA-5698)
 * retry important messages for any IOException (CASSANDRA-5804)
 * Allow empty IN relations in SELECT/UPDATE/DELETE statements (CASSANDRA-5626)
 * cqlsh: fix crashing on Windows due to libedit detection (CASSANDRA-5812)
 * fix bulk-loading compressed sstables (CASSANDRA-5820)
 * (Hadoop) fix quoting in CqlPagingRecordReader and CqlRecordWriter 
   (CASSANDRA-5824)
 * update default LCS sstable size to 160MB (CASSANDRA-5727)
 * Allow compacting 2Is via nodetool (CASSANDRA-5670)
 * Hex-encode non-String keys in OPP (CASSANDRA-5793)
 * nodetool history logging (CASSANDRA-5823)
 * (Hadoop) fix support for Thrift tables in CqlPagingRecordReader 
   (CASSANDRA-5752)
 * add "all time blocked" to StatusLogger output (CASSANDRA-5825)
 * Future-proof inter-major-version schema migrations (CASSANDRA-5845)
 * (Hadoop) add CqlPagingRecordReader support for ReversedType in Thrift table
   (CASSANDRA-5718)
 * Add -no-snapshot option to scrub (CASSANDRA-5891)
 * Fix to support off heap bloom filters size greater than 2 GB (CASSANDRA-5903)
 * Properly handle parsing huge map and set literals (CASSANDRA-5893)
 * Fix LCS L0 compaction may overlap in L1 (CASSANDRA-5907)
 * New sstablesplit tool to split large sstables offline (CASSANDRA-4766)
 * Fix potential deadlock in native protocol server (CASSANDRA-5926)
 * Disallow incompatible type change in CQL3 (CASSANDRA-5882)
Merged from 1.1:
 * Correctly validate sparse composite cells in scrub (CASSANDRA-5855)


2.0.0-beta2
 * Replace countPendingHints with Hints Created metric (CASSANDRA-5746)
 * Allow nodetool with no args, and with help to run without a server (CASSANDRA-5734)
 * Cleanup AbstractType/TypeSerializer classes (CASSANDRA-5744)
 * Remove unimplemented cli option schema-mwt (CASSANDRA-5754)
 * Support range tombstones in thrift (CASSANDRA-5435)
 * Normalize table-manipulating CQL3 statements' class names (CASSANDRA-5759)
 * cqlsh: add missing table options to DESCRIBE output (CASSANDRA-5749)
 * Fix assertion error during repair (CASSANDRA-5757)
 * Fix bulkloader (CASSANDRA-5542)
 * Add LZ4 compression to the native protocol (CASSANDRA-5765)
 * Fix bugs in the native protocol v2 (CASSANDRA-5770)
 * CAS on 'primary key only' table (CASSANDRA-5715)
 * Support streaming SSTables of old versions (CASSANDRA-5772)
 * Always respect protocol version in native protocol (CASSANDRA-5778)
 * Fix ConcurrentModificationException during streaming (CASSANDRA-5782)
 * Update deletion timestamp in Commit#updatesWithPaxosTime (CASSANDRA-5787)
 * Thrift cas() method crashes if input columns are not sorted (CASSANDRA-5786)
 * Order columns names correctly when querying for CAS (CASSANDRA-5788)
 * Fix streaming retry (CASSANDRA-5775)
Merged from 1.2:
 * if no seeds can be a reached a node won't start in a ring by itself (CASSANDRA-5768)
 * add cassandra.unsafesystem property (CASSANDRA-5704)
 * (Hadoop) quote identifiers in CqlPagingRecordReader (CASSANDRA-5763)
 * Add replace_node functionality for vnodes (CASSANDRA-5337)
 * Add timeout events to query traces (CASSANDRA-5520)
 * Fix serialization of the LEFT gossip value (CASSANDRA-5696)
 * Pig: support for cql3 tables (CASSANDRA-5234)
 * Fix skipping range tombstones with reverse queries (CASSANDRA-5712)
 * Expire entries out of ThriftSessionManager (CASSANDRA-5719)
 * Don't keep ancestor information in memory (CASSANDRA-5342)
 * Expose native protocol server status in nodetool info (CASSANDRA-5735)
 * Fix pathetic performance of range tombstones (CASSANDRA-5677)
 * Fix querying with an empty (impossible) range (CASSANDRA-5573)
 * cqlsh: handle CUSTOM 2i in DESCRIBE output (CASSANDRA-5760)
 * Fix minor bug in Range.intersects(Bound) (CASSANDRA-5771)
 * cqlsh: handle disabled compression in DESCRIBE output (CASSANDRA-5766)
 * Ensure all UP events are notified on the native protocol (CASSANDRA-5769)
 * Fix formatting of sstable2json with multiple -k arguments (CASSANDRA-5781)
 * Don't rely on row marker for queries in general to hide lost markers
   after TTL expires (CASSANDRA-5762)
 * Sort nodetool help output (CASSANDRA-5776)
 * Fix column expiring during 2 phases compaction (CASSANDRA-5799)
 * now() is being rejected in INSERTs when inside collections (CASSANDRA-5795)


2.0.0-beta1
 * Add support for indexing clustered columns (CASSANDRA-5125)
 * Removed on-heap row cache (CASSANDRA-5348)
 * use nanotime consistently for node-local timeouts (CASSANDRA-5581)
 * Avoid unnecessary second pass on name-based queries (CASSANDRA-5577)
 * Experimental triggers (CASSANDRA-1311)
 * JEMalloc support for off-heap allocation (CASSANDRA-3997)
 * Single-pass compaction (CASSANDRA-4180)
 * Removed token range bisection (CASSANDRA-5518)
 * Removed compatibility with pre-1.2.5 sstables and network messages
   (CASSANDRA-5511)
 * removed PBSPredictor (CASSANDRA-5455)
 * CAS support (CASSANDRA-5062, 5441, 5442, 5443, 5619, 5667)
 * Leveled compaction performs size-tiered compactions in L0 
   (CASSANDRA-5371, 5439)
 * Add yaml network topology snitch for mixed ec2/other envs (CASSANDRA-5339)
 * Log when a node is down longer than the hint window (CASSANDRA-4554)
 * Optimize tombstone creation for ExpiringColumns (CASSANDRA-4917)
 * Improve LeveledScanner work estimation (CASSANDRA-5250, 5407)
 * Replace compaction lock with runWithCompactionsDisabled (CASSANDRA-3430)
 * Change Message IDs to ints (CASSANDRA-5307)
 * Move sstable level information into the Stats component, removing the
   need for a separate Manifest file (CASSANDRA-4872)
 * avoid serializing to byte[] on commitlog append (CASSANDRA-5199)
 * make index_interval configurable per columnfamily (CASSANDRA-3961, CASSANDRA-5650)
 * add default_time_to_live (CASSANDRA-3974)
 * add memtable_flush_period_in_ms (CASSANDRA-4237)
 * replace supercolumns internally by composites (CASSANDRA-3237, 5123)
 * upgrade thrift to 0.9.0 (CASSANDRA-3719)
 * drop unnecessary keyspace parameter from user-defined compaction API 
   (CASSANDRA-5139)
 * more robust solution to incomplete compactions + counters (CASSANDRA-5151)
 * Change order of directory searching for c*.in.sh (CASSANDRA-3983)
 * Add tool to reset SSTable compaction level for LCS (CASSANDRA-5271)
 * Allow custom configuration loader (CASSANDRA-5045)
 * Remove memory emergency pressure valve logic (CASSANDRA-3534)
 * Reduce request latency with eager retry (CASSANDRA-4705)
 * cqlsh: Remove ASSUME command (CASSANDRA-5331)
 * Rebuild BF when loading sstables if bloom_filter_fp_chance
   has changed since compaction (CASSANDRA-5015)
 * remove row-level bloom filters (CASSANDRA-4885)
 * Change Kernel Page Cache skipping into row preheating (disabled by default)
   (CASSANDRA-4937)
 * Improve repair by deciding on a gcBefore before sending
   out TreeRequests (CASSANDRA-4932)
 * Add an official way to disable compactions (CASSANDRA-5074)
 * Reenable ALTER TABLE DROP with new semantics (CASSANDRA-3919)
 * Add binary protocol versioning (CASSANDRA-5436)
 * Swap THshaServer for TThreadedSelectorServer (CASSANDRA-5530)
 * Add alias support to SELECT statement (CASSANDRA-5075)
 * Don't create empty RowMutations in CommitLogReplayer (CASSANDRA-5541)
 * Use range tombstones when dropping cfs/columns from schema (CASSANDRA-5579)
 * cqlsh: drop CQL2/CQL3-beta support (CASSANDRA-5585)
 * Track max/min column names in sstables to be able to optimize slice
   queries (CASSANDRA-5514, CASSANDRA-5595, CASSANDRA-5600)
 * Binary protocol: allow batching already prepared statements (CASSANDRA-4693)
 * Allow preparing timestamp, ttl and limit in CQL3 queries (CASSANDRA-4450)
 * Support native link w/o JNA in Java7 (CASSANDRA-3734)
 * Use SASL authentication in binary protocol v2 (CASSANDRA-5545)
 * Replace Thrift HsHa with LMAX Disruptor based implementation (CASSANDRA-5582)
 * cqlsh: Add row count to SELECT output (CASSANDRA-5636)
 * Include a timestamp with all read commands to determine column expiration
   (CASSANDRA-5149)
 * Streaming 2.0 (CASSANDRA-5286, 5699)
 * Conditional create/drop ks/table/index statements in CQL3 (CASSANDRA-2737)
 * more pre-table creation property validation (CASSANDRA-5693)
 * Redesign repair messages (CASSANDRA-5426)
 * Fix ALTER RENAME post-5125 (CASSANDRA-5702)
 * Disallow renaming a 2ndary indexed column (CASSANDRA-5705)
 * Rename Table to Keyspace (CASSANDRA-5613)
 * Ensure changing column_index_size_in_kb on different nodes don't corrupt the
   sstable (CASSANDRA-5454)
 * Move resultset type information into prepare, not execute (CASSANDRA-5649)
 * Auto paging in binary protocol (CASSANDRA-4415, 5714)
 * Don't tie client side use of AbstractType to JDBC (CASSANDRA-4495)
 * Adds new TimestampType to replace DateType (CASSANDRA-5723, CASSANDRA-5729)
Merged from 1.2:
 * make starting native protocol server idempotent (CASSANDRA-5728)
 * Fix loading key cache when a saved entry is no longer valid (CASSANDRA-5706)
 * Fix serialization of the LEFT gossip value (CASSANDRA-5696)
 * cqlsh: Don't show 'null' in place of empty values (CASSANDRA-5675)
 * Race condition in detecting version on a mixed 1.1/1.2 cluster
   (CASSANDRA-5692)
 * Fix skipping range tombstones with reverse queries (CASSANDRA-5712)
 * Expire entries out of ThriftSessionManager (CASSANRDA-5719)
 * Don't keep ancestor information in memory (CASSANDRA-5342)
 * cqlsh: fix handling of semicolons inside BATCH queries (CASSANDRA-5697)


1.2.6
 * Fix tracing when operation completes before all responses arrive 
   (CASSANDRA-5668)
 * Fix cross-DC mutation forwarding (CASSANDRA-5632)
 * Reduce SSTableLoader memory usage (CASSANDRA-5555)
 * Scale hinted_handoff_throttle_in_kb to cluster size (CASSANDRA-5272)
 * (Hadoop) Add CQL3 input/output formats (CASSANDRA-4421, 5622)
 * (Hadoop) Fix InputKeyRange in CFIF (CASSANDRA-5536)
 * Fix dealing with ridiculously large max sstable sizes in LCS (CASSANDRA-5589)
 * Ignore pre-truncate hints (CASSANDRA-4655)
 * Move System.exit on OOM into a separate thread (CASSANDRA-5273)
 * Write row markers when serializing schema (CASSANDRA-5572)
 * Check only SSTables for the requested range when streaming (CASSANDRA-5569)
 * Improve batchlog replay behavior and hint ttl handling (CASSANDRA-5314)
 * Exclude localTimestamp from validation for tombstones (CASSANDRA-5398)
 * cqlsh: add custom prompt support (CASSANDRA-5539)
 * Reuse prepared statements in hot auth queries (CASSANDRA-5594)
 * cqlsh: add vertical output option (see EXPAND) (CASSANDRA-5597)
 * Add a rate limit option to stress (CASSANDRA-5004)
 * have BulkLoader ignore snapshots directories (CASSANDRA-5587) 
 * fix SnitchProperties logging context (CASSANDRA-5602)
 * Expose whether jna is enabled and memory is locked via JMX (CASSANDRA-5508)
 * cqlsh: fix COPY FROM with ReversedType (CASSANDRA-5610)
 * Allow creating CUSTOM indexes on collections (CASSANDRA-5615)
 * Evaluate now() function at execution time (CASSANDRA-5616)
 * Expose detailed read repair metrics (CASSANDRA-5618)
 * Correct blob literal + ReversedType parsing (CASSANDRA-5629)
 * Allow GPFS to prefer the internal IP like EC2MRS (CASSANDRA-5630)
 * fix help text for -tspw cassandra-cli (CASSANDRA-5643)
 * don't throw away initial causes exceptions for internode encryption issues 
   (CASSANDRA-5644)
 * Fix message spelling errors for cql select statements (CASSANDRA-5647)
 * Suppress custom exceptions thru jmx (CASSANDRA-5652)
 * Update CREATE CUSTOM INDEX syntax (CASSANDRA-5639)
 * Fix PermissionDetails.equals() method (CASSANDRA-5655)
 * Never allow partition key ranges in CQL3 without token() (CASSANDRA-5666)
 * Gossiper incorrectly drops AppState for an upgrading node (CASSANDRA-5660)
 * Connection thrashing during multi-region ec2 during upgrade, due to 
   messaging version (CASSANDRA-5669)
 * Avoid over reconnecting in EC2MRS (CASSANDRA-5678)
 * Fix ReadResponseSerializer.serializedSize() for digest reads (CASSANDRA-5476)
 * allow sstable2json on 2i CFs (CASSANDRA-5694)
Merged from 1.1:
 * Remove buggy thrift max message length option (CASSANDRA-5529)
 * Fix NPE in Pig's widerow mode (CASSANDRA-5488)
 * Add split size parameter to Pig and disable split combination (CASSANDRA-5544)


1.2.5
 * make BytesToken.toString only return hex bytes (CASSANDRA-5566)
 * Ensure that submitBackground enqueues at least one task (CASSANDRA-5554)
 * fix 2i updates with identical values and timestamps (CASSANDRA-5540)
 * fix compaction throttling bursty-ness (CASSANDRA-4316)
 * reduce memory consumption of IndexSummary (CASSANDRA-5506)
 * remove per-row column name bloom filters (CASSANDRA-5492)
 * Include fatal errors in trace events (CASSANDRA-5447)
 * Ensure that PerRowSecondaryIndex is notified of row-level deletes
   (CASSANDRA-5445)
 * Allow empty blob literals in CQL3 (CASSANDRA-5452)
 * Fix streaming RangeTombstones at column index boundary (CASSANDRA-5418)
 * Fix preparing statements when current keyspace is not set (CASSANDRA-5468)
 * Fix SemanticVersion.isSupportedBy minor/patch handling (CASSANDRA-5496)
 * Don't provide oldCfId for post-1.1 system cfs (CASSANDRA-5490)
 * Fix primary range ignores replication strategy (CASSANDRA-5424)
 * Fix shutdown of binary protocol server (CASSANDRA-5507)
 * Fix repair -snapshot not working (CASSANDRA-5512)
 * Set isRunning flag later in binary protocol server (CASSANDRA-5467)
 * Fix use of CQL3 functions with descending clustering order (CASSANDRA-5472)
 * Disallow renaming columns one at a time for thrift table in CQL3
   (CASSANDRA-5531)
 * cqlsh: add CLUSTERING ORDER BY support to DESCRIBE (CASSANDRA-5528)
 * Add custom secondary index support to CQL3 (CASSANDRA-5484)
 * Fix repair hanging silently on unexpected error (CASSANDRA-5229)
 * Fix Ec2Snitch regression introduced by CASSANDRA-5171 (CASSANDRA-5432)
 * Add nodetool enablebackup/disablebackup (CASSANDRA-5556)
 * cqlsh: fix DESCRIBE after case insensitive USE (CASSANDRA-5567)
Merged from 1.1
 * Add retry mechanism to OTC for non-droppable_verbs (CASSANDRA-5393)
 * Use allocator information to improve memtable memory usage estimate
   (CASSANDRA-5497)
 * Fix trying to load deleted row into row cache on startup (CASSANDRA-4463)
 * fsync leveled manifest to avoid corruption (CASSANDRA-5535)
 * Fix Bound intersection computation (CASSANDRA-5551)
 * sstablescrub now respects max memory size in cassandra.in.sh (CASSANDRA-5562)


1.2.4
 * Ensure that PerRowSecondaryIndex updates see the most recent values
   (CASSANDRA-5397)
 * avoid duplicate index entries ind PrecompactedRow and 
   ParallelCompactionIterable (CASSANDRA-5395)
 * remove the index entry on oldColumn when new column is a tombstone 
   (CASSANDRA-5395)
 * Change default stream throughput from 400 to 200 mbps (CASSANDRA-5036)
 * Gossiper logs DOWN for symmetry with UP (CASSANDRA-5187)
 * Fix mixing prepared statements between keyspaces (CASSANDRA-5352)
 * Fix consistency level during bootstrap - strike 3 (CASSANDRA-5354)
 * Fix transposed arguments in AlreadyExistsException (CASSANDRA-5362)
 * Improve asynchronous hint delivery (CASSANDRA-5179)
 * Fix Guava dependency version (12.0 -> 13.0.1) for Maven (CASSANDRA-5364)
 * Validate that provided CQL3 collection value are < 64K (CASSANDRA-5355)
 * Make upgradeSSTable skip current version sstables by default (CASSANDRA-5366)
 * Optimize min/max timestamp collection (CASSANDRA-5373)
 * Invalid streamId in cql binary protocol when using invalid CL 
   (CASSANDRA-5164)
 * Fix validation for IN where clauses with collections (CASSANDRA-5376)
 * Copy resultSet on count query to avoid ConcurrentModificationException 
   (CASSANDRA-5382)
 * Correctly typecheck in CQL3 even with ReversedType (CASSANDRA-5386)
 * Fix streaming compressed files when using encryption (CASSANDRA-5391)
 * cassandra-all 1.2.0 pom missing netty dependency (CASSANDRA-5392)
 * Fix writetime/ttl functions on null values (CASSANDRA-5341)
 * Fix NPE during cql3 select with token() (CASSANDRA-5404)
 * IndexHelper.skipBloomFilters won't skip non-SHA filters (CASSANDRA-5385)
 * cqlsh: Print maps ordered by key, sort sets (CASSANDRA-5413)
 * Add null syntax support in CQL3 for inserts (CASSANDRA-3783)
 * Allow unauthenticated set_keyspace() calls (CASSANDRA-5423)
 * Fix potential incremental backups race (CASSANDRA-5410)
 * Fix prepared BATCH statements with batch-level timestamps (CASSANDRA-5415)
 * Allow overriding superuser setup delay (CASSANDRA-5430)
 * cassandra-shuffle with JMX usernames and passwords (CASSANDRA-5431)
Merged from 1.1:
 * cli: Quote ks and cf names in schema output when needed (CASSANDRA-5052)
 * Fix bad default for min/max timestamp in SSTableMetadata (CASSANDRA-5372)
 * Fix cf name extraction from manifest in Directories.migrateFile() 
   (CASSANDRA-5242)
 * Support pluggable internode authentication (CASSANDRA-5401)


1.2.3
 * add check for sstable overlap within a level on startup (CASSANDRA-5327)
 * replace ipv6 colons in jmx object names (CASSANDRA-5298, 5328)
 * Avoid allocating SSTableBoundedScanner during repair when the range does 
   not intersect the sstable (CASSANDRA-5249)
 * Don't lowercase property map keys (this breaks NTS) (CASSANDRA-5292)
 * Fix composite comparator with super columns (CASSANDRA-5287)
 * Fix insufficient validation of UPDATE queries against counter cfs
   (CASSANDRA-5300)
 * Fix PropertyFileSnitch default DC/Rack behavior (CASSANDRA-5285)
 * Handle null values when executing prepared statement (CASSANDRA-5081)
 * Add netty to pom dependencies (CASSANDRA-5181)
 * Include type arguments in Thrift CQLPreparedResult (CASSANDRA-5311)
 * Fix compaction not removing columns when bf_fp_ratio is 1 (CASSANDRA-5182)
 * cli: Warn about missing CQL3 tables in schema descriptions (CASSANDRA-5309)
 * Re-enable unknown option in replication/compaction strategies option for
   backward compatibility (CASSANDRA-4795)
 * Add binary protocol support to stress (CASSANDRA-4993)
 * cqlsh: Fix COPY FROM value quoting and null handling (CASSANDRA-5305)
 * Fix repair -pr for vnodes (CASSANDRA-5329)
 * Relax CL for auth queries for non-default users (CASSANDRA-5310)
 * Fix AssertionError during repair (CASSANDRA-5245)
 * Don't announce migrations to pre-1.2 nodes (CASSANDRA-5334)
Merged from 1.1:
 * Update offline scrub for 1.0 -> 1.1 directory structure (CASSANDRA-5195)
 * add tmp flag to Descriptor hashcode (CASSANDRA-4021)
 * fix logging of "Found table data in data directories" when only system tables
   are present (CASSANDRA-5289)
 * cli: Add JMX authentication support (CASSANDRA-5080)
 * nodetool: ability to repair specific range (CASSANDRA-5280)
 * Fix possible assertion triggered in SliceFromReadCommand (CASSANDRA-5284)
 * cqlsh: Add inet type support on Windows (ipv4-only) (CASSANDRA-4801)
 * Fix race when initializing ColumnFamilyStore (CASSANDRA-5350)
 * Add UseTLAB JVM flag (CASSANDRA-5361)


1.2.2
 * fix potential for multiple concurrent compactions of the same sstables
   (CASSANDRA-5256)
 * avoid no-op caching of byte[] on commitlog append (CASSANDRA-5199)
 * fix symlinks under data dir not working (CASSANDRA-5185)
 * fix bug in compact storage metadata handling (CASSANDRA-5189)
 * Validate login for USE queries (CASSANDRA-5207)
 * cli: remove default username and password (CASSANDRA-5208)
 * configure populate_io_cache_on_flush per-CF (CASSANDRA-4694)
 * allow configuration of internode socket buffer (CASSANDRA-3378)
 * Make sstable directory picking blacklist-aware again (CASSANDRA-5193)
 * Correctly expire gossip states for edge cases (CASSANDRA-5216)
 * Improve handling of directory creation failures (CASSANDRA-5196)
 * Expose secondary indicies to the rest of nodetool (CASSANDRA-4464)
 * Binary protocol: avoid sending notification for 0.0.0.0 (CASSANDRA-5227)
 * add UseCondCardMark XX jvm settings on jdk 1.7 (CASSANDRA-4366)
 * CQL3 refactor to allow conversion function (CASSANDRA-5226)
 * Fix drop of sstables in some circumstance (CASSANDRA-5232)
 * Implement caching of authorization results (CASSANDRA-4295)
 * Add support for LZ4 compression (CASSANDRA-5038)
 * Fix missing columns in wide rows queries (CASSANDRA-5225)
 * Simplify auth setup and make system_auth ks alterable (CASSANDRA-5112)
 * Stop compactions from hanging during bootstrap (CASSANDRA-5244)
 * fix compressed streaming sending extra chunk (CASSANDRA-5105)
 * Add CQL3-based implementations of IAuthenticator and IAuthorizer
   (CASSANDRA-4898)
 * Fix timestamp-based tomstone removal logic (CASSANDRA-5248)
 * cli: Add JMX authentication support (CASSANDRA-5080)
 * Fix forceFlush behavior (CASSANDRA-5241)
 * cqlsh: Add username autocompletion (CASSANDRA-5231)
 * Fix CQL3 composite partition key error (CASSANDRA-5240)
 * Allow IN clause on last clustering key (CASSANDRA-5230)
Merged from 1.1:
 * fix start key/end token validation for wide row iteration (CASSANDRA-5168)
 * add ConfigHelper support for Thrift frame and max message sizes (CASSANDRA-5188)
 * fix nodetool repair not fail on node down (CASSANDRA-5203)
 * always collect tombstone hints (CASSANDRA-5068)
 * Fix error when sourcing file in cqlsh (CASSANDRA-5235)


1.2.1
 * stream undelivered hints on decommission (CASSANDRA-5128)
 * GossipingPropertyFileSnitch loads saved dc/rack info if needed (CASSANDRA-5133)
 * drain should flush system CFs too (CASSANDRA-4446)
 * add inter_dc_tcp_nodelay setting (CASSANDRA-5148)
 * re-allow wrapping ranges for start_token/end_token range pairitspwng (CASSANDRA-5106)
 * fix validation compaction of empty rows (CASSANDRA-5136)
 * nodetool methods to enable/disable hint storage/delivery (CASSANDRA-4750)
 * disallow bloom filter false positive chance of 0 (CASSANDRA-5013)
 * add threadpool size adjustment methods to JMXEnabledThreadPoolExecutor and 
   CompactionManagerMBean (CASSANDRA-5044)
 * fix hinting for dropped local writes (CASSANDRA-4753)
 * off-heap cache doesn't need mutable column container (CASSANDRA-5057)
 * apply disk_failure_policy to bad disks on initial directory creation 
   (CASSANDRA-4847)
 * Optimize name-based queries to use ArrayBackedSortedColumns (CASSANDRA-5043)
 * Fall back to old manifest if most recent is unparseable (CASSANDRA-5041)
 * pool [Compressed]RandomAccessReader objects on the partitioned read path
   (CASSANDRA-4942)
 * Add debug logging to list filenames processed by Directories.migrateFile 
   method (CASSANDRA-4939)
 * Expose black-listed directories via JMX (CASSANDRA-4848)
 * Log compaction merge counts (CASSANDRA-4894)
 * Minimize byte array allocation by AbstractData{Input,Output} (CASSANDRA-5090)
 * Add SSL support for the binary protocol (CASSANDRA-5031)
 * Allow non-schema system ks modification for shuffle to work (CASSANDRA-5097)
 * cqlsh: Add default limit to SELECT statements (CASSANDRA-4972)
 * cqlsh: fix DESCRIBE for 1.1 cfs in CQL3 (CASSANDRA-5101)
 * Correctly gossip with nodes >= 1.1.7 (CASSANDRA-5102)
 * Ensure CL guarantees on digest mismatch (CASSANDRA-5113)
 * Validate correctly selects on composite partition key (CASSANDRA-5122)
 * Fix exception when adding collection (CASSANDRA-5117)
 * Handle states for non-vnode clusters correctly (CASSANDRA-5127)
 * Refuse unrecognized replication and compaction strategy options (CASSANDRA-4795)
 * Pick the correct value validator in sstable2json for cql3 tables (CASSANDRA-5134)
 * Validate login for describe_keyspace, describe_keyspaces and set_keyspace
   (CASSANDRA-5144)
 * Fix inserting empty maps (CASSANDRA-5141)
 * Don't remove tokens from System table for node we know (CASSANDRA-5121)
 * fix streaming progress report for compresed files (CASSANDRA-5130)
 * Coverage analysis for low-CL queries (CASSANDRA-4858)
 * Stop interpreting dates as valid timeUUID value (CASSANDRA-4936)
 * Adds E notation for floating point numbers (CASSANDRA-4927)
 * Detect (and warn) unintentional use of the cql2 thrift methods when cql3 was
   intended (CASSANDRA-5172)
 * cli: Quote ks and cf names in schema output when needed (CASSANDRA-5052)
 * Fix cf name extraction from manifest in Directories.migrateFile() (CASSANDRA-5242)
 * Replace mistaken usage of commons-logging with slf4j (CASSANDRA-5464)
 * Ensure Jackson dependency matches lib (CASSANDRA-5126)
 * Expose droppable tombstone ratio stats over JMX (CASSANDRA-5159)
Merged from 1.1:
 * Simplify CompressedRandomAccessReader to work around JDK FD bug (CASSANDRA-5088)
 * Improve handling a changing target throttle rate mid-compaction (CASSANDRA-5087)
 * Pig: correctly decode row keys in widerow mode (CASSANDRA-5098)
 * nodetool repair command now prints progress (CASSANDRA-4767)
 * fix user defined compaction to run against 1.1 data directory (CASSANDRA-5118)
 * Fix CQL3 BATCH authorization caching (CASSANDRA-5145)
 * fix get_count returns incorrect value with TTL (CASSANDRA-5099)
 * better handling for mid-compaction failure (CASSANDRA-5137)
 * convert default marshallers list to map for better readability (CASSANDRA-5109)
 * fix ConcurrentModificationException in getBootstrapSource (CASSANDRA-5170)
 * fix sstable maxtimestamp for row deletes and pre-1.1.1 sstables (CASSANDRA-5153)
 * Fix thread growth on node removal (CASSANDRA-5175)
 * Make Ec2Region's datacenter name configurable (CASSANDRA-5155)


1.2.0
 * Disallow counters in collections (CASSANDRA-5082)
 * cqlsh: add unit tests (CASSANDRA-3920)
 * fix default bloom_filter_fp_chance for LeveledCompactionStrategy (CASSANDRA-5093)
Merged from 1.1:
 * add validation for get_range_slices with start_key and end_token (CASSANDRA-5089)


1.2.0-rc2
 * fix nodetool ownership display with vnodes (CASSANDRA-5065)
 * cqlsh: add DESCRIBE KEYSPACES command (CASSANDRA-5060)
 * Fix potential infinite loop when reloading CFS (CASSANDRA-5064)
 * Fix SimpleAuthorizer example (CASSANDRA-5072)
 * cqlsh: force CL.ONE for tracing and system.schema* queries (CASSANDRA-5070)
 * Includes cassandra-shuffle in the debian package (CASSANDRA-5058)
Merged from 1.1:
 * fix multithreaded compaction deadlock (CASSANDRA-4492)
 * fix temporarily missing schema after upgrade from pre-1.1.5 (CASSANDRA-5061)
 * Fix ALTER TABLE overriding compression options with defaults
   (CASSANDRA-4996, 5066)
 * fix specifying and altering crc_check_chance (CASSANDRA-5053)
 * fix Murmur3Partitioner ownership% calculation (CASSANDRA-5076)
 * Don't expire columns sooner than they should in 2ndary indexes (CASSANDRA-5079)


1.2-rc1
 * rename rpc_timeout settings to request_timeout (CASSANDRA-5027)
 * add BF with 0.1 FP to LCS by default (CASSANDRA-5029)
 * Fix preparing insert queries (CASSANDRA-5016)
 * Fix preparing queries with counter increment (CASSANDRA-5022)
 * Fix preparing updates with collections (CASSANDRA-5017)
 * Don't generate UUID based on other node address (CASSANDRA-5002)
 * Fix message when trying to alter a clustering key type (CASSANDRA-5012)
 * Update IAuthenticator to match the new IAuthorizer (CASSANDRA-5003)
 * Fix inserting only a key in CQL3 (CASSANDRA-5040)
 * Fix CQL3 token() function when used with strings (CASSANDRA-5050)
Merged from 1.1:
 * reduce log spam from invalid counter shards (CASSANDRA-5026)
 * Improve schema propagation performance (CASSANDRA-5025)
 * Fix for IndexHelper.IndexFor throws OOB Exception (CASSANDRA-5030)
 * cqlsh: make it possible to describe thrift CFs (CASSANDRA-4827)
 * cqlsh: fix timestamp formatting on some platforms (CASSANDRA-5046)


1.2-beta3
 * make consistency level configurable in cqlsh (CASSANDRA-4829)
 * fix cqlsh rendering of blob fields (CASSANDRA-4970)
 * fix cqlsh DESCRIBE command (CASSANDRA-4913)
 * save truncation position in system table (CASSANDRA-4906)
 * Move CompressionMetadata off-heap (CASSANDRA-4937)
 * allow CLI to GET cql3 columnfamily data (CASSANDRA-4924)
 * Fix rare race condition in getExpireTimeForEndpoint (CASSANDRA-4402)
 * acquire references to overlapping sstables during compaction so bloom filter
   doesn't get free'd prematurely (CASSANDRA-4934)
 * Don't share slice query filter in CQL3 SelectStatement (CASSANDRA-4928)
 * Separate tracing from Log4J (CASSANDRA-4861)
 * Exclude gcable tombstones from merkle-tree computation (CASSANDRA-4905)
 * Better printing of AbstractBounds for tracing (CASSANDRA-4931)
 * Optimize mostRecentTombstone check in CC.collectAllData (CASSANDRA-4883)
 * Change stream session ID to UUID to avoid collision from same node (CASSANDRA-4813)
 * Use Stats.db when bulk loading if present (CASSANDRA-4957)
 * Skip repair on system_trace and keyspaces with RF=1 (CASSANDRA-4956)
 * (cql3) Remove arbitrary SELECT limit (CASSANDRA-4918)
 * Correctly handle prepared operation on collections (CASSANDRA-4945)
 * Fix CQL3 LIMIT (CASSANDRA-4877)
 * Fix Stress for CQL3 (CASSANDRA-4979)
 * Remove cassandra specific exceptions from JMX interface (CASSANDRA-4893)
 * (CQL3) Force using ALLOW FILTERING on potentially inefficient queries (CASSANDRA-4915)
 * (cql3) Fix adding column when the table has collections (CASSANDRA-4982)
 * (cql3) Fix allowing collections with compact storage (CASSANDRA-4990)
 * (cql3) Refuse ttl/writetime function on collections (CASSANDRA-4992)
 * Replace IAuthority with new IAuthorizer (CASSANDRA-4874)
 * clqsh: fix KEY pseudocolumn escaping when describing Thrift tables
   in CQL3 mode (CASSANDRA-4955)
 * add basic authentication support for Pig CassandraStorage (CASSANDRA-3042)
 * fix CQL2 ALTER TABLE compaction_strategy_class altering (CASSANDRA-4965)
Merged from 1.1:
 * Fall back to old describe_splits if d_s_ex is not available (CASSANDRA-4803)
 * Improve error reporting when streaming ranges fail (CASSANDRA-5009)
 * Fix cqlsh timestamp formatting of timezone info (CASSANDRA-4746)
 * Fix assertion failure with leveled compaction (CASSANDRA-4799)
 * Check for null end_token in get_range_slice (CASSANDRA-4804)
 * Remove all remnants of removed nodes (CASSANDRA-4840)
 * Add aut-reloading of the log4j file in debian package (CASSANDRA-4855)
 * Fix estimated row cache entry size (CASSANDRA-4860)
 * reset getRangeSlice filter after finishing a row for get_paged_slice
   (CASSANDRA-4919)
 * expunge row cache post-truncate (CASSANDRA-4940)
 * Allow static CF definition with compact storage (CASSANDRA-4910)
 * Fix endless loop/compaction of schema_* CFs due to broken timestamps (CASSANDRA-4880)
 * Fix 'wrong class type' assertion in CounterColumn (CASSANDRA-4976)


1.2-beta2
 * fp rate of 1.0 disables BF entirely; LCS defaults to 1.0 (CASSANDRA-4876)
 * off-heap bloom filters for row keys (CASSANDRA_4865)
 * add extension point for sstable components (CASSANDRA-4049)
 * improve tracing output (CASSANDRA-4852, 4862)
 * make TRACE verb droppable (CASSANDRA-4672)
 * fix BulkLoader recognition of CQL3 columnfamilies (CASSANDRA-4755)
 * Sort commitlog segments for replay by id instead of mtime (CASSANDRA-4793)
 * Make hint delivery asynchronous (CASSANDRA-4761)
 * Pluggable Thrift transport factories for CLI and cqlsh (CASSANDRA-4609, 4610)
 * cassandra-cli: allow Double value type to be inserted to a column (CASSANDRA-4661)
 * Add ability to use custom TServerFactory implementations (CASSANDRA-4608)
 * optimize batchlog flushing to skip successful batches (CASSANDRA-4667)
 * include metadata for system keyspace itself in schema tables (CASSANDRA-4416)
 * add check to PropertyFileSnitch to verify presence of location for
   local node (CASSANDRA-4728)
 * add PBSPredictor consistency modeler (CASSANDRA-4261)
 * remove vestiges of Thrift unframed mode (CASSANDRA-4729)
 * optimize single-row PK lookups (CASSANDRA-4710)
 * adjust blockFor calculation to account for pending ranges due to node 
   movement (CASSANDRA-833)
 * Change CQL version to 3.0.0 and stop accepting 3.0.0-beta1 (CASSANDRA-4649)
 * (CQL3) Make prepared statement global instead of per connection 
   (CASSANDRA-4449)
 * Fix scrubbing of CQL3 created tables (CASSANDRA-4685)
 * (CQL3) Fix validation when using counter and regular columns in the same 
   table (CASSANDRA-4706)
 * Fix bug starting Cassandra with simple authentication (CASSANDRA-4648)
 * Add support for batchlog in CQL3 (CASSANDRA-4545, 4738)
 * Add support for multiple column family outputs in CFOF (CASSANDRA-4208)
 * Support repairing only the local DC nodes (CASSANDRA-4747)
 * Use rpc_address for binary protocol and change default port (CASSANDRA-4751)
 * Fix use of collections in prepared statements (CASSANDRA-4739)
 * Store more information into peers table (CASSANDRA-4351, 4814)
 * Configurable bucket size for size tiered compaction (CASSANDRA-4704)
 * Run leveled compaction in parallel (CASSANDRA-4310)
 * Fix potential NPE during CFS reload (CASSANDRA-4786)
 * Composite indexes may miss results (CASSANDRA-4796)
 * Move consistency level to the protocol level (CASSANDRA-4734, 4824)
 * Fix Subcolumn slice ends not respected (CASSANDRA-4826)
 * Fix Assertion error in cql3 select (CASSANDRA-4783)
 * Fix list prepend logic (CQL3) (CASSANDRA-4835)
 * Add booleans as literals in CQL3 (CASSANDRA-4776)
 * Allow renaming PK columns in CQL3 (CASSANDRA-4822)
 * Fix binary protocol NEW_NODE event (CASSANDRA-4679)
 * Fix potential infinite loop in tombstone compaction (CASSANDRA-4781)
 * Remove system tables accounting from schema (CASSANDRA-4850)
 * (cql3) Force provided columns in clustering key order in 
   'CLUSTERING ORDER BY' (CASSANDRA-4881)
 * Fix composite index bug (CASSANDRA-4884)
 * Fix short read protection for CQL3 (CASSANDRA-4882)
 * Add tracing support to the binary protocol (CASSANDRA-4699)
 * (cql3) Don't allow prepared marker inside collections (CASSANDRA-4890)
 * Re-allow order by on non-selected columns (CASSANDRA-4645)
 * Bug when composite index is created in a table having collections (CASSANDRA-4909)
 * log index scan subject in CompositesSearcher (CASSANDRA-4904)
Merged from 1.1:
 * add get[Row|Key]CacheEntries to CacheServiceMBean (CASSANDRA-4859)
 * fix get_paged_slice to wrap to next row correctly (CASSANDRA-4816)
 * fix indexing empty column values (CASSANDRA-4832)
 * allow JdbcDate to compose null Date objects (CASSANDRA-4830)
 * fix possible stackoverflow when compacting 1000s of sstables
   (CASSANDRA-4765)
 * fix wrong leveled compaction progress calculation (CASSANDRA-4807)
 * add a close() method to CRAR to prevent leaking file descriptors (CASSANDRA-4820)
 * fix potential infinite loop in get_count (CASSANDRA-4833)
 * fix compositeType.{get/from}String methods (CASSANDRA-4842)
 * (CQL) fix CREATE COLUMNFAMILY permissions check (CASSANDRA-4864)
 * Fix DynamicCompositeType same type comparison (CASSANDRA-4711)
 * Fix duplicate SSTable reference when stream session failed (CASSANDRA-3306)
 * Allow static CF definition with compact storage (CASSANDRA-4910)
 * Fix endless loop/compaction of schema_* CFs due to broken timestamps (CASSANDRA-4880)
 * Fix 'wrong class type' assertion in CounterColumn (CASSANDRA-4976)


1.2-beta1
 * add atomic_batch_mutate (CASSANDRA-4542, -4635)
 * increase default max_hint_window_in_ms to 3h (CASSANDRA-4632)
 * include message initiation time to replicas so they can more
   accurately drop timed-out requests (CASSANDRA-2858)
 * fix clientutil.jar dependencies (CASSANDRA-4566)
 * optimize WriteResponse (CASSANDRA-4548)
 * new metrics (CASSANDRA-4009)
 * redesign KEYS indexes to avoid read-before-write (CASSANDRA-2897)
 * debug tracing (CASSANDRA-1123)
 * parallelize row cache loading (CASSANDRA-4282)
 * Make compaction, flush JBOD-aware (CASSANDRA-4292)
 * run local range scans on the read stage (CASSANDRA-3687)
 * clean up ioexceptions (CASSANDRA-2116)
 * add disk_failure_policy (CASSANDRA-2118)
 * Introduce new json format with row level deletion (CASSANDRA-4054)
 * remove redundant "name" column from schema_keyspaces (CASSANDRA-4433)
 * improve "nodetool ring" handling of multi-dc clusters (CASSANDRA-3047)
 * update NTS calculateNaturalEndpoints to be O(N log N) (CASSANDRA-3881)
 * split up rpc timeout by operation type (CASSANDRA-2819)
 * rewrite key cache save/load to use only sequential i/o (CASSANDRA-3762)
 * update MS protocol with a version handshake + broadcast address id
   (CASSANDRA-4311)
 * multithreaded hint replay (CASSANDRA-4189)
 * add inter-node message compression (CASSANDRA-3127)
 * remove COPP (CASSANDRA-2479)
 * Track tombstone expiration and compact when tombstone content is
   higher than a configurable threshold, default 20% (CASSANDRA-3442, 4234)
 * update MurmurHash to version 3 (CASSANDRA-2975)
 * (CLI) track elapsed time for `delete' operation (CASSANDRA-4060)
 * (CLI) jline version is bumped to 1.0 to properly  support
   'delete' key function (CASSANDRA-4132)
 * Save IndexSummary into new SSTable 'Summary' component (CASSANDRA-2392, 4289)
 * Add support for range tombstones (CASSANDRA-3708)
 * Improve MessagingService efficiency (CASSANDRA-3617)
 * Avoid ID conflicts from concurrent schema changes (CASSANDRA-3794)
 * Set thrift HSHA server thread limit to unlimited by default (CASSANDRA-4277)
 * Avoids double serialization of CF id in RowMutation messages
   (CASSANDRA-4293)
 * stream compressed sstables directly with java nio (CASSANDRA-4297)
 * Support multiple ranges in SliceQueryFilter (CASSANDRA-3885)
 * Add column metadata to system column families (CASSANDRA-4018)
 * (cql3) Always use composite types by default (CASSANDRA-4329)
 * (cql3) Add support for set, map and list (CASSANDRA-3647)
 * Validate date type correctly (CASSANDRA-4441)
 * (cql3) Allow definitions with only a PK (CASSANDRA-4361)
 * (cql3) Add support for row key composites (CASSANDRA-4179)
 * improve DynamicEndpointSnitch by using reservoir sampling (CASSANDRA-4038)
 * (cql3) Add support for 2ndary indexes (CASSANDRA-3680)
 * (cql3) fix defining more than one PK to be invalid (CASSANDRA-4477)
 * remove schema agreement checking from all external APIs (Thrift, CQL and CQL3) (CASSANDRA-4487)
 * add Murmur3Partitioner and make it default for new installations (CASSANDRA-3772, 4621)
 * (cql3) update pseudo-map syntax to use map syntax (CASSANDRA-4497)
 * Finer grained exceptions hierarchy and provides error code with exceptions (CASSANDRA-3979)
 * Adds events push to binary protocol (CASSANDRA-4480)
 * Rewrite nodetool help (CASSANDRA-2293)
 * Make CQL3 the default for CQL (CASSANDRA-4640)
 * update stress tool to be able to use CQL3 (CASSANDRA-4406)
 * Accept all thrift update on CQL3 cf but don't expose their metadata (CASSANDRA-4377)
 * Replace Throttle with Guava's RateLimiter for HintedHandOff (CASSANDRA-4541)
 * fix counter add/get using CQL2 and CQL3 in stress tool (CASSANDRA-4633)
 * Add sstable count per level to cfstats (CASSANDRA-4537)
 * (cql3) Add ALTER KEYSPACE statement (CASSANDRA-4611)
 * (cql3) Allow defining default consistency levels (CASSANDRA-4448)
 * (cql3) Fix queries using LIMIT missing results (CASSANDRA-4579)
 * fix cross-version gossip messaging (CASSANDRA-4576)
 * added inet data type (CASSANDRA-4627)


1.1.6
 * Wait for writes on synchronous read digest mismatch (CASSANDRA-4792)
 * fix commitlog replay for nanotime-infected sstables (CASSANDRA-4782)
 * preflight check ttl for maximum of 20 years (CASSANDRA-4771)
 * (Pig) fix widerow input with single column rows (CASSANDRA-4789)
 * Fix HH to compact with correct gcBefore, which avoids wiping out
   undelivered hints (CASSANDRA-4772)
 * LCS will merge up to 32 L0 sstables as intended (CASSANDRA-4778)
 * NTS will default unconfigured DC replicas to zero (CASSANDRA-4675)
 * use default consistency level in counter validation if none is
   explicitly provide (CASSANDRA-4700)
 * Improve IAuthority interface by introducing fine-grained
   access permissions and grant/revoke commands (CASSANDRA-4490, 4644)
 * fix assumption error in CLI when updating/describing keyspace 
   (CASSANDRA-4322)
 * Adds offline sstablescrub to debian packaging (CASSANDRA-4642)
 * Automatic fixing of overlapping leveled sstables (CASSANDRA-4644)
 * fix error when using ORDER BY with extended selections (CASSANDRA-4689)
 * (CQL3) Fix validation for IN queries for non-PK cols (CASSANDRA-4709)
 * fix re-created keyspace disappering after 1.1.5 upgrade 
   (CASSANDRA-4698, 4752)
 * (CLI) display elapsed time in 2 fraction digits (CASSANDRA-3460)
 * add authentication support to sstableloader (CASSANDRA-4712)
 * Fix CQL3 'is reversed' logic (CASSANDRA-4716, 4759)
 * (CQL3) Don't return ReversedType in result set metadata (CASSANDRA-4717)
 * Backport adding AlterKeyspace statement (CASSANDRA-4611)
 * (CQL3) Correcty accept upper-case data types (CASSANDRA-4770)
 * Add binary protocol events for schema changes (CASSANDRA-4684)
Merged from 1.0:
 * Switch from NBHM to CHM in MessagingService's callback map, which
   prevents OOM in long-running instances (CASSANDRA-4708)


1.1.5
 * add SecondaryIndex.reload API (CASSANDRA-4581)
 * use millis + atomicint for commitlog segment creation instead of
   nanotime, which has issues under some hypervisors (CASSANDRA-4601)
 * fix FD leak in slice queries (CASSANDRA-4571)
 * avoid recursion in leveled compaction (CASSANDRA-4587)
 * increase stack size under Java7 to 180K
 * Log(info) schema changes (CASSANDRA-4547)
 * Change nodetool setcachecapcity to manipulate global caches (CASSANDRA-4563)
 * (cql3) fix setting compaction strategy (CASSANDRA-4597)
 * fix broken system.schema_* timestamps on system startup (CASSANDRA-4561)
 * fix wrong skip of cache saving (CASSANDRA-4533)
 * Avoid NPE when lost+found is in data dir (CASSANDRA-4572)
 * Respect five-minute flush moratorium after initial CL replay (CASSANDRA-4474)
 * Adds ntp as recommended in debian packaging (CASSANDRA-4606)
 * Configurable transport in CF Record{Reader|Writer} (CASSANDRA-4558)
 * (cql3) fix potential NPE with both equal and unequal restriction (CASSANDRA-4532)
 * (cql3) improves ORDER BY validation (CASSANDRA-4624)
 * Fix potential deadlock during counter writes (CASSANDRA-4578)
 * Fix cql error with ORDER BY when using IN (CASSANDRA-4612)
Merged from 1.0:
 * increase Xss to 160k to accomodate latest 1.6 JVMs (CASSANDRA-4602)
 * fix toString of hint destination tokens (CASSANDRA-4568)
 * Fix multiple values for CurrentLocal NodeID (CASSANDRA-4626)


1.1.4
 * fix offline scrub to catch >= out of order rows (CASSANDRA-4411)
 * fix cassandra-env.sh on RHEL and other non-dash-based systems 
   (CASSANDRA-4494)
Merged from 1.0:
 * (Hadoop) fix setting key length for old-style mapred api (CASSANDRA-4534)
 * (Hadoop) fix iterating through a resultset consisting entirely
   of tombstoned rows (CASSANDRA-4466)


1.1.3
 * (cqlsh) add COPY TO (CASSANDRA-4434)
 * munmap commitlog segments before rename (CASSANDRA-4337)
 * (JMX) rename getRangeKeySample to sampleKeyRange to avoid returning
   multi-MB results as an attribute (CASSANDRA-4452)
 * flush based on data size, not throughput; overwritten columns no 
   longer artificially inflate liveRatio (CASSANDRA-4399)
 * update default commitlog segment size to 32MB and total commitlog
   size to 32/1024 MB for 32/64 bit JVMs, respectively (CASSANDRA-4422)
 * avoid using global partitioner to estimate ranges in index sstables
   (CASSANDRA-4403)
 * restore pre-CASSANDRA-3862 approach to removing expired tombstones
   from row cache during compaction (CASSANDRA-4364)
 * (stress) support for CQL prepared statements (CASSANDRA-3633)
 * Correctly catch exception when Snappy cannot be loaded (CASSANDRA-4400)
 * (cql3) Support ORDER BY when IN condition is given in WHERE clause (CASSANDRA-4327)
 * (cql3) delete "component_index" column on DROP TABLE call (CASSANDRA-4420)
 * change nanoTime() to currentTimeInMillis() in schema related code (CASSANDRA-4432)
 * add a token generation tool (CASSANDRA-3709)
 * Fix LCS bug with sstable containing only 1 row (CASSANDRA-4411)
 * fix "Can't Modify Index Name" problem on CF update (CASSANDRA-4439)
 * Fix assertion error in getOverlappingSSTables during repair (CASSANDRA-4456)
 * fix nodetool's setcompactionthreshold command (CASSANDRA-4455)
 * Ensure compacted files are never used, to avoid counter overcount (CASSANDRA-4436)
Merged from 1.0:
 * Push the validation of secondary index values to the SecondaryIndexManager (CASSANDRA-4240)
 * allow dropping columns shadowed by not-yet-expired supercolumn or row
   tombstones in PrecompactedRow (CASSANDRA-4396)


1.1.2
 * Fix cleanup not deleting index entries (CASSANDRA-4379)
 * Use correct partitioner when saving + loading caches (CASSANDRA-4331)
 * Check schema before trying to export sstable (CASSANDRA-2760)
 * Raise a meaningful exception instead of NPE when PFS encounters
   an unconfigured node + no default (CASSANDRA-4349)
 * fix bug in sstable blacklisting with LCS (CASSANDRA-4343)
 * LCS no longer promotes tiny sstables out of L0 (CASSANDRA-4341)
 * skip tombstones during hint replay (CASSANDRA-4320)
 * fix NPE in compactionstats (CASSANDRA-4318)
 * enforce 1m min keycache for auto (CASSANDRA-4306)
 * Have DeletedColumn.isMFD always return true (CASSANDRA-4307)
 * (cql3) exeption message for ORDER BY constraints said primary filter can be
    an IN clause, which is misleading (CASSANDRA-4319)
 * (cql3) Reject (not yet supported) creation of 2ndardy indexes on tables with
   composite primary keys (CASSANDRA-4328)
 * Set JVM stack size to 160k for java 7 (CASSANDRA-4275)
 * cqlsh: add COPY command to load data from CSV flat files (CASSANDRA-4012)
 * CFMetaData.fromThrift to throw ConfigurationException upon error (CASSANDRA-4353)
 * Use CF comparator to sort indexed columns in SecondaryIndexManager
   (CASSANDRA-4365)
 * add strategy_options to the KSMetaData.toString() output (CASSANDRA-4248)
 * (cql3) fix range queries containing unqueried results (CASSANDRA-4372)
 * (cql3) allow updating column_alias types (CASSANDRA-4041)
 * (cql3) Fix deletion bug (CASSANDRA-4193)
 * Fix computation of overlapping sstable for leveled compaction (CASSANDRA-4321)
 * Improve scrub and allow to run it offline (CASSANDRA-4321)
 * Fix assertionError in StorageService.bulkLoad (CASSANDRA-4368)
 * (cqlsh) add option to authenticate to a keyspace at startup (CASSANDRA-4108)
 * (cqlsh) fix ASSUME functionality (CASSANDRA-4352)
 * Fix ColumnFamilyRecordReader to not return progress > 100% (CASSANDRA-3942)
Merged from 1.0:
 * Set gc_grace on index CF to 0 (CASSANDRA-4314)


1.1.1
 * add populate_io_cache_on_flush option (CASSANDRA-2635)
 * allow larger cache capacities than 2GB (CASSANDRA-4150)
 * add getsstables command to nodetool (CASSANDRA-4199)
 * apply parent CF compaction settings to secondary index CFs (CASSANDRA-4280)
 * preserve commitlog size cap when recycling segments at startup
   (CASSANDRA-4201)
 * (Hadoop) fix split generation regression (CASSANDRA-4259)
 * ignore min/max compactions settings in LCS, while preserving
   behavior that min=max=0 disables autocompaction (CASSANDRA-4233)
 * log number of rows read from saved cache (CASSANDRA-4249)
 * calculate exact size required for cleanup operations (CASSANDRA-1404)
 * avoid blocking additional writes during flush when the commitlog
   gets behind temporarily (CASSANDRA-1991)
 * enable caching on index CFs based on data CF cache setting (CASSANDRA-4197)
 * warn on invalid replication strategy creation options (CASSANDRA-4046)
 * remove [Freeable]Memory finalizers (CASSANDRA-4222)
 * include tombstone size in ColumnFamily.size, which can prevent OOM
   during sudden mass delete operations by yielding a nonzero liveRatio
   (CASSANDRA-3741)
 * Open 1 sstableScanner per level for leveled compaction (CASSANDRA-4142)
 * Optimize reads when row deletion timestamps allow us to restrict
   the set of sstables we check (CASSANDRA-4116)
 * add support for commitlog archiving and point-in-time recovery
   (CASSANDRA-3690)
 * avoid generating redundant compaction tasks during streaming
   (CASSANDRA-4174)
 * add -cf option to nodetool snapshot, and takeColumnFamilySnapshot to
   StorageService mbean (CASSANDRA-556)
 * optimize cleanup to drop entire sstables where possible (CASSANDRA-4079)
 * optimize truncate when autosnapshot is disabled (CASSANDRA-4153)
 * update caches to use byte[] keys to reduce memory overhead (CASSANDRA-3966)
 * add column limit to cli (CASSANDRA-3012, 4098)
 * clean up and optimize DataOutputBuffer, used by CQL compression and
   CompositeType (CASSANDRA-4072)
 * optimize commitlog checksumming (CASSANDRA-3610)
 * identify and blacklist corrupted SSTables from future compactions 
   (CASSANDRA-2261)
 * Move CfDef and KsDef validation out of thrift (CASSANDRA-4037)
 * Expose API to repair a user provided range (CASSANDRA-3912)
 * Add way to force the cassandra-cli to refresh its schema (CASSANDRA-4052)
 * Avoid having replicate on write tasks stacking up at CL.ONE (CASSANDRA-2889)
 * (cql3) Backwards compatibility for composite comparators in non-cql3-aware
   clients (CASSANDRA-4093)
 * (cql3) Fix order by for reversed queries (CASSANDRA-4160)
 * (cql3) Add ReversedType support (CASSANDRA-4004)
 * (cql3) Add timeuuid type (CASSANDRA-4194)
 * (cql3) Minor fixes (CASSANDRA-4185)
 * (cql3) Fix prepared statement in BATCH (CASSANDRA-4202)
 * (cql3) Reduce the list of reserved keywords (CASSANDRA-4186)
 * (cql3) Move max/min compaction thresholds to compaction strategy options
   (CASSANDRA-4187)
 * Fix exception during move when localhost is the only source (CASSANDRA-4200)
 * (cql3) Allow paging through non-ordered partitioner results (CASSANDRA-3771)
 * (cql3) Fix drop index (CASSANDRA-4192)
 * (cql3) Don't return range ghosts anymore (CASSANDRA-3982)
 * fix re-creating Keyspaces/ColumnFamilies with the same name as dropped
   ones (CASSANDRA-4219)
 * fix SecondaryIndex LeveledManifest save upon snapshot (CASSANDRA-4230)
 * fix missing arrayOffset in FBUtilities.hash (CASSANDRA-4250)
 * (cql3) Add name of parameters in CqlResultSet (CASSANDRA-4242)
 * (cql3) Correctly validate order by queries (CASSANDRA-4246)
 * rename stress to cassandra-stress for saner packaging (CASSANDRA-4256)
 * Fix exception on colum metadata with non-string comparator (CASSANDRA-4269)
 * Check for unknown/invalid compression options (CASSANDRA-4266)
 * (cql3) Adds simple access to column timestamp and ttl (CASSANDRA-4217)
 * (cql3) Fix range queries with secondary indexes (CASSANDRA-4257)
 * Better error messages from improper input in cli (CASSANDRA-3865)
 * Try to stop all compaction upon Keyspace or ColumnFamily drop (CASSANDRA-4221)
 * (cql3) Allow keyspace properties to contain hyphens (CASSANDRA-4278)
 * (cql3) Correctly validate keyspace access in create table (CASSANDRA-4296)
 * Avoid deadlock in migration stage (CASSANDRA-3882)
 * Take supercolumn names and deletion info into account in memtable throughput
   (CASSANDRA-4264)
 * Add back backward compatibility for old style replication factor (CASSANDRA-4294)
 * Preserve compatibility with pre-1.1 index queries (CASSANDRA-4262)
Merged from 1.0:
 * Fix super columns bug where cache is not updated (CASSANDRA-4190)
 * fix maxTimestamp to include row tombstones (CASSANDRA-4116)
 * (CLI) properly handle quotes in create/update keyspace commands (CASSANDRA-4129)
 * Avoids possible deadlock during bootstrap (CASSANDRA-4159)
 * fix stress tool that hangs forever on timeout or error (CASSANDRA-4128)
 * stress tool to return appropriate exit code on failure (CASSANDRA-4188)
 * fix compaction NPE when out of disk space and assertions disabled
   (CASSANDRA-3985)
 * synchronize LCS getEstimatedTasks to avoid CME (CASSANDRA-4255)
 * ensure unique streaming session id's (CASSANDRA-4223)
 * kick off background compaction when min/max thresholds change 
   (CASSANDRA-4279)
 * improve ability of STCS.getBuckets to deal with 100s of 1000s of
   sstables, such as when convertinb back from LCS (CASSANDRA-4287)
 * Oversize integer in CQL throws NumberFormatException (CASSANDRA-4291)
 * fix 1.0.x node join to mixed version cluster, other nodes >= 1.1 (CASSANDRA-4195)
 * Fix LCS splitting sstable base on uncompressed size (CASSANDRA-4419)
 * Push the validation of secondary index values to the SecondaryIndexManager (CASSANDRA-4240)
 * Don't purge columns during upgradesstables (CASSANDRA-4462)
 * Make cqlsh work with piping (CASSANDRA-4113)
 * Validate arguments for nodetool decommission (CASSANDRA-4061)
 * Report thrift status in nodetool info (CASSANDRA-4010)


1.1.0-final
 * average a reduced liveRatio estimate with the previous one (CASSANDRA-4065)
 * Allow KS and CF names up to 48 characters (CASSANDRA-4157)
 * fix stress build (CASSANDRA-4140)
 * add time remaining estimate to nodetool compactionstats (CASSANDRA-4167)
 * (cql) fix NPE in cql3 ALTER TABLE (CASSANDRA-4163)
 * (cql) Add support for CL.TWO and CL.THREE in CQL (CASSANDRA-4156)
 * (cql) Fix type in CQL3 ALTER TABLE preventing update (CASSANDRA-4170)
 * (cql) Throw invalid exception from CQL3 on obsolete options (CASSANDRA-4171)
 * (cqlsh) fix recognizing uppercase SELECT keyword (CASSANDRA-4161)
 * Pig: wide row support (CASSANDRA-3909)
Merged from 1.0:
 * avoid streaming empty files with bulk loader if sstablewriter errors out
   (CASSANDRA-3946)


1.1-rc1
 * Include stress tool in binary builds (CASSANDRA-4103)
 * (Hadoop) fix wide row iteration when last row read was deleted
   (CASSANDRA-4154)
 * fix read_repair_chance to really default to 0.1 in the cli (CASSANDRA-4114)
 * Adds caching and bloomFilterFpChange to CQL options (CASSANDRA-4042)
 * Adds posibility to autoconfigure size of the KeyCache (CASSANDRA-4087)
 * fix KEYS index from skipping results (CASSANDRA-3996)
 * Remove sliced_buffer_size_in_kb dead option (CASSANDRA-4076)
 * make loadNewSStable preserve sstable version (CASSANDRA-4077)
 * Respect 1.0 cache settings as much as possible when upgrading 
   (CASSANDRA-4088)
 * relax path length requirement for sstable files when upgrading on 
   non-Windows platforms (CASSANDRA-4110)
 * fix terminination of the stress.java when errors were encountered
   (CASSANDRA-4128)
 * Move CfDef and KsDef validation out of thrift (CASSANDRA-4037)
 * Fix get_paged_slice (CASSANDRA-4136)
 * CQL3: Support slice with exclusive start and stop (CASSANDRA-3785)
Merged from 1.0:
 * support PropertyFileSnitch in bulk loader (CASSANDRA-4145)
 * add auto_snapshot option allowing disabling snapshot before drop/truncate
   (CASSANDRA-3710)
 * allow short snitch names (CASSANDRA-4130)


1.1-beta2
 * rename loaded sstables to avoid conflicts with local snapshots
   (CASSANDRA-3967)
 * start hint replay as soon as FD notifies that the target is back up
   (CASSANDRA-3958)
 * avoid unproductive deserializing of cached rows during compaction
   (CASSANDRA-3921)
 * fix concurrency issues with CQL keyspace creation (CASSANDRA-3903)
 * Show Effective Owership via Nodetool ring <keyspace> (CASSANDRA-3412)
 * Update ORDER BY syntax for CQL3 (CASSANDRA-3925)
 * Fix BulkRecordWriter to not throw NPE if reducer gets no map data from Hadoop (CASSANDRA-3944)
 * Fix bug with counters in super columns (CASSANDRA-3821)
 * Remove deprecated merge_shard_chance (CASSANDRA-3940)
 * add a convenient way to reset a node's schema (CASSANDRA-2963)
 * fix for intermittent SchemaDisagreementException (CASSANDRA-3884)
 * CLI `list <CF>` to limit number of columns and their order (CASSANDRA-3012)
 * ignore deprecated KsDef/CfDef/ColumnDef fields in native schema (CASSANDRA-3963)
 * CLI to report when unsupported column_metadata pair was given (CASSANDRA-3959)
 * reincarnate removed and deprecated KsDef/CfDef attributes (CASSANDRA-3953)
 * Fix race between writes and read for cache (CASSANDRA-3862)
 * perform static initialization of StorageProxy on start-up (CASSANDRA-3797)
 * support trickling fsync() on writes (CASSANDRA-3950)
 * expose counters for unavailable/timeout exceptions given to thrift clients (CASSANDRA-3671)
 * avoid quadratic startup time in LeveledManifest (CASSANDRA-3952)
 * Add type information to new schema_ columnfamilies and remove thrift
   serialization for schema (CASSANDRA-3792)
 * add missing column validator options to the CLI help (CASSANDRA-3926)
 * skip reading saved key cache if CF's caching strategy is NONE or ROWS_ONLY (CASSANDRA-3954)
 * Unify migration code (CASSANDRA-4017)
Merged from 1.0:
 * cqlsh: guess correct version of Python for Arch Linux (CASSANDRA-4090)
 * (CLI) properly handle quotes in create/update keyspace commands (CASSANDRA-4129)
 * Avoids possible deadlock during bootstrap (CASSANDRA-4159)
 * fix stress tool that hangs forever on timeout or error (CASSANDRA-4128)
 * Fix super columns bug where cache is not updated (CASSANDRA-4190)
 * stress tool to return appropriate exit code on failure (CASSANDRA-4188)


1.0.9
 * improve index sampling performance (CASSANDRA-4023)
 * always compact away deleted hints immediately after handoff (CASSANDRA-3955)
 * delete hints from dropped ColumnFamilies on handoff instead of
   erroring out (CASSANDRA-3975)
 * add CompositeType ref to the CLI doc for create/update column family (CASSANDRA-3980)
 * Pig: support Counter ColumnFamilies (CASSANDRA-3973)
 * Pig: Composite column support (CASSANDRA-3684)
 * Avoid NPE during repair when a keyspace has no CFs (CASSANDRA-3988)
 * Fix division-by-zero error on get_slice (CASSANDRA-4000)
 * don't change manifest level for cleanup, scrub, and upgradesstables
   operations under LeveledCompactionStrategy (CASSANDRA-3989, 4112)
 * fix race leading to super columns assertion failure (CASSANDRA-3957)
 * fix NPE on invalid CQL delete command (CASSANDRA-3755)
 * allow custom types in CLI's assume command (CASSANDRA-4081)
 * fix totalBytes count for parallel compactions (CASSANDRA-3758)
 * fix intermittent NPE in get_slice (CASSANDRA-4095)
 * remove unnecessary asserts in native code interfaces (CASSANDRA-4096)
 * Validate blank keys in CQL to avoid assertion errors (CASSANDRA-3612)
 * cqlsh: fix bad decoding of some column names (CASSANDRA-4003)
 * cqlsh: fix incorrect padding with unicode chars (CASSANDRA-4033)
 * Fix EC2 snitch incorrectly reporting region (CASSANDRA-4026)
 * Shut down thrift during decommission (CASSANDRA-4086)
 * Expose nodetool cfhistograms for 2ndary indexes (CASSANDRA-4063)
Merged from 0.8:
 * Fix ConcurrentModificationException in gossiper (CASSANDRA-4019)


1.1-beta1
 * (cqlsh)
   + add SOURCE and CAPTURE commands, and --file option (CASSANDRA-3479)
   + add ALTER COLUMNFAMILY WITH (CASSANDRA-3523)
   + bundle Python dependencies with Cassandra (CASSANDRA-3507)
   + added to Debian package (CASSANDRA-3458)
   + display byte data instead of erroring out on decode failure 
     (CASSANDRA-3874)
 * add nodetool rebuild_index (CASSANDRA-3583)
 * add nodetool rangekeysample (CASSANDRA-2917)
 * Fix streaming too much data during move operations (CASSANDRA-3639)
 * Nodetool and CLI connect to localhost by default (CASSANDRA-3568)
 * Reduce memory used by primary index sample (CASSANDRA-3743)
 * (Hadoop) separate input/output configurations (CASSANDRA-3197, 3765)
 * avoid returning internal Cassandra classes over JMX (CASSANDRA-2805)
 * add row-level isolation via SnapTree (CASSANDRA-2893)
 * Optimize key count estimation when opening sstable on startup
   (CASSANDRA-2988)
 * multi-dc replication optimization supporting CL > ONE (CASSANDRA-3577)
 * add command to stop compactions (CASSANDRA-1740, 3566, 3582)
 * multithreaded streaming (CASSANDRA-3494)
 * removed in-tree redhat spec (CASSANDRA-3567)
 * "defragment" rows for name-based queries under STCS, again (CASSANDRA-2503)
 * Recycle commitlog segments for improved performance 
   (CASSANDRA-3411, 3543, 3557, 3615)
 * update size-tiered compaction to prioritize small tiers (CASSANDRA-2407)
 * add message expiration logic to OutboundTcpConnection (CASSANDRA-3005)
 * off-heap cache to use sun.misc.Unsafe instead of JNA (CASSANDRA-3271)
 * EACH_QUORUM is only supported for writes (CASSANDRA-3272)
 * replace compactionlock use in schema migration by checking CFS.isValid
   (CASSANDRA-3116)
 * recognize that "SELECT first ... *" isn't really "SELECT *" (CASSANDRA-3445)
 * Use faster bytes comparison (CASSANDRA-3434)
 * Bulk loader is no longer a fat client, (HADOOP) bulk load output format
   (CASSANDRA-3045)
 * (Hadoop) add support for KeyRange.filter
 * remove assumption that keys and token are in bijection
   (CASSANDRA-1034, 3574, 3604)
 * always remove endpoints from delevery queue in HH (CASSANDRA-3546)
 * fix race between cf flush and its 2ndary indexes flush (CASSANDRA-3547)
 * fix potential race in AES when a repair fails (CASSANDRA-3548)
 * Remove columns shadowed by a deleted container even when we cannot purge
   (CASSANDRA-3538)
 * Improve memtable slice iteration performance (CASSANDRA-3545)
 * more efficient allocation of small bloom filters (CASSANDRA-3618)
 * Use separate writer thread in SSTableSimpleUnsortedWriter (CASSANDRA-3619)
 * fsync the directory after new sstable or commitlog segment are created (CASSANDRA-3250)
 * fix minor issues reported by FindBugs (CASSANDRA-3658)
 * global key/row caches (CASSANDRA-3143, 3849)
 * optimize memtable iteration during range scan (CASSANDRA-3638)
 * introduce 'crc_check_chance' in CompressionParameters to support
   a checksum percentage checking chance similarly to read-repair (CASSANDRA-3611)
 * a way to deactivate global key/row cache on per-CF basis (CASSANDRA-3667)
 * fix LeveledCompactionStrategy broken because of generation pre-allocation
   in LeveledManifest (CASSANDRA-3691)
 * finer-grained control over data directories (CASSANDRA-2749)
 * Fix ClassCastException during hinted handoff (CASSANDRA-3694)
 * Upgrade Thrift to 0.7 (CASSANDRA-3213)
 * Make stress.java insert operation to use microseconds (CASSANDRA-3725)
 * Allows (internally) doing a range query with a limit of columns instead of
   rows (CASSANDRA-3742)
 * Allow rangeSlice queries to be start/end inclusive/exclusive (CASSANDRA-3749)
 * Fix BulkLoader to support new SSTable layout and add stream
   throttling to prevent an NPE when there is no yaml config (CASSANDRA-3752)
 * Allow concurrent schema migrations (CASSANDRA-1391, 3832)
 * Add SnapshotCommand to trigger snapshot on remote node (CASSANDRA-3721)
 * Make CFMetaData conversions to/from thrift/native schema inverses
   (CASSANDRA_3559)
 * Add initial code for CQL 3.0-beta (CASSANDRA-2474, 3781, 3753)
 * Add wide row support for ColumnFamilyInputFormat (CASSANDRA-3264)
 * Allow extending CompositeType comparator (CASSANDRA-3657)
 * Avoids over-paging during get_count (CASSANDRA-3798)
 * Add new command to rebuild a node without (repair) merkle tree calculations
   (CASSANDRA-3483, 3922)
 * respect not only row cache capacity but caching mode when
   trying to read data (CASSANDRA-3812)
 * fix system tests (CASSANDRA-3827)
 * CQL support for altering row key type in ALTER TABLE (CASSANDRA-3781)
 * turn compression on by default (CASSANDRA-3871)
 * make hexToBytes refuse invalid input (CASSANDRA-2851)
 * Make secondary indexes CF inherit compression and compaction from their
   parent CF (CASSANDRA-3877)
 * Finish cleanup up tombstone purge code (CASSANDRA-3872)
 * Avoid NPE on aboarted stream-out sessions (CASSANDRA-3904)
 * BulkRecordWriter throws NPE for counter columns (CASSANDRA-3906)
 * Support compression using BulkWriter (CASSANDRA-3907)


1.0.8
 * fix race between cleanup and flush on secondary index CFSes (CASSANDRA-3712)
 * avoid including non-queried nodes in rangeslice read repair
   (CASSANDRA-3843)
 * Only snapshot CF being compacted for snapshot_before_compaction 
   (CASSANDRA-3803)
 * Log active compactions in StatusLogger (CASSANDRA-3703)
 * Compute more accurate compaction score per level (CASSANDRA-3790)
 * Return InvalidRequest when using a keyspace that doesn't exist
   (CASSANDRA-3764)
 * disallow user modification of System keyspace (CASSANDRA-3738)
 * allow using sstable2json on secondary index data (CASSANDRA-3738)
 * (cqlsh) add DESCRIBE COLUMNFAMILIES (CASSANDRA-3586)
 * (cqlsh) format blobs correctly and use colors to improve output
   readability (CASSANDRA-3726)
 * synchronize BiMap of bootstrapping tokens (CASSANDRA-3417)
 * show index options in CLI (CASSANDRA-3809)
 * add optional socket timeout for streaming (CASSANDRA-3838)
 * fix truncate not to leave behind non-CFS backed secondary indexes
   (CASSANDRA-3844)
 * make CLI `show schema` to use output stream directly instead
   of StringBuilder (CASSANDRA-3842)
 * remove the wait on hint future during write (CASSANDRA-3870)
 * (cqlsh) ignore missing CfDef opts (CASSANDRA-3933)
 * (cqlsh) look for cqlshlib relative to realpath (CASSANDRA-3767)
 * Fix short read protection (CASSANDRA-3934)
 * Make sure infered and actual schema match (CASSANDRA-3371)
 * Fix NPE during HH delivery (CASSANDRA-3677)
 * Don't put boostrapping node in 'hibernate' status (CASSANDRA-3737)
 * Fix double quotes in windows bat files (CASSANDRA-3744)
 * Fix bad validator lookup (CASSANDRA-3789)
 * Fix soft reset in EC2MultiRegionSnitch (CASSANDRA-3835)
 * Don't leave zombie connections with THSHA thrift server (CASSANDRA-3867)
 * (cqlsh) fix deserialization of data (CASSANDRA-3874)
 * Fix removetoken force causing an inconsistent state (CASSANDRA-3876)
 * Fix ahndling of some types with Pig (CASSANDRA-3886)
 * Don't allow to drop the system keyspace (CASSANDRA-3759)
 * Make Pig deletes disabled by default and configurable (CASSANDRA-3628)
Merged from 0.8:
 * (Pig) fix CassandraStorage to use correct comparator in Super ColumnFamily
   case (CASSANDRA-3251)
 * fix thread safety issues in commitlog replay, primarily affecting
   systems with many (100s) of CF definitions (CASSANDRA-3751)
 * Fix relevant tombstone ignored with super columns (CASSANDRA-3875)


1.0.7
 * fix regression in HH page size calculation (CASSANDRA-3624)
 * retry failed stream on IOException (CASSANDRA-3686)
 * allow configuring bloom_filter_fp_chance (CASSANDRA-3497)
 * attempt hint delivery every ten minutes, or when failure detector
   notifies us that a node is back up, whichever comes first.  hint
   handoff throttle delay default changed to 1ms, from 50 (CASSANDRA-3554)
 * add nodetool setstreamthroughput (CASSANDRA-3571)
 * fix assertion when dropping a columnfamily with no sstables (CASSANDRA-3614)
 * more efficient allocation of small bloom filters (CASSANDRA-3618)
 * CLibrary.createHardLinkWithExec() to check for errors (CASSANDRA-3101)
 * Avoid creating empty and non cleaned writer during compaction (CASSANDRA-3616)
 * stop thrift service in shutdown hook so we can quiesce MessagingService
   (CASSANDRA-3335)
 * (CQL) compaction_strategy_options and compression_parameters for
   CREATE COLUMNFAMILY statement (CASSANDRA-3374)
 * Reset min/max compaction threshold when creating size tiered compaction
   strategy (CASSANDRA-3666)
 * Don't ignore IOException during compaction (CASSANDRA-3655)
 * Fix assertion error for CF with gc_grace=0 (CASSANDRA-3579)
 * Shutdown ParallelCompaction reducer executor after use (CASSANDRA-3711)
 * Avoid < 0 value for pending tasks in leveled compaction (CASSANDRA-3693)
 * (Hadoop) Support TimeUUID in Pig CassandraStorage (CASSANDRA-3327)
 * Check schema is ready before continuing boostrapping (CASSANDRA-3629)
 * Catch overflows during parsing of chunk_length_kb (CASSANDRA-3644)
 * Improve stream protocol mismatch errors (CASSANDRA-3652)
 * Avoid multiple thread doing HH to the same target (CASSANDRA-3681)
 * Add JMX property for rp_timeout_in_ms (CASSANDRA-2940)
 * Allow DynamicCompositeType to compare component of different types
   (CASSANDRA-3625)
 * Flush non-cfs backed secondary indexes (CASSANDRA-3659)
 * Secondary Indexes should report memory consumption (CASSANDRA-3155)
 * fix for SelectStatement start/end key are not set correctly
   when a key alias is involved (CASSANDRA-3700)
 * fix CLI `show schema` command insert of an extra comma in
   column_metadata (CASSANDRA-3714)
Merged from 0.8:
 * avoid logging (harmless) exception when GC takes < 1ms (CASSANDRA-3656)
 * prevent new nodes from thinking down nodes are up forever (CASSANDRA-3626)
 * use correct list of replicas for LOCAL_QUORUM reads when read repair
   is disabled (CASSANDRA-3696)
 * block on flush before compacting hints (may prevent OOM) (CASSANDRA-3733)


1.0.6
 * (CQL) fix cqlsh support for replicate_on_write (CASSANDRA-3596)
 * fix adding to leveled manifest after streaming (CASSANDRA-3536)
 * filter out unavailable cipher suites when using encryption (CASSANDRA-3178)
 * (HADOOP) add old-style api support for CFIF and CFRR (CASSANDRA-2799)
 * Support TimeUUIDType column names in Stress.java tool (CASSANDRA-3541)
 * (CQL) INSERT/UPDATE/DELETE/TRUNCATE commands should allow CF names to
   be qualified by keyspace (CASSANDRA-3419)
 * always remove endpoints from delevery queue in HH (CASSANDRA-3546)
 * fix race between cf flush and its 2ndary indexes flush (CASSANDRA-3547)
 * fix potential race in AES when a repair fails (CASSANDRA-3548)
 * fix default value validation usage in CLI SET command (CASSANDRA-3553)
 * Optimize componentsFor method for compaction and startup time
   (CASSANDRA-3532)
 * (CQL) Proper ColumnFamily metadata validation on CREATE COLUMNFAMILY 
   (CASSANDRA-3565)
 * fix compression "chunk_length_kb" option to set correct kb value for 
   thrift/avro (CASSANDRA-3558)
 * fix missing response during range slice repair (CASSANDRA-3551)
 * 'describe ring' moved from CLI to nodetool and available through JMX (CASSANDRA-3220)
 * add back partitioner to sstable metadata (CASSANDRA-3540)
 * fix NPE in get_count for counters (CASSANDRA-3601)
Merged from 0.8:
 * remove invalid assertion that table was opened before dropping it
   (CASSANDRA-3580)
 * range and index scans now only send requests to enough replicas to
   satisfy requested CL + RR (CASSANDRA-3598)
 * use cannonical host for local node in nodetool info (CASSANDRA-3556)
 * remove nonlocal DC write optimization since it only worked with
   CL.ONE or CL.LOCAL_QUORUM (CASSANDRA-3577, 3585)
 * detect misuses of CounterColumnType (CASSANDRA-3422)
 * turn off string interning in json2sstable, take 2 (CASSANDRA-2189)
 * validate compression parameters on add/update of the ColumnFamily 
   (CASSANDRA-3573)
 * Check for 0.0.0.0 is incorrect in CFIF (CASSANDRA-3584)
 * Increase vm.max_map_count in debian packaging (CASSANDRA-3563)
 * gossiper will never add itself to saved endpoints (CASSANDRA-3485)


1.0.5
 * revert CASSANDRA-3407 (see CASSANDRA-3540)
 * fix assertion error while forwarding writes to local nodes (CASSANDRA-3539)


1.0.4
 * fix self-hinting of timed out read repair updates and make hinted handoff
   less prone to OOMing a coordinator (CASSANDRA-3440)
 * expose bloom filter sizes via JMX (CASSANDRA-3495)
 * enforce RP tokens 0..2**127 (CASSANDRA-3501)
 * canonicalize paths exposed through JMX (CASSANDRA-3504)
 * fix "liveSize" stat when sstables are removed (CASSANDRA-3496)
 * add bloom filter FP rates to nodetool cfstats (CASSANDRA-3347)
 * record partitioner in sstable metadata component (CASSANDRA-3407)
 * add new upgradesstables nodetool command (CASSANDRA-3406)
 * skip --debug requirement to see common exceptions in CLI (CASSANDRA-3508)
 * fix incorrect query results due to invalid max timestamp (CASSANDRA-3510)
 * make sstableloader recognize compressed sstables (CASSANDRA-3521)
 * avoids race in OutboundTcpConnection in multi-DC setups (CASSANDRA-3530)
 * use SETLOCAL in cassandra.bat (CASSANDRA-3506)
 * fix ConcurrentModificationException in Table.all() (CASSANDRA-3529)
Merged from 0.8:
 * fix concurrence issue in the FailureDetector (CASSANDRA-3519)
 * fix array out of bounds error in counter shard removal (CASSANDRA-3514)
 * avoid dropping tombstones when they might still be needed to shadow
   data in a different sstable (CASSANDRA-2786)


1.0.3
 * revert name-based query defragmentation aka CASSANDRA-2503 (CASSANDRA-3491)
 * fix invalidate-related test failures (CASSANDRA-3437)
 * add next-gen cqlsh to bin/ (CASSANDRA-3188, 3131, 3493)
 * (CQL) fix handling of rows with no columns (CASSANDRA-3424, 3473)
 * fix querying supercolumns by name returning only a subset of
   subcolumns or old subcolumn versions (CASSANDRA-3446)
 * automatically compute sha1 sum for uncompressed data files (CASSANDRA-3456)
 * fix reading metadata/statistics component for version < h (CASSANDRA-3474)
 * add sstable forward-compatibility (CASSANDRA-3478)
 * report compression ratio in CFSMBean (CASSANDRA-3393)
 * fix incorrect size exception during streaming of counters (CASSANDRA-3481)
 * (CQL) fix for counter decrement syntax (CASSANDRA-3418)
 * Fix race introduced by CASSANDRA-2503 (CASSANDRA-3482)
 * Fix incomplete deletion of delivered hints (CASSANDRA-3466)
 * Avoid rescheduling compactions when no compaction was executed 
   (CASSANDRA-3484)
 * fix handling of the chunk_length_kb compression options (CASSANDRA-3492)
Merged from 0.8:
 * fix updating CF row_cache_provider (CASSANDRA-3414)
 * CFMetaData.convertToThrift method to set RowCacheProvider (CASSANDRA-3405)
 * acquire compactionlock during truncate (CASSANDRA-3399)
 * fix displaying cfdef entries for super columnfamilies (CASSANDRA-3415)
 * Make counter shard merging thread safe (CASSANDRA-3178)
 * Revert CASSANDRA-2855
 * Fix bug preventing the use of efficient cross-DC writes (CASSANDRA-3472)
 * `describe ring` command for CLI (CASSANDRA-3220)
 * (Hadoop) skip empty rows when entire row is requested, redux (CASSANDRA-2855)


1.0.2
 * "defragment" rows for name-based queries under STCS (CASSANDRA-2503)
 * Add timing information to cassandra-cli GET/SET/LIST queries (CASSANDRA-3326)
 * Only create one CompressionMetadata object per sstable (CASSANDRA-3427)
 * cleanup usage of StorageService.setMode() (CASSANDRA-3388)
 * Avoid large array allocation for compressed chunk offsets (CASSANDRA-3432)
 * fix DecimalType bytebuffer marshalling (CASSANDRA-3421)
 * fix bug that caused first column in per row indexes to be ignored 
   (CASSANDRA-3441)
 * add JMX call to clean (failed) repair sessions (CASSANDRA-3316)
 * fix sstableloader reference acquisition bug (CASSANDRA-3438)
 * fix estimated row size regression (CASSANDRA-3451)
 * make sure we don't return more columns than asked (CASSANDRA-3303, 3395)
Merged from 0.8:
 * acquire compactionlock during truncate (CASSANDRA-3399)
 * fix displaying cfdef entries for super columnfamilies (CASSANDRA-3415)


1.0.1
 * acquire references during index build to prevent delete problems
   on Windows (CASSANDRA-3314)
 * describe_ring should include datacenter/topology information (CASSANDRA-2882)
 * Thrift sockets are not properly buffered (CASSANDRA-3261)
 * performance improvement for bytebufferutil compare function (CASSANDRA-3286)
 * add system.versions ColumnFamily (CASSANDRA-3140)
 * reduce network copies (CASSANDRA-3333, 3373)
 * limit nodetool to 32MB of heap (CASSANDRA-3124)
 * (CQL) update parser to accept "timestamp" instead of "date" (CASSANDRA-3149)
 * Fix CLI `show schema` to include "compression_options" (CASSANDRA-3368)
 * Snapshot to include manifest under LeveledCompactionStrategy (CASSANDRA-3359)
 * (CQL) SELECT query should allow CF name to be qualified by keyspace (CASSANDRA-3130)
 * (CQL) Fix internal application error specifying 'using consistency ...'
   in lower case (CASSANDRA-3366)
 * fix Deflate compression when compression actually makes the data bigger
   (CASSANDRA-3370)
 * optimize UUIDGen to avoid lock contention on InetAddress.getLocalHost 
   (CASSANDRA-3387)
 * tolerate index being dropped mid-mutation (CASSANDRA-3334, 3313)
 * CompactionManager is now responsible for checking for new candidates
   post-task execution, enabling more consistent leveled compaction 
   (CASSANDRA-3391)
 * Cache HSHA threads (CASSANDRA-3372)
 * use CF/KS names as snapshot prefix for drop + truncate operations
   (CASSANDRA-2997)
 * Break bloom filters up to avoid heap fragmentation (CASSANDRA-2466)
 * fix cassandra hanging on jsvc stop (CASSANDRA-3302)
 * Avoid leveled compaction getting blocked on errors (CASSANDRA-3408)
 * Make reloading the compaction strategy safe (CASSANDRA-3409)
 * ignore 0.8 hints even if compaction begins before we try to purge
   them (CASSANDRA-3385)
 * remove procrun (bin\daemon) from Cassandra source tree and 
   artifacts (CASSANDRA-3331)
 * make cassandra compile under JDK7 (CASSANDRA-3275)
 * remove dependency of clientutil.jar to FBUtilities (CASSANDRA-3299)
 * avoid truncation errors by using long math on long values (CASSANDRA-3364)
 * avoid clock drift on some Windows machine (CASSANDRA-3375)
 * display cache provider in cli 'describe keyspace' command (CASSANDRA-3384)
 * fix incomplete topology information in describe_ring (CASSANDRA-3403)
 * expire dead gossip states based on time (CASSANDRA-2961)
 * improve CompactionTask extensibility (CASSANDRA-3330)
 * Allow one leveled compaction task to kick off another (CASSANDRA-3363)
 * allow encryption only between datacenters (CASSANDRA-2802)
Merged from 0.8:
 * fix truncate allowing data to be replayed post-restart (CASSANDRA-3297)
 * make iwriter final in IndexWriter to avoid NPE (CASSANDRA-2863)
 * (CQL) update grammar to require key clause in DELETE statement
   (CASSANDRA-3349)
 * (CQL) allow numeric keyspace names in USE statement (CASSANDRA-3350)
 * (Hadoop) skip empty rows when slicing the entire row (CASSANDRA-2855)
 * Fix handling of tombstone by SSTableExport/Import (CASSANDRA-3357)
 * fix ColumnIndexer to use long offsets (CASSANDRA-3358)
 * Improved CLI exceptions (CASSANDRA-3312)
 * Fix handling of tombstone by SSTableExport/Import (CASSANDRA-3357)
 * Only count compaction as active (for throttling) when they have
   successfully acquired the compaction lock (CASSANDRA-3344)
 * Display CLI version string on startup (CASSANDRA-3196)
 * (Hadoop) make CFIF try rpc_address or fallback to listen_address
   (CASSANDRA-3214)
 * (Hadoop) accept comma delimited lists of initial thrift connections
   (CASSANDRA-3185)
 * ColumnFamily min_compaction_threshold should be >= 2 (CASSANDRA-3342)
 * (Pig) add 0.8+ types and key validation type in schema (CASSANDRA-3280)
 * Fix completely removing column metadata using CLI (CASSANDRA-3126)
 * CLI `describe cluster;` output should be on separate lines for separate versions
   (CASSANDRA-3170)
 * fix changing durable_writes keyspace option during CF creation
   (CASSANDRA-3292)
 * avoid locking on update when no indexes are involved (CASSANDRA-3386)
 * fix assertionError during repair with ordered partitioners (CASSANDRA-3369)
 * correctly serialize key_validation_class for avro (CASSANDRA-3391)
 * don't expire counter tombstone after streaming (CASSANDRA-3394)
 * prevent nodes that failed to join from hanging around forever 
   (CASSANDRA-3351)
 * remove incorrect optimization from slice read path (CASSANDRA-3390)
 * Fix race in AntiEntropyService (CASSANDRA-3400)


1.0.0-final
 * close scrubbed sstable fd before deleting it (CASSANDRA-3318)
 * fix bug preventing obsolete commitlog segments from being removed
   (CASSANDRA-3269)
 * tolerate whitespace in seed CDL (CASSANDRA-3263)
 * Change default heap thresholds to max(min(1/2 ram, 1G), min(1/4 ram, 8GB))
   (CASSANDRA-3295)
 * Fix broken CompressedRandomAccessReaderTest (CASSANDRA-3298)
 * (CQL) fix type information returned for wildcard queries (CASSANDRA-3311)
 * add estimated tasks to LeveledCompactionStrategy (CASSANDRA-3322)
 * avoid including compaction cache-warming in keycache stats (CASSANDRA-3325)
 * run compaction and hinted handoff threads at MIN_PRIORITY (CASSANDRA-3308)
 * default hsha thrift server to cpu core count in rpc pool (CASSANDRA-3329)
 * add bin\daemon to binary tarball for Windows service (CASSANDRA-3331)
 * Fix places where uncompressed size of sstables was use in place of the
   compressed one (CASSANDRA-3338)
 * Fix hsha thrift server (CASSANDRA-3346)
 * Make sure repair only stream needed sstables (CASSANDRA-3345)


1.0.0-rc2
 * Log a meaningful warning when a node receives a message for a repair session
   that doesn't exist anymore (CASSANDRA-3256)
 * test for NUMA policy support as well as numactl presence (CASSANDRA-3245)
 * Fix FD leak when internode encryption is enabled (CASSANDRA-3257)
 * Remove incorrect assertion in mergeIterator (CASSANDRA-3260)
 * FBUtilities.hexToBytes(String) to throw NumberFormatException when string
   contains non-hex characters (CASSANDRA-3231)
 * Keep SimpleSnitch proximity ordering unchanged from what the Strategy
   generates, as intended (CASSANDRA-3262)
 * remove Scrub from compactionstats when finished (CASSANDRA-3255)
 * fix counter entry in jdbc TypesMap (CASSANDRA-3268)
 * fix full queue scenario for ParallelCompactionIterator (CASSANDRA-3270)
 * fix bootstrap process (CASSANDRA-3285)
 * don't try delivering hints if when there isn't any (CASSANDRA-3176)
 * CLI documentation change for ColumnFamily `compression_options` (CASSANDRA-3282)
 * ignore any CF ids sent by client for adding CF/KS (CASSANDRA-3288)
 * remove obsolete hints on first startup (CASSANDRA-3291)
 * use correct ISortedColumns for time-optimized reads (CASSANDRA-3289)
 * Evict gossip state immediately when a token is taken over by a new IP 
   (CASSANDRA-3259)


1.0.0-rc1
 * Update CQL to generate microsecond timestamps by default (CASSANDRA-3227)
 * Fix counting CFMetadata towards Memtable liveRatio (CASSANDRA-3023)
 * Kill server on wrapped OOME such as from FileChannel.map (CASSANDRA-3201)
 * remove unnecessary copy when adding to row cache (CASSANDRA-3223)
 * Log message when a full repair operation completes (CASSANDRA-3207)
 * Fix streamOutSession keeping sstables references forever if the remote end
   dies (CASSANDRA-3216)
 * Remove dynamic_snitch boolean from example configuration (defaulting to 
   true) and set default badness threshold to 0.1 (CASSANDRA-3229)
 * Base choice of random or "balanced" token on bootstrap on whether
   schema definitions were found (CASSANDRA-3219)
 * Fixes for LeveledCompactionStrategy score computation, prioritization,
   scheduling, and performance (CASSANDRA-3224, 3234)
 * parallelize sstable open at server startup (CASSANDRA-2988)
 * fix handling of exceptions writing to OutboundTcpConnection (CASSANDRA-3235)
 * Allow using quotes in "USE <keyspace>;" CLI command (CASSANDRA-3208)
 * Don't allow any cache loading exceptions to halt startup (CASSANDRA-3218)
 * Fix sstableloader --ignores option (CASSANDRA-3247)
 * File descriptor limit increased in packaging (CASSANDRA-3206)
 * Fix deadlock in commit log during flush (CASSANDRA-3253) 


1.0.0-beta1
 * removed binarymemtable (CASSANDRA-2692)
 * add commitlog_total_space_in_mb to prevent fragmented logs (CASSANDRA-2427)
 * removed commitlog_rotation_threshold_in_mb configuration (CASSANDRA-2771)
 * make AbstractBounds.normalize de-overlapp overlapping ranges (CASSANDRA-2641)
 * replace CollatingIterator, ReducingIterator with MergeIterator 
   (CASSANDRA-2062)
 * Fixed the ability to set compaction strategy in cli using create column 
   family command (CASSANDRA-2778)
 * clean up tmp files after failed compaction (CASSANDRA-2468)
 * restrict repair streaming to specific columnfamilies (CASSANDRA-2280)
 * don't bother persisting columns shadowed by a row tombstone (CASSANDRA-2589)
 * reset CF and SC deletion times after gc_grace (CASSANDRA-2317)
 * optimize away seek when compacting wide rows (CASSANDRA-2879)
 * single-pass streaming (CASSANDRA-2677, 2906, 2916, 3003)
 * use reference counting for deleting sstables instead of relying on GC
   (CASSANDRA-2521, 3179)
 * store hints as serialized mutations instead of pointers to data row
   (CASSANDRA-2045)
 * store hints in the coordinator node instead of in the closest replica 
   (CASSANDRA-2914)
 * add row_cache_keys_to_save CF option (CASSANDRA-1966)
 * check column family validity in nodetool repair (CASSANDRA-2933)
 * use lazy initialization instead of class initialization in NodeId
   (CASSANDRA-2953)
 * add paging to get_count (CASSANDRA-2894)
 * fix "short reads" in [multi]get (CASSANDRA-2643, 3157, 3192)
 * add optional compression for sstables (CASSANDRA-47, 2994, 3001, 3128)
 * add scheduler JMX metrics (CASSANDRA-2962)
 * add block level checksum for compressed data (CASSANDRA-1717)
 * make column family backed column map pluggable and introduce unsynchronized
   ArrayList backed one to speedup reads (CASSANDRA-2843, 3165, 3205)
 * refactoring of the secondary index api (CASSANDRA-2982)
 * make CL > ONE reads wait for digest reconciliation before returning
   (CASSANDRA-2494)
 * fix missing logging for some exceptions (CASSANDRA-2061)
 * refactor and optimize ColumnFamilyStore.files(...) and Descriptor.fromFilename(String)
   and few other places responsible for work with SSTable files (CASSANDRA-3040)
 * Stop reading from sstables once we know we have the most recent columns,
   for query-by-name requests (CASSANDRA-2498)
 * Add query-by-column mode to stress.java (CASSANDRA-3064)
 * Add "install" command to cassandra.bat (CASSANDRA-292)
 * clean up KSMetadata, CFMetadata from unnecessary
   Thrift<->Avro conversion methods (CASSANDRA-3032)
 * Add timeouts to client request schedulers (CASSANDRA-3079, 3096)
 * Cli to use hashes rather than array of hashes for strategy options (CASSANDRA-3081)
 * LeveledCompactionStrategy (CASSANDRA-1608, 3085, 3110, 3087, 3145, 3154, 3182)
 * Improvements of the CLI `describe` command (CASSANDRA-2630)
 * reduce window where dropped CF sstables may not be deleted (CASSANDRA-2942)
 * Expose gossip/FD info to JMX (CASSANDRA-2806)
 * Fix streaming over SSL when compressed SSTable involved (CASSANDRA-3051)
 * Add support for pluggable secondary index implementations (CASSANDRA-3078)
 * remove compaction_thread_priority setting (CASSANDRA-3104)
 * generate hints for replicas that timeout, not just replicas that are known
   to be down before starting (CASSANDRA-2034)
 * Add throttling for internode streaming (CASSANDRA-3080)
 * make the repair of a range repair all replica (CASSANDRA-2610, 3194)
 * expose the ability to repair the first range (as returned by the
   partitioner) of a node (CASSANDRA-2606)
 * Streams Compression (CASSANDRA-3015)
 * add ability to use multiple threads during a single compaction
   (CASSANDRA-2901)
 * make AbstractBounds.normalize support overlapping ranges (CASSANDRA-2641)
 * fix of the CQL count() behavior (CASSANDRA-3068)
 * use TreeMap backed column families for the SSTable simple writers
   (CASSANDRA-3148)
 * fix inconsistency of the CLI syntax when {} should be used instead of [{}]
   (CASSANDRA-3119)
 * rename CQL type names to match expected SQL behavior (CASSANDRA-3149, 3031)
 * Arena-based allocation for memtables (CASSANDRA-2252, 3162, 3163, 3168)
 * Default RR chance to 0.1 (CASSANDRA-3169)
 * Add RowLevel support to secondary index API (CASSANDRA-3147)
 * Make SerializingCacheProvider the default if JNA is available (CASSANDRA-3183)
 * Fix backwards compatibilty for CQL memtable properties (CASSANDRA-3190)
 * Add five-minute delay before starting compactions on a restarted server
   (CASSANDRA-3181)
 * Reduce copies done for intra-host messages (CASSANDRA-1788, 3144)
 * support of compaction strategy option for stress.java (CASSANDRA-3204)
 * make memtable throughput and column count thresholds no-ops (CASSANDRA-2449)
 * Return schema information along with the resultSet in CQL (CASSANDRA-2734)
 * Add new DecimalType (CASSANDRA-2883)
 * Fix assertion error in RowRepairResolver (CASSANDRA-3156)
 * Reduce unnecessary high buffer sizes (CASSANDRA-3171)
 * Pluggable compaction strategy (CASSANDRA-1610)
 * Add new broadcast_address config option (CASSANDRA-2491)


0.8.7
 * Kill server on wrapped OOME such as from FileChannel.map (CASSANDRA-3201)
 * Allow using quotes in "USE <keyspace>;" CLI command (CASSANDRA-3208)
 * Log message when a full repair operation completes (CASSANDRA-3207)
 * Don't allow any cache loading exceptions to halt startup (CASSANDRA-3218)
 * Fix sstableloader --ignores option (CASSANDRA-3247)
 * File descriptor limit increased in packaging (CASSANDRA-3206)
 * Log a meaningfull warning when a node receive a message for a repair session
   that doesn't exist anymore (CASSANDRA-3256)
 * Fix FD leak when internode encryption is enabled (CASSANDRA-3257)
 * FBUtilities.hexToBytes(String) to throw NumberFormatException when string
   contains non-hex characters (CASSANDRA-3231)
 * Keep SimpleSnitch proximity ordering unchanged from what the Strategy
   generates, as intended (CASSANDRA-3262)
 * remove Scrub from compactionstats when finished (CASSANDRA-3255)
 * Fix tool .bat files when CASSANDRA_HOME contains spaces (CASSANDRA-3258)
 * Force flush of status table when removing/updating token (CASSANDRA-3243)
 * Evict gossip state immediately when a token is taken over by a new IP (CASSANDRA-3259)
 * Fix bug where the failure detector can take too long to mark a host
   down (CASSANDRA-3273)
 * (Hadoop) allow wrapping ranges in queries (CASSANDRA-3137)
 * (Hadoop) check all interfaces for a match with split location
   before falling back to random replica (CASSANDRA-3211)
 * (Hadoop) Make Pig storage handle implements LoadMetadata (CASSANDRA-2777)
 * (Hadoop) Fix exception during PIG 'dump' (CASSANDRA-2810)
 * Fix stress COUNTER_GET option (CASSANDRA-3301)
 * Fix missing fields in CLI `show schema` output (CASSANDRA-3304)
 * Nodetool no longer leaks threads and closes JMX connections (CASSANDRA-3309)
 * fix truncate allowing data to be replayed post-restart (CASSANDRA-3297)
 * Move SimpleAuthority and SimpleAuthenticator to examples (CASSANDRA-2922)
 * Fix handling of tombstone by SSTableExport/Import (CASSANDRA-3357)
 * Fix transposition in cfHistograms (CASSANDRA-3222)
 * Allow using number as DC name when creating keyspace in CQL (CASSANDRA-3239)
 * Force flush of system table after updating/removing a token (CASSANDRA-3243)


0.8.6
 * revert CASSANDRA-2388
 * change TokenRange.endpoints back to listen/broadcast address to match
   pre-1777 behavior, and add TokenRange.rpc_endpoints instead (CASSANDRA-3187)
 * avoid trying to watch cassandra-topology.properties when loaded from jar
   (CASSANDRA-3138)
 * prevent users from creating keyspaces with LocalStrategy replication
   (CASSANDRA-3139)
 * fix CLI `show schema;` to output correct keyspace definition statement
   (CASSANDRA-3129)
 * CustomTThreadPoolServer to log TTransportException at DEBUG level
   (CASSANDRA-3142)
 * allow topology sort to work with non-unique rack names between 
   datacenters (CASSANDRA-3152)
 * Improve caching of same-version Messages on digest and repair paths
   (CASSANDRA-3158)
 * Randomize choice of first replica for counter increment (CASSANDRA-2890)
 * Fix using read_repair_chance instead of merge_shard_change (CASSANDRA-3202)
 * Avoid streaming data to nodes that already have it, on move as well as
   decommission (CASSANDRA-3041)
 * Fix divide by zero error in GCInspector (CASSANDRA-3164)
 * allow quoting of the ColumnFamily name in CLI `create column family`
   statement (CASSANDRA-3195)
 * Fix rolling upgrade from 0.7 to 0.8 problem (CASSANDRA-3166)
 * Accomodate missing encryption_options in IncomingTcpConnection.stream
   (CASSANDRA-3212)


0.8.5
 * fix NPE when encryption_options is unspecified (CASSANDRA-3007)
 * include column name in validation failure exceptions (CASSANDRA-2849)
 * make sure truncate clears out the commitlog so replay won't re-
   populate with truncated data (CASSANDRA-2950)
 * fix NPE when debug logging is enabled and dropped CF is present
   in a commitlog segment (CASSANDRA-3021)
 * fix cassandra.bat when CASSANDRA_HOME contains spaces (CASSANDRA-2952)
 * fix to SSTableSimpleUnsortedWriter bufferSize calculation (CASSANDRA-3027)
 * make cleanup and normal compaction able to skip empty rows
   (rows containing nothing but expired tombstones) (CASSANDRA-3039)
 * work around native memory leak in com.sun.management.GarbageCollectorMXBean
   (CASSANDRA-2868)
 * validate that column names in column_metadata are not equal to key_alias
   on create/update of the ColumnFamily and CQL 'ALTER' statement (CASSANDRA-3036)
 * return an InvalidRequestException if an indexed column is assigned
   a value larger than 64KB (CASSANDRA-3057)
 * fix of numeric-only and string column names handling in CLI "drop index" 
   (CASSANDRA-3054)
 * prune index scan resultset back to original request for lazy
   resultset expansion case (CASSANDRA-2964)
 * (Hadoop) fail jobs when Cassandra node has failed but TaskTracker
   has not (CASSANDRA-2388)
 * fix dynamic snitch ignoring nodes when read_repair_chance is zero
   (CASSANDRA-2662)
 * avoid retaining references to dropped CFS objects in 
   CompactionManager.estimatedCompactions (CASSANDRA-2708)
 * expose rpc timeouts per host in MessagingServiceMBean (CASSANDRA-2941)
 * avoid including cwd in classpath for deb and rpm packages (CASSANDRA-2881)
 * remove gossip state when a new IP takes over a token (CASSANDRA-3071)
 * allow sstable2json to work on index sstable files (CASSANDRA-3059)
 * always hint counters (CASSANDRA-3099)
 * fix log4j initialization in EmbeddedCassandraService (CASSANDRA-2857)
 * remove gossip state when a new IP takes over a token (CASSANDRA-3071)
 * work around native memory leak in com.sun.management.GarbageCollectorMXBean
    (CASSANDRA-2868)
 * fix UnavailableException with writes at CL.EACH_QUORM (CASSANDRA-3084)
 * fix parsing of the Keyspace and ColumnFamily names in numeric
   and string representations in CLI (CASSANDRA-3075)
 * fix corner cases in Range.differenceToFetch (CASSANDRA-3084)
 * fix ip address String representation in the ring cache (CASSANDRA-3044)
 * fix ring cache compatibility when mixing pre-0.8.4 nodes with post-
   in the same cluster (CASSANDRA-3023)
 * make repair report failure when a node participating dies (instead of
   hanging forever) (CASSANDRA-2433)
 * fix handling of the empty byte buffer by ReversedType (CASSANDRA-3111)
 * Add validation that Keyspace names are case-insensitively unique (CASSANDRA-3066)
 * catch invalid key_validation_class before instantiating UpdateColumnFamily (CASSANDRA-3102)
 * make Range and Bounds objects client-safe (CASSANDRA-3108)
 * optionally skip log4j configuration (CASSANDRA-3061)
 * bundle sstableloader with the debian package (CASSANDRA-3113)
 * don't try to build secondary indexes when there is none (CASSANDRA-3123)
 * improve SSTableSimpleUnsortedWriter speed for large rows (CASSANDRA-3122)
 * handle keyspace arguments correctly in nodetool snapshot (CASSANDRA-3038)
 * Fix SSTableImportTest on windows (CASSANDRA-3043)
 * expose compactionThroughputMbPerSec through JMX (CASSANDRA-3117)
 * log keyspace and CF of large rows being compacted


0.8.4
 * change TokenRing.endpoints to be a list of rpc addresses instead of 
   listen/broadcast addresses (CASSANDRA-1777)
 * include files-to-be-streamed in StreamInSession.getSources (CASSANDRA-2972)
 * use JAVA env var in cassandra-env.sh (CASSANDRA-2785, 2992)
 * avoid doing read for no-op replicate-on-write at CL=1 (CASSANDRA-2892)
 * refuse counter write for CL.ANY (CASSANDRA-2990)
 * switch back to only logging recent dropped messages (CASSANDRA-3004)
 * always deserialize RowMutation for counters (CASSANDRA-3006)
 * ignore saved replication_factor strategy_option for NTS (CASSANDRA-3011)
 * make sure pre-truncate CL segments are discarded (CASSANDRA-2950)


0.8.3
 * add ability to drop local reads/writes that are going to timeout
   (CASSANDRA-2943)
 * revamp token removal process, keep gossip states for 3 days (CASSANDRA-2496)
 * don't accept extra args for 0-arg nodetool commands (CASSANDRA-2740)
 * log unavailableexception details at debug level (CASSANDRA-2856)
 * expose data_dir though jmx (CASSANDRA-2770)
 * don't include tmp files as sstable when create cfs (CASSANDRA-2929)
 * log Java classpath on startup (CASSANDRA-2895)
 * keep gossipped version in sync with actual on migration coordinator 
   (CASSANDRA-2946)
 * use lazy initialization instead of class initialization in NodeId
   (CASSANDRA-2953)
 * check column family validity in nodetool repair (CASSANDRA-2933)
 * speedup bytes to hex conversions dramatically (CASSANDRA-2850)
 * Flush memtables on shutdown when durable writes are disabled 
   (CASSANDRA-2958)
 * improved POSIX compatibility of start scripts (CASsANDRA-2965)
 * add counter support to Hadoop InputFormat (CASSANDRA-2981)
 * fix bug where dirty commitlog segments were removed (and avoid keeping 
   segments with no post-flush activity permanently dirty) (CASSANDRA-2829)
 * fix throwing exception with batch mutation of counter super columns
   (CASSANDRA-2949)
 * ignore system tables during repair (CASSANDRA-2979)
 * throw exception when NTS is given replication_factor as an option
   (CASSANDRA-2960)
 * fix assertion error during compaction of counter CFs (CASSANDRA-2968)
 * avoid trying to create index names, when no index exists (CASSANDRA-2867)
 * don't sample the system table when choosing a bootstrap token
   (CASSANDRA-2825)
 * gossiper notifies of local state changes (CASSANDRA-2948)
 * add asynchronous and half-sync/half-async (hsha) thrift servers 
   (CASSANDRA-1405)
 * fix potential use of free'd native memory in SerializingCache 
   (CASSANDRA-2951)
 * prune index scan resultset back to original request for lazy
   resultset expansion case (CASSANDRA-2964)
 * (Hadoop) fail jobs when Cassandra node has failed but TaskTracker
    has not (CASSANDRA-2388)


0.8.2
 * CQL: 
   - include only one row per unique key for IN queries (CASSANDRA-2717)
   - respect client timestamp on full row deletions (CASSANDRA-2912)
 * improve thread-safety in StreamOutSession (CASSANDRA-2792)
 * allow deleting a row and updating indexed columns in it in the
   same mutation (CASSANDRA-2773)
 * Expose number of threads blocked on submitting memtable to flush
   in JMX (CASSANDRA-2817)
 * add ability to return "endpoints" to nodetool (CASSANDRA-2776)
 * Add support for multiple (comma-delimited) coordinator addresses
   to ColumnFamilyInputFormat (CASSANDRA-2807)
 * fix potential NPE while scheduling read repair for range slice
   (CASSANDRA-2823)
 * Fix race in SystemTable.getCurrentLocalNodeId (CASSANDRA-2824)
 * Correctly set default for replicate_on_write (CASSANDRA-2835)
 * improve nodetool compactionstats formatting (CASSANDRA-2844)
 * fix index-building status display (CASSANDRA-2853)
 * fix CLI perpetuating obsolete KsDef.replication_factor (CASSANDRA-2846)
 * improve cli treatment of multiline comments (CASSANDRA-2852)
 * handle row tombstones correctly in EchoedRow (CASSANDRA-2786)
 * add MessagingService.get[Recently]DroppedMessages and
   StorageService.getExceptionCount (CASSANDRA-2804)
 * fix possibility of spurious UnavailableException for LOCAL_QUORUM
   reads with dynamic snitch + read repair disabled (CASSANDRA-2870)
 * add ant-optional as dependence for the debian package (CASSANDRA-2164)
 * add option to specify limit for get_slice in the CLI (CASSANDRA-2646)
 * decrease HH page size (CASSANDRA-2832)
 * reset cli keyspace after dropping the current one (CASSANDRA-2763)
 * add KeyRange option to Hadoop inputformat (CASSANDRA-1125)
 * fix protocol versioning (CASSANDRA-2818, 2860)
 * support spaces in path to log4j configuration (CASSANDRA-2383)
 * avoid including inferred types in CF update (CASSANDRA-2809)
 * fix JMX bulkload call (CASSANDRA-2908)
 * fix updating KS with durable_writes=false (CASSANDRA-2907)
 * add simplified facade to SSTableWriter for bulk loading use
   (CASSANDRA-2911)
 * fix re-using index CF sstable names after drop/recreate (CASSANDRA-2872)
 * prepend CF to default index names (CASSANDRA-2903)
 * fix hint replay (CASSANDRA-2928)
 * Properly synchronize repair's merkle tree computation (CASSANDRA-2816)


0.8.1
 * CQL:
   - support for insert, delete in BATCH (CASSANDRA-2537)
   - support for IN to SELECT, UPDATE (CASSANDRA-2553)
   - timestamp support for INSERT, UPDATE, and BATCH (CASSANDRA-2555)
   - TTL support (CASSANDRA-2476)
   - counter support (CASSANDRA-2473)
   - ALTER COLUMNFAMILY (CASSANDRA-1709)
   - DROP INDEX (CASSANDRA-2617)
   - add SCHEMA/TABLE as aliases for KS/CF (CASSANDRA-2743)
   - server handles wait-for-schema-agreement (CASSANDRA-2756)
   - key alias support (CASSANDRA-2480)
 * add support for comparator parameters and a generic ReverseType
   (CASSANDRA-2355)
 * add CompositeType and DynamicCompositeType (CASSANDRA-2231)
 * optimize batches containing multiple updates to the same row
   (CASSANDRA-2583)
 * adjust hinted handoff page size to avoid OOM with large columns 
   (CASSANDRA-2652)
 * mark BRAF buffer invalid post-flush so we don't re-flush partial
   buffers again, especially on CL writes (CASSANDRA-2660)
 * add DROP INDEX support to CLI (CASSANDRA-2616)
 * don't perform HH to client-mode [storageproxy] nodes (CASSANDRA-2668)
 * Improve forceDeserialize/getCompactedRow encapsulation (CASSANDRA-2659)
 * Don't write CounterUpdateColumn to disk in tests (CASSANDRA-2650)
 * Add sstable bulk loading utility (CASSANDRA-1278)
 * avoid replaying hints to dropped columnfamilies (CASSANDRA-2685)
 * add placeholders for missing rows in range query pseudo-RR (CASSANDRA-2680)
 * remove no-op HHOM.renameHints (CASSANDRA-2693)
 * clone super columns to avoid modifying them during flush (CASSANDRA-2675)
 * allow writes to bypass the commitlog for certain keyspaces (CASSANDRA-2683)
 * avoid NPE when bypassing commitlog during memtable flush (CASSANDRA-2781)
 * Added support for making bootstrap retry if nodes flap (CASSANDRA-2644)
 * Added statusthrift to nodetool to report if thrift server is running (CASSANDRA-2722)
 * Fixed rows being cached if they do not exist (CASSANDRA-2723)
 * Support passing tableName and cfName to RowCacheProviders (CASSANDRA-2702)
 * close scrub file handles (CASSANDRA-2669)
 * throttle migration replay (CASSANDRA-2714)
 * optimize column serializer creation (CASSANDRA-2716)
 * Added support for making bootstrap retry if nodes flap (CASSANDRA-2644)
 * Added statusthrift to nodetool to report if thrift server is running
   (CASSANDRA-2722)
 * Fixed rows being cached if they do not exist (CASSANDRA-2723)
 * fix truncate/compaction race (CASSANDRA-2673)
 * workaround large resultsets causing large allocation retention
   by nio sockets (CASSANDRA-2654)
 * fix nodetool ring use with Ec2Snitch (CASSANDRA-2733)
 * fix removing columns and subcolumns that are supressed by a row or
   supercolumn tombstone during replica resolution (CASSANDRA-2590)
 * support sstable2json against snapshot sstables (CASSANDRA-2386)
 * remove active-pull schema requests (CASSANDRA-2715)
 * avoid marking entire list of sstables as actively being compacted
   in multithreaded compaction (CASSANDRA-2765)
 * seek back after deserializing a row to update cache with (CASSANDRA-2752)
 * avoid skipping rows in scrub for counter column family (CASSANDRA-2759)
 * fix ConcurrentModificationException in repair when dealing with 0.7 node
   (CASSANDRA-2767)
 * use threadsafe collections for StreamInSession (CASSANDRA-2766)
 * avoid infinite loop when creating merkle tree (CASSANDRA-2758)
 * avoids unmarking compacting sstable prematurely in cleanup (CASSANDRA-2769)
 * fix NPE when the commit log is bypassed (CASSANDRA-2718)
 * don't throw an exception in SS.isRPCServerRunning (CASSANDRA-2721)
 * make stress.jar executable (CASSANDRA-2744)
 * add daemon mode to java stress (CASSANDRA-2267)
 * expose the DC and rack of a node through JMX and nodetool ring (CASSANDRA-2531)
 * fix cache mbean getSize (CASSANDRA-2781)
 * Add Date, Float, Double, and Boolean types (CASSANDRA-2530)
 * Add startup flag to renew counter node id (CASSANDRA-2788)
 * add jamm agent to cassandra.bat (CASSANDRA-2787)
 * fix repair hanging if a neighbor has nothing to send (CASSANDRA-2797)
 * purge tombstone even if row is in only one sstable (CASSANDRA-2801)
 * Fix wrong purge of deleted cf during compaction (CASSANDRA-2786)
 * fix race that could result in Hadoop writer failing to throw an
   exception encountered after close() (CASSANDRA-2755)
 * fix scan wrongly throwing assertion error (CASSANDRA-2653)
 * Always use even distribution for merkle tree with RandomPartitionner
   (CASSANDRA-2841)
 * fix describeOwnership for OPP (CASSANDRA-2800)
 * ensure that string tokens do not contain commas (CASSANDRA-2762)


0.8.0-final
 * fix CQL grammar warning and cqlsh regression from CASSANDRA-2622
 * add ant generate-cql-html target (CASSANDRA-2526)
 * update CQL consistency levels (CASSANDRA-2566)
 * debian packaging fixes (CASSANDRA-2481, 2647)
 * fix UUIDType, IntegerType for direct buffers (CASSANDRA-2682, 2684)
 * switch to native Thrift for Hadoop map/reduce (CASSANDRA-2667)
 * fix StackOverflowError when building from eclipse (CASSANDRA-2687)
 * only provide replication_factor to strategy_options "help" for
   SimpleStrategy, OldNetworkTopologyStrategy (CASSANDRA-2678, 2713)
 * fix exception adding validators to non-string columns (CASSANDRA-2696)
 * avoid instantiating DatabaseDescriptor in JDBC (CASSANDRA-2694)
 * fix potential stack overflow during compaction (CASSANDRA-2626)
 * clone super columns to avoid modifying them during flush (CASSANDRA-2675)
 * reset underlying iterator in EchoedRow constructor (CASSANDRA-2653)


0.8.0-rc1
 * faster flushes and compaction from fixing excessively pessimistic 
   rebuffering in BRAF (CASSANDRA-2581)
 * fix returning null column values in the python cql driver (CASSANDRA-2593)
 * fix merkle tree splitting exiting early (CASSANDRA-2605)
 * snapshot_before_compaction directory name fix (CASSANDRA-2598)
 * Disable compaction throttling during bootstrap (CASSANDRA-2612) 
 * fix CQL treatment of > and < operators in range slices (CASSANDRA-2592)
 * fix potential double-application of counter updates on commitlog replay
   by moving replay position from header to sstable metadata (CASSANDRA-2419)
 * JDBC CQL driver exposes getColumn for access to timestamp
 * JDBC ResultSetMetadata properties added to AbstractType
 * r/m clustertool (CASSANDRA-2607)
 * add support for presenting row key as a column in CQL result sets 
   (CASSANDRA-2622)
 * Don't allow {LOCAL|EACH}_QUORUM unless strategy is NTS (CASSANDRA-2627)
 * validate keyspace strategy_options during CQL create (CASSANDRA-2624)
 * fix empty Result with secondary index when limit=1 (CASSANDRA-2628)
 * Fix regression where bootstrapping a node with no schema fails
   (CASSANDRA-2625)
 * Allow removing LocationInfo sstables (CASSANDRA-2632)
 * avoid attempting to replay mutations from dropped keyspaces (CASSANDRA-2631)
 * avoid using cached position of a key when GT is requested (CASSANDRA-2633)
 * fix counting bloom filter true positives (CASSANDRA-2637)
 * initialize local ep state prior to gossip startup if needed (CASSANDRA-2638)
 * fix counter increment lost after restart (CASSANDRA-2642)
 * add quote-escaping via backslash to CLI (CASSANDRA-2623)
 * fix pig example script (CASSANDRA-2487)
 * fix dynamic snitch race in adding latencies (CASSANDRA-2618)
 * Start/stop cassandra after more important services such as mdadm in
   debian packaging (CASSANDRA-2481)


0.8.0-beta2
 * fix NPE compacting index CFs (CASSANDRA-2528)
 * Remove checking all column families on startup for compaction candidates 
   (CASSANDRA-2444)
 * validate CQL create keyspace options (CASSANDRA-2525)
 * fix nodetool setcompactionthroughput (CASSANDRA-2550)
 * move	gossip heartbeat back to its own thread (CASSANDRA-2554)
 * validate cql TRUNCATE columnfamily before truncating (CASSANDRA-2570)
 * fix batch_mutate for mixed standard-counter mutations (CASSANDRA-2457)
 * disallow making schema changes to system keyspace (CASSANDRA-2563)
 * fix sending mutation messages multiple times (CASSANDRA-2557)
 * fix incorrect use of NBHM.size in ReadCallback that could cause
   reads to time out even when responses were received (CASSANDRA-2552)
 * trigger read repair correctly for LOCAL_QUORUM reads (CASSANDRA-2556)
 * Allow configuring the number of compaction thread (CASSANDRA-2558)
 * forceUserDefinedCompaction will attempt to compact what it is given
   even if the pessimistic estimate is that there is not enough disk space;
   automatic compactions will only compact 2 or more sstables (CASSANDRA-2575)
 * refuse to apply migrations with older timestamps than the current 
   schema (CASSANDRA-2536)
 * remove unframed Thrift transport option
 * include indexes in snapshots (CASSANDRA-2596)
 * improve ignoring of obsolete mutations in index maintenance (CASSANDRA-2401)
 * recognize attempt to drop just the index while leaving the column
   definition alone (CASSANDRA-2619)
  

0.8.0-beta1
 * remove Avro RPC support (CASSANDRA-926)
 * support for columns that act as incr/decr counters 
   (CASSANDRA-1072, 1937, 1944, 1936, 2101, 2093, 2288, 2105, 2384, 2236, 2342,
   2454)
 * CQL (CASSANDRA-1703, 1704, 1705, 1706, 1707, 1708, 1710, 1711, 1940, 
   2124, 2302, 2277, 2493)
 * avoid double RowMutation serialization on write path (CASSANDRA-1800)
 * make NetworkTopologyStrategy the default (CASSANDRA-1960)
 * configurable internode encryption (CASSANDRA-1567, 2152)
 * human readable column names in sstable2json output (CASSANDRA-1933)
 * change default JMX port to 7199 (CASSANDRA-2027)
 * backwards compatible internal messaging (CASSANDRA-1015)
 * atomic switch of memtables and sstables (CASSANDRA-2284)
 * add pluggable SeedProvider (CASSANDRA-1669)
 * Fix clustertool to not throw exception when calling get_endpoints (CASSANDRA-2437)
 * upgrade to thrift 0.6 (CASSANDRA-2412) 
 * repair works on a token range instead of full ring (CASSANDRA-2324)
 * purge tombstones from row cache (CASSANDRA-2305)
 * push replication_factor into strategy_options (CASSANDRA-1263)
 * give snapshots the same name on each node (CASSANDRA-1791)
 * remove "nodetool loadbalance" (CASSANDRA-2448)
 * multithreaded compaction (CASSANDRA-2191)
 * compaction throttling (CASSANDRA-2156)
 * add key type information and alias (CASSANDRA-2311, 2396)
 * cli no longer divides read_repair_chance by 100 (CASSANDRA-2458)
 * made CompactionInfo.getTaskType return an enum (CASSANDRA-2482)
 * add a server-wide cap on measured memtable memory usage and aggressively
   flush to keep under that threshold (CASSANDRA-2006)
 * add unified UUIDType (CASSANDRA-2233)
 * add off-heap row cache support (CASSANDRA-1969)


0.7.5
 * improvements/fixes to PIG driver (CASSANDRA-1618, CASSANDRA-2387,
   CASSANDRA-2465, CASSANDRA-2484)
 * validate index names (CASSANDRA-1761)
 * reduce contention on Table.flusherLock (CASSANDRA-1954)
 * try harder to detect failures during streaming, cleaning up temporary
   files more reliably (CASSANDRA-2088)
 * shut down server for OOM on a Thrift thread (CASSANDRA-2269)
 * fix tombstone handling in repair and sstable2json (CASSANDRA-2279)
 * preserve version when streaming data from old sstables (CASSANDRA-2283)
 * don't start repair if a neighboring node is marked as dead (CASSANDRA-2290)
 * purge tombstones from row cache (CASSANDRA-2305)
 * Avoid seeking when sstable2json exports the entire file (CASSANDRA-2318)
 * clear Built flag in system table when dropping an index (CASSANDRA-2320)
 * don't allow arbitrary argument for stress.java (CASSANDRA-2323)
 * validate values for index predicates in get_indexed_slice (CASSANDRA-2328)
 * queue secondary indexes for flush before the parent (CASSANDRA-2330)
 * allow job configuration to set the CL used in Hadoop jobs (CASSANDRA-2331)
 * add memtable_flush_queue_size defaulting to 4 (CASSANDRA-2333)
 * Allow overriding of initial_token, storage_port and rpc_port from system
   properties (CASSANDRA-2343)
 * fix comparator used for non-indexed secondary expressions in index scan
   (CASSANDRA-2347)
 * ensure size calculation and write phase of large-row compaction use
   the same threshold for TTL expiration (CASSANDRA-2349)
 * fix race when iterating CFs during add/drop (CASSANDRA-2350)
 * add ConsistencyLevel command to CLI (CASSANDRA-2354)
 * allow negative numbers in the cli (CASSANDRA-2358)
 * hard code serialVersionUID for tokens class (CASSANDRA-2361)
 * fix potential infinite loop in ByteBufferUtil.inputStream (CASSANDRA-2365)
 * fix encoding bugs in HintedHandoffManager, SystemTable when default
   charset is not UTF8 (CASSANDRA-2367)
 * avoids having removed node reappearing in Gossip (CASSANDRA-2371)
 * fix incorrect truncation of long to int when reading columns via block
   index (CASSANDRA-2376)
 * fix NPE during stream session (CASSANDRA-2377)
 * fix race condition that could leave orphaned data files when dropping CF or
   KS (CASSANDRA-2381)
 * fsync statistics component on write (CASSANDRA-2382)
 * fix duplicate results from CFS.scan (CASSANDRA-2406)
 * add IntegerType to CLI help (CASSANDRA-2414)
 * avoid caching token-only decoratedkeys (CASSANDRA-2416)
 * convert mmap assertion to if/throw so scrub can catch it (CASSANDRA-2417)
 * don't overwrite gc log (CASSANDR-2418)
 * invalidate row cache for streamed row to avoid inconsitencies
   (CASSANDRA-2420)
 * avoid copies in range/index scans (CASSANDRA-2425)
 * make sure we don't wipe data during cleanup if the node has not join
   the ring (CASSANDRA-2428)
 * Try harder to close files after compaction (CASSANDRA-2431)
 * re-set bootstrapped flag after move finishes (CASSANDRA-2435)
 * display validation_class in CLI 'describe keyspace' (CASSANDRA-2442)
 * make cleanup compactions cleanup the row cache (CASSANDRA-2451)
 * add column fields validation to scrub (CASSANDRA-2460)
 * use 64KB flush buffer instead of in_memory_compaction_limit (CASSANDRA-2463)
 * fix backslash substitutions in CLI (CASSANDRA-2492)
 * disable cache saving for system CFS (CASSANDRA-2502)
 * fixes for verifying destination availability under hinted conditions
   so UE can be thrown intead of timing out (CASSANDRA-2514)
 * fix update of validation class in column metadata (CASSANDRA-2512)
 * support LOCAL_QUORUM, EACH_QUORUM CLs outside of NTS (CASSANDRA-2516)
 * preserve version when streaming data from old sstables (CASSANDRA-2283)
 * fix backslash substitutions in CLI (CASSANDRA-2492)
 * count a row deletion as one operation towards memtable threshold 
   (CASSANDRA-2519)
 * support LOCAL_QUORUM, EACH_QUORUM CLs outside of NTS (CASSANDRA-2516)


0.7.4
 * add nodetool join command (CASSANDRA-2160)
 * fix secondary indexes on pre-existing or streamed data (CASSANDRA-2244)
 * initialize endpoint in gossiper earlier (CASSANDRA-2228)
 * add ability to write to Cassandra from Pig (CASSANDRA-1828)
 * add rpc_[min|max]_threads (CASSANDRA-2176)
 * add CL.TWO, CL.THREE (CASSANDRA-2013)
 * avoid exporting an un-requested row in sstable2json, when exporting 
   a key that does not exist (CASSANDRA-2168)
 * add incremental_backups option (CASSANDRA-1872)
 * add configurable row limit to Pig loadfunc (CASSANDRA-2276)
 * validate column values in batches as well as single-Column inserts
   (CASSANDRA-2259)
 * move sample schema from cassandra.yaml to schema-sample.txt,
   a cli scripts (CASSANDRA-2007)
 * avoid writing empty rows when scrubbing tombstoned rows (CASSANDRA-2296)
 * fix assertion error in range and index scans for CL < ALL
   (CASSANDRA-2282)
 * fix commitlog replay when flush position refers to data that didn't
   get synced before server died (CASSANDRA-2285)
 * fix fd leak in sstable2json with non-mmap'd i/o (CASSANDRA-2304)
 * reduce memory use during streaming of multiple sstables (CASSANDRA-2301)
 * purge tombstoned rows from cache after GCGraceSeconds (CASSANDRA-2305)
 * allow zero replicas in a NTS datacenter (CASSANDRA-1924)
 * make range queries respect snitch for local replicas (CASSANDRA-2286)
 * fix HH delivery when column index is larger than 2GB (CASSANDRA-2297)
 * make 2ary indexes use parent CF flush thresholds during initial build
   (CASSANDRA-2294)
 * update memtable_throughput to be a long (CASSANDRA-2158)


0.7.3
 * Keep endpoint state until aVeryLongTime (CASSANDRA-2115)
 * lower-latency read repair (CASSANDRA-2069)
 * add hinted_handoff_throttle_delay_in_ms option (CASSANDRA-2161)
 * fixes for cache save/load (CASSANDRA-2172, -2174)
 * Handle whole-row deletions in CFOutputFormat (CASSANDRA-2014)
 * Make memtable_flush_writers flush in parallel (CASSANDRA-2178)
 * Add compaction_preheat_key_cache option (CASSANDRA-2175)
 * refactor stress.py to have only one copy of the format string 
   used for creating row keys (CASSANDRA-2108)
 * validate index names for \w+ (CASSANDRA-2196)
 * Fix Cassandra cli to respect timeout if schema does not settle 
   (CASSANDRA-2187)
 * fix for compaction and cleanup writing old-format data into new-version 
   sstable (CASSANDRA-2211, -2216)
 * add nodetool scrub (CASSANDRA-2217, -2240)
 * fix sstable2json large-row pagination (CASSANDRA-2188)
 * fix EOFing on requests for the last bytes in a file (CASSANDRA-2213)
 * fix BufferedRandomAccessFile bugs (CASSANDRA-2218, -2241)
 * check for memtable flush_after_mins exceeded every 10s (CASSANDRA-2183)
 * fix cache saving on Windows (CASSANDRA-2207)
 * add validateSchemaAgreement call + synchronization to schema
   modification operations (CASSANDRA-2222)
 * fix for reversed slice queries on large rows (CASSANDRA-2212)
 * fat clients were writing local data (CASSANDRA-2223)
 * set DEFAULT_MEMTABLE_LIFETIME_IN_MINS to 24h
 * improve detection and cleanup of partially-written sstables 
   (CASSANDRA-2206)
 * fix supercolumn de/serialization when subcolumn comparator is different
   from supercolumn's (CASSANDRA-2104)
 * fix starting up on Windows when CASSANDRA_HOME contains whitespace
   (CASSANDRA-2237)
 * add [get|set][row|key]cacheSavePeriod to JMX (CASSANDRA-2100)
 * fix Hadoop ColumnFamilyOutputFormat dropping of mutations
   when batch fills up (CASSANDRA-2255)
 * move file deletions off of scheduledtasks executor (CASSANDRA-2253)


0.7.2
 * copy DecoratedKey.key when inserting into caches to avoid retaining
   a reference to the underlying buffer (CASSANDRA-2102)
 * format subcolumn names with subcomparator (CASSANDRA-2136)
 * fix column bloom filter deserialization (CASSANDRA-2165)


0.7.1
 * refactor MessageDigest creation code. (CASSANDRA-2107)
 * buffer network stack to avoid inefficient small TCP messages while avoiding
   the nagle/delayed ack problem (CASSANDRA-1896)
 * check log4j configuration for changes every 10s (CASSANDRA-1525, 1907)
 * more-efficient cross-DC replication (CASSANDRA-1530, -2051, -2138)
 * avoid polluting page cache with commitlog or sstable writes
   and seq scan operations (CASSANDRA-1470)
 * add RMI authentication options to nodetool (CASSANDRA-1921)
 * make snitches configurable at runtime (CASSANDRA-1374)
 * retry hadoop split requests on connection failure (CASSANDRA-1927)
 * implement describeOwnership for BOP, COPP (CASSANDRA-1928)
 * make read repair behave as expected for ConsistencyLevel > ONE
   (CASSANDRA-982, 2038)
 * distributed test harness (CASSANDRA-1859, 1964)
 * reduce flush lock contention (CASSANDRA-1930)
 * optimize supercolumn deserialization (CASSANDRA-1891)
 * fix CFMetaData.apply to only compare objects of the same class 
   (CASSANDRA-1962)
 * allow specifying specific SSTables to compact from JMX (CASSANDRA-1963)
 * fix race condition in MessagingService.targets (CASSANDRA-1959, 2094, 2081)
 * refuse to open sstables from a future version (CASSANDRA-1935)
 * zero-copy reads (CASSANDRA-1714)
 * fix copy bounds for word Text in wordcount demo (CASSANDRA-1993)
 * fixes for contrib/javautils (CASSANDRA-1979)
 * check more frequently for memtable expiration (CASSANDRA-2000)
 * fix writing SSTable column count statistics (CASSANDRA-1976)
 * fix streaming of multiple CFs during bootstrap (CASSANDRA-1992)
 * explicitly set JVM GC new generation size with -Xmn (CASSANDRA-1968)
 * add short options for CLI flags (CASSANDRA-1565)
 * make keyspace argument to "describe keyspace" in CLI optional
   when authenticated to keyspace already (CASSANDRA-2029)
 * added option to specify -Dcassandra.join_ring=false on startup
   to allow "warm spare" nodes or performing JMX maintenance before
   joining the ring (CASSANDRA-526)
 * log migrations at INFO (CASSANDRA-2028)
 * add CLI verbose option in file mode (CASSANDRA-2030)
 * add single-line "--" comments to CLI (CASSANDRA-2032)
 * message serialization tests (CASSANDRA-1923)
 * switch from ivy to maven-ant-tasks (CASSANDRA-2017)
 * CLI attempts to block for new schema to propagate (CASSANDRA-2044)
 * fix potential overflow in nodetool cfstats (CASSANDRA-2057)
 * add JVM shutdownhook to sync commitlog (CASSANDRA-1919)
 * allow nodes to be up without being part of  normal traffic (CASSANDRA-1951)
 * fix CLI "show keyspaces" with null options on NTS (CASSANDRA-2049)
 * fix possible ByteBuffer race conditions (CASSANDRA-2066)
 * reduce garbage generated by MessagingService to prevent load spikes
   (CASSANDRA-2058)
 * fix math in RandomPartitioner.describeOwnership (CASSANDRA-2071)
 * fix deletion of sstable non-data components (CASSANDRA-2059)
 * avoid blocking gossip while deleting handoff hints (CASSANDRA-2073)
 * ignore messages from newer versions, keep track of nodes in gossip 
   regardless of version (CASSANDRA-1970)
 * cache writing moved to CompactionManager to reduce i/o contention and
   updated to use non-cache-polluting writes (CASSANDRA-2053)
 * page through large rows when exporting to JSON (CASSANDRA-2041)
 * add flush_largest_memtables_at and reduce_cache_sizes_at options
   (CASSANDRA-2142)
 * add cli 'describe cluster' command (CASSANDRA-2127)
 * add cli support for setting username/password at 'connect' command 
   (CASSANDRA-2111)
 * add -D option to Stress.java to allow reading hosts from a file 
   (CASSANDRA-2149)
 * bound hints CF throughput between 32M and 256M (CASSANDRA-2148)
 * continue starting when invalid saved cache entries are encountered
   (CASSANDRA-2076)
 * add max_hint_window_in_ms option (CASSANDRA-1459)


0.7.0-final
 * fix offsets to ByteBuffer.get (CASSANDRA-1939)


0.7.0-rc4
 * fix cli crash after backgrounding (CASSANDRA-1875)
 * count timeouts in storageproxy latencies, and include latency 
   histograms in StorageProxyMBean (CASSANDRA-1893)
 * fix CLI get recognition of supercolumns (CASSANDRA-1899)
 * enable keepalive on intra-cluster sockets (CASSANDRA-1766)
 * count timeouts towards dynamicsnitch latencies (CASSANDRA-1905)
 * Expose index-building status in JMX + cli schema description
   (CASSANDRA-1871)
 * allow [LOCAL|EACH]_QUORUM to be used with non-NetworkTopology 
   replication Strategies
 * increased amount of index locks for faster commitlog replay
 * collect secondary index tombstones immediately (CASSANDRA-1914)
 * revert commitlog changes from #1780 (CASSANDRA-1917)
 * change RandomPartitioner min token to -1 to avoid collision w/
   tokens on actual nodes (CASSANDRA-1901)
 * examine the right nibble when validating TimeUUID (CASSANDRA-1910)
 * include secondary indexes in cleanup (CASSANDRA-1916)
 * CFS.scrubDataDirectories should also cleanup invalid secondary indexes
   (CASSANDRA-1904)
 * ability to disable/enable gossip on nodes to force them down
   (CASSANDRA-1108)


0.7.0-rc3
 * expose getNaturalEndpoints in StorageServiceMBean taking byte[]
   key; RMI cannot serialize ByteBuffer (CASSANDRA-1833)
 * infer org.apache.cassandra.locator for replication strategy classes
   when not otherwise specified
 * validation that generates less garbage (CASSANDRA-1814)
 * add TTL support to CLI (CASSANDRA-1838)
 * cli defaults to bytestype for subcomparator when creating
   column families (CASSANDRA-1835)
 * unregister index MBeans when index is dropped (CASSANDRA-1843)
 * make ByteBufferUtil.clone thread-safe (CASSANDRA-1847)
 * change exception for read requests during bootstrap from 
   InvalidRequest to Unavailable (CASSANDRA-1862)
 * respect row-level tombstones post-flush in range scans
   (CASSANDRA-1837)
 * ReadResponseResolver check digests against each other (CASSANDRA-1830)
 * return InvalidRequest when remove of subcolumn without supercolumn
   is requested (CASSANDRA-1866)
 * flush before repair (CASSANDRA-1748)
 * SSTableExport validates key order (CASSANDRA-1884)
 * large row support for SSTableExport (CASSANDRA-1867)
 * Re-cache hot keys post-compaction without hitting disk (CASSANDRA-1878)
 * manage read repair in coordinator instead of data source, to
   provide latency information to dynamic snitch (CASSANDRA-1873)


0.7.0-rc2
 * fix live-column-count of slice ranges including tombstoned supercolumn 
   with live subcolumn (CASSANDRA-1591)
 * rename o.a.c.internal.AntientropyStage -> AntiEntropyStage,
   o.a.c.request.Request_responseStage -> RequestResponseStage,
   o.a.c.internal.Internal_responseStage -> InternalResponseStage
 * add AbstractType.fromString (CASSANDRA-1767)
 * require index_type to be present when specifying index_name
   on ColumnDef (CASSANDRA-1759)
 * fix add/remove index bugs in CFMetadata (CASSANDRA-1768)
 * rebuild Strategy during system_update_keyspace (CASSANDRA-1762)
 * cli updates prompt to ... in continuation lines (CASSANDRA-1770)
 * support multiple Mutations per key in hadoop ColumnFamilyOutputFormat
   (CASSANDRA-1774)
 * improvements to Debian init script (CASSANDRA-1772)
 * use local classloader to check for version.properties (CASSANDRA-1778)
 * Validate that column names in column_metadata are valid for the
   defined comparator, and decode properly in cli (CASSANDRA-1773)
 * use cross-platform newlines in cli (CASSANDRA-1786)
 * add ExpiringColumn support to sstable import/export (CASSANDRA-1754)
 * add flush for each append to periodic commitlog mode; added
   periodic_without_flush option to disable this (CASSANDRA-1780)
 * close file handle used for post-flush truncate (CASSANDRA-1790)
 * various code cleanup (CASSANDRA-1793, -1794, -1795)
 * fix range queries against wrapped range (CASSANDRA-1781)
 * fix consistencylevel calculations for NetworkTopologyStrategy
   (CASSANDRA-1804)
 * cli support index type enum names (CASSANDRA-1810)
 * improved validation of column_metadata (CASSANDRA-1813)
 * reads at ConsistencyLevel > 1 throw UnavailableException
   immediately if insufficient live nodes exist (CASSANDRA-1803)
 * copy bytebuffers for local writes to avoid retaining the entire
   Thrift frame (CASSANDRA-1801)
 * fix NPE adding index to column w/o prior metadata (CASSANDRA-1764)
 * reduce fat client timeout (CASSANDRA-1730)
 * fix botched merge of CASSANDRA-1316


0.7.0-rc1
 * fix compaction and flush races with schema updates (CASSANDRA-1715)
 * add clustertool, config-converter, sstablekeys, and schematool 
   Windows .bat files (CASSANDRA-1723)
 * reject range queries received during bootstrap (CASSANDRA-1739)
 * fix wrapping-range queries on non-minimum token (CASSANDRA-1700)
 * add nodetool cfhistogram (CASSANDRA-1698)
 * limit repaired ranges to what the nodes have in common (CASSANDRA-1674)
 * index scan treats missing columns as not matching secondary
   expressions (CASSANDRA-1745)
 * Fix misuse of DataOutputBuffer.getData in AntiEntropyService
   (CASSANDRA-1729)
 * detect and warn when obsolete version of JNA is present (CASSANDRA-1760)
 * reduce fat client timeout (CASSANDRA-1730)
 * cleanup smallest CFs first to increase free temp space for larger ones
   (CASSANDRA-1811)
 * Update windows .bat files to work outside of main Cassandra
   directory (CASSANDRA-1713)
 * fix read repair regression from 0.6.7 (CASSANDRA-1727)
 * more-efficient read repair (CASSANDRA-1719)
 * fix hinted handoff replay (CASSANDRA-1656)
 * log type of dropped messages (CASSANDRA-1677)
 * upgrade to SLF4J 1.6.1
 * fix ByteBuffer bug in ExpiringColumn.updateDigest (CASSANDRA-1679)
 * fix IntegerType.getString (CASSANDRA-1681)
 * make -Djava.net.preferIPv4Stack=true the default (CASSANDRA-628)
 * add INTERNAL_RESPONSE verb to differentiate from responses related
   to client requests (CASSANDRA-1685)
 * log tpstats when dropping messages (CASSANDRA-1660)
 * include unreachable nodes in describeSchemaVersions (CASSANDRA-1678)
 * Avoid dropping messages off the client request path (CASSANDRA-1676)
 * fix jna errno reporting (CASSANDRA-1694)
 * add friendlier error for UnknownHostException on startup (CASSANDRA-1697)
 * include jna dependency in RPM package (CASSANDRA-1690)
 * add --skip-keys option to stress.py (CASSANDRA-1696)
 * improve cli handling of non-string keys and column names 
   (CASSANDRA-1701, -1693)
 * r/m extra subcomparator line in cli keyspaces output (CASSANDRA-1712)
 * add read repair chance to cli "show keyspaces"
 * upgrade to ConcurrentLinkedHashMap 1.1 (CASSANDRA-975)
 * fix index scan routing (CASSANDRA-1722)
 * fix tombstoning of supercolumns in range queries (CASSANDRA-1734)
 * clear endpoint cache after updating keyspace metadata (CASSANDRA-1741)
 * fix wrapping-range queries on non-minimum token (CASSANDRA-1700)
 * truncate includes secondary indexes (CASSANDRA-1747)
 * retain reference to PendingFile sstables (CASSANDRA-1749)
 * fix sstableimport regression (CASSANDRA-1753)
 * fix for bootstrap when no non-system tables are defined (CASSANDRA-1732)
 * handle replica unavailability in index scan (CASSANDRA-1755)
 * fix service initialization order deadlock (CASSANDRA-1756)
 * multi-line cli commands (CASSANDRA-1742)
 * fix race between snapshot and compaction (CASSANDRA-1736)
 * add listEndpointsPendingHints, deleteHintsForEndpoint JMX methods 
   (CASSANDRA-1551)


0.7.0-beta3
 * add strategy options to describe_keyspace output (CASSANDRA-1560)
 * log warning when using randomly generated token (CASSANDRA-1552)
 * re-organize JMX into .db, .net, .internal, .request (CASSANDRA-1217)
 * allow nodes to change IPs between restarts (CASSANDRA-1518)
 * remember ring state between restarts by default (CASSANDRA-1518)
 * flush index built flag so we can read it before log replay (CASSANDRA-1541)
 * lock row cache updates to prevent race condition (CASSANDRA-1293)
 * remove assertion causing rare (and harmless) error messages in
   commitlog (CASSANDRA-1330)
 * fix moving nodes with no keyspaces defined (CASSANDRA-1574)
 * fix unbootstrap when no data is present in a transfer range (CASSANDRA-1573)
 * take advantage of AVRO-495 to simplify our avro IDL (CASSANDRA-1436)
 * extend authorization hierarchy to column family (CASSANDRA-1554)
 * deletion support in secondary indexes (CASSANDRA-1571)
 * meaningful error message for invalid replication strategy class 
   (CASSANDRA-1566)
 * allow keyspace creation with RF > N (CASSANDRA-1428)
 * improve cli error handling (CASSANDRA-1580)
 * add cache save/load ability (CASSANDRA-1417, 1606, 1647)
 * add StorageService.getDrainProgress (CASSANDRA-1588)
 * Disallow bootstrap to an in-use token (CASSANDRA-1561)
 * Allow dynamic secondary index creation and destruction (CASSANDRA-1532)
 * log auto-guessed memtable thresholds (CASSANDRA-1595)
 * add ColumnDef support to cli (CASSANDRA-1583)
 * reduce index sample time by 75% (CASSANDRA-1572)
 * add cli support for column, strategy metadata (CASSANDRA-1578, 1612)
 * add cli support for schema modification (CASSANDRA-1584)
 * delete temp files on failed compactions (CASSANDRA-1596)
 * avoid blocking for dead nodes during removetoken (CASSANDRA-1605)
 * remove ConsistencyLevel.ZERO (CASSANDRA-1607)
 * expose in-progress compaction type in jmx (CASSANDRA-1586)
 * removed IClock & related classes from internals (CASSANDRA-1502)
 * fix removing tokens from SystemTable on decommission and removetoken
   (CASSANDRA-1609)
 * include CF metadata in cli 'show keyspaces' (CASSANDRA-1613)
 * switch from Properties to HashMap in PropertyFileSnitch to
   avoid synchronization bottleneck (CASSANDRA-1481)
 * PropertyFileSnitch configuration file renamed to 
   cassandra-topology.properties
 * add cli support for get_range_slices (CASSANDRA-1088, CASSANDRA-1619)
 * Make memtable flush thresholds per-CF instead of global 
   (CASSANDRA-1007, 1637)
 * add cli support for binary data without CfDef hints (CASSANDRA-1603)
 * fix building SSTable statistics post-stream (CASSANDRA-1620)
 * fix potential infinite loop in 2ary index queries (CASSANDRA-1623)
 * allow creating NTS keyspaces with no replicas configured (CASSANDRA-1626)
 * add jmx histogram of sstables accessed per read (CASSANDRA-1624)
 * remove system_rename_column_family and system_rename_keyspace from the
   client API until races can be fixed (CASSANDRA-1630, CASSANDRA-1585)
 * add cli sanity tests (CASSANDRA-1582)
 * update GC settings in cassandra.bat (CASSANDRA-1636)
 * cli support for index queries (CASSANDRA-1635)
 * cli support for updating schema memtable settings (CASSANDRA-1634)
 * cli --file option (CASSANDRA-1616)
 * reduce automatically chosen memtable sizes by 50% (CASSANDRA-1641)
 * move endpoint cache from snitch to strategy (CASSANDRA-1643)
 * fix commitlog recovery deleting the newly-created segment as well as
   the old ones (CASSANDRA-1644)
 * upgrade to Thrift 0.5 (CASSANDRA-1367)
 * renamed CL.DCQUORUM to LOCAL_QUORUM and DCQUORUMSYNC to EACH_QUORUM
 * cli truncate support (CASSANDRA-1653)
 * update GC settings in cassandra.bat (CASSANDRA-1636)
 * avoid logging when a node's ip/token is gossipped back to it (CASSANDRA-1666)


0.7-beta2
 * always use UTF-8 for hint keys (CASSANDRA-1439)
 * remove cassandra.yaml dependency from Hadoop and Pig (CASSADRA-1322)
 * expose CfDef metadata in describe_keyspaces (CASSANDRA-1363)
 * restore use of mmap_index_only option (CASSANDRA-1241)
 * dropping a keyspace with no column families generated an error 
   (CASSANDRA-1378)
 * rename RackAwareStrategy to OldNetworkTopologyStrategy, RackUnawareStrategy 
   to SimpleStrategy, DatacenterShardStrategy to NetworkTopologyStrategy,
   AbstractRackAwareSnitch to AbstractNetworkTopologySnitch (CASSANDRA-1392)
 * merge StorageProxy.mutate, mutateBlocking (CASSANDRA-1396)
 * faster UUIDType, LongType comparisons (CASSANDRA-1386, 1393)
 * fix setting read_repair_chance from CLI addColumnFamily (CASSANDRA-1399)
 * fix updates to indexed columns (CASSANDRA-1373)
 * fix race condition leaving to FileNotFoundException (CASSANDRA-1382)
 * fix sharded lock hash on index write path (CASSANDRA-1402)
 * add support for GT/E, LT/E in subordinate index clauses (CASSANDRA-1401)
 * cfId counter got out of sync when CFs were added (CASSANDRA-1403)
 * less chatty schema updates (CASSANDRA-1389)
 * rename column family mbeans. 'type' will now include either 
   'IndexColumnFamilies' or 'ColumnFamilies' depending on the CFS type.
   (CASSANDRA-1385)
 * disallow invalid keyspace and column family names. This includes name that
   matches a '^\w+' regex. (CASSANDRA-1377)
 * use JNA, if present, to take snapshots (CASSANDRA-1371)
 * truncate hints if starting 0.7 for the first time (CASSANDRA-1414)
 * fix FD leak in single-row slicepredicate queries (CASSANDRA-1416)
 * allow index expressions against columns that are not part of the 
   SlicePredicate (CASSANDRA-1410)
 * config-converter properly handles snitches and framed support 
   (CASSANDRA-1420)
 * remove keyspace argument from multiget_count (CASSANDRA-1422)
 * allow specifying cassandra.yaml location as (local or remote) URL
   (CASSANDRA-1126)
 * fix using DynamicEndpointSnitch with NetworkTopologyStrategy
   (CASSANDRA-1429)
 * Add CfDef.default_validation_class (CASSANDRA-891)
 * fix EstimatedHistogram.max (CASSANDRA-1413)
 * quorum read optimization (CASSANDRA-1622)
 * handle zero-length (or missing) rows during HH paging (CASSANDRA-1432)
 * include secondary indexes during schema migrations (CASSANDRA-1406)
 * fix commitlog header race during schema change (CASSANDRA-1435)
 * fix ColumnFamilyStoreMBeanIterator to use new type name (CASSANDRA-1433)
 * correct filename generated by xml->yaml converter (CASSANDRA-1419)
 * add CMSInitiatingOccupancyFraction=75 and UseCMSInitiatingOccupancyOnly
   to default JVM options
 * decrease jvm heap for cassandra-cli (CASSANDRA-1446)
 * ability to modify keyspaces and column family definitions on a live cluster
   (CASSANDRA-1285)
 * support for Hadoop Streaming [non-jvm map/reduce via stdin/out]
   (CASSANDRA-1368)
 * Move persistent sstable stats from the system table to an sstable component
   (CASSANDRA-1430)
 * remove failed bootstrap attempt from pending ranges when gossip times
   it out after 1h (CASSANDRA-1463)
 * eager-create tcp connections to other cluster members (CASSANDRA-1465)
 * enumerate stages and derive stage from message type instead of 
   transmitting separately (CASSANDRA-1465)
 * apply reversed flag during collation from different data sources
   (CASSANDRA-1450)
 * make failure to remove commitlog segment non-fatal (CASSANDRA-1348)
 * correct ordering of drain operations so CL.recover is no longer 
   necessary (CASSANDRA-1408)
 * removed keyspace from describe_splits method (CASSANDRA-1425)
 * rename check_schema_agreement to describe_schema_versions
   (CASSANDRA-1478)
 * fix QUORUM calculation for RF > 3 (CASSANDRA-1487)
 * remove tombstones during non-major compactions when bloom filter
   verifies that row does not exist in other sstables (CASSANDRA-1074)
 * nodes that coordinated a loadbalance in the past could not be seen by
   newly added nodes (CASSANDRA-1467)
 * exposed endpoint states (gossip details) via jmx (CASSANDRA-1467)
 * ensure that compacted sstables are not included when new readers are
   instantiated (CASSANDRA-1477)
 * by default, calculate heap size and memtable thresholds at runtime (CASSANDRA-1469)
 * fix races dealing with adding/dropping keyspaces and column families in
   rapid succession (CASSANDRA-1477)
 * clean up of Streaming system (CASSANDRA-1503, 1504, 1506)
 * add options to configure Thrift socket keepalive and buffer sizes (CASSANDRA-1426)
 * make contrib CassandraServiceDataCleaner recursive (CASSANDRA-1509)
 * min, max compaction threshold are configurable and persistent 
   per-ColumnFamily (CASSANDRA-1468)
 * fix replaying the last mutation in a commitlog unnecessarily 
   (CASSANDRA-1512)
 * invoke getDefaultUncaughtExceptionHandler from DTPE with the original
   exception rather than the ExecutionException wrapper (CASSANDRA-1226)
 * remove Clock from the Thrift (and Avro) API (CASSANDRA-1501)
 * Close intra-node sockets when connection is broken (CASSANDRA-1528)
 * RPM packaging spec file (CASSANDRA-786)
 * weighted request scheduler (CASSANDRA-1485)
 * treat expired columns as deleted (CASSANDRA-1539)
 * make IndexInterval configurable (CASSANDRA-1488)
 * add describe_snitch to Thrift API (CASSANDRA-1490)
 * MD5 authenticator compares plain text submitted password with MD5'd
   saved property, instead of vice versa (CASSANDRA-1447)
 * JMX MessagingService pending and completed counts (CASSANDRA-1533)
 * fix race condition processing repair responses (CASSANDRA-1511)
 * make repair blocking (CASSANDRA-1511)
 * create EndpointSnitchInfo and MBean to expose rack and DC (CASSANDRA-1491)
 * added option to contrib/word_count to output results back to Cassandra
   (CASSANDRA-1342)
 * rewrite Hadoop ColumnFamilyRecordWriter to pool connections, retry to
   multiple Cassandra nodes, and smooth impact on the Cassandra cluster
   by using smaller batch sizes (CASSANDRA-1434)
 * fix setting gc_grace_seconds via CLI (CASSANDRA-1549)
 * support TTL'd index values (CASSANDRA-1536)
 * make removetoken work like decommission (CASSANDRA-1216)
 * make cli comparator-aware and improve quote rules (CASSANDRA-1523,-1524)
 * make nodetool compact and cleanup blocking (CASSANDRA-1449)
 * add memtable, cache information to GCInspector logs (CASSANDRA-1558)
 * enable/disable HintedHandoff via JMX (CASSANDRA-1550)
 * Ignore stray files in the commit log directory (CASSANDRA-1547)
 * Disallow bootstrap to an in-use token (CASSANDRA-1561)


0.7-beta1
 * sstable versioning (CASSANDRA-389)
 * switched to slf4j logging (CASSANDRA-625)
 * add (optional) expiration time for column (CASSANDRA-699)
 * access levels for authentication/authorization (CASSANDRA-900)
 * add ReadRepairChance to CF definition (CASSANDRA-930)
 * fix heisenbug in system tests, especially common on OS X (CASSANDRA-944)
 * convert to byte[] keys internally and all public APIs (CASSANDRA-767)
 * ability to alter schema definitions on a live cluster (CASSANDRA-44)
 * renamed configuration file to cassandra.xml, and log4j.properties to
   log4j-server.properties, which must now be loaded from
   the classpath (which is how our scripts in bin/ have always done it)
   (CASSANDRA-971)
 * change get_count to require a SlicePredicate. create multi_get_count
   (CASSANDRA-744)
 * re-organized endpointsnitch implementations and added SimpleSnitch
   (CASSANDRA-994)
 * Added preload_row_cache option (CASSANDRA-946)
 * add CRC to commitlog header (CASSANDRA-999)
 * removed deprecated batch_insert and get_range_slice methods (CASSANDRA-1065)
 * add truncate thrift method (CASSANDRA-531)
 * http mini-interface using mx4j (CASSANDRA-1068)
 * optimize away copy of sliced row on memtable read path (CASSANDRA-1046)
 * replace constant-size 2GB mmaped segments and special casing for index 
   entries spanning segment boundaries, with SegmentedFile that computes 
   segments that always contain entire entries/rows (CASSANDRA-1117)
 * avoid reading large rows into memory during compaction (CASSANDRA-16)
 * added hadoop OutputFormat (CASSANDRA-1101)
 * efficient Streaming (no more anticompaction) (CASSANDRA-579)
 * split commitlog header into separate file and add size checksum to
   mutations (CASSANDRA-1179)
 * avoid allocating a new byte[] for each mutation on replay (CASSANDRA-1219)
 * revise HH schema to be per-endpoint (CASSANDRA-1142)
 * add joining/leaving status to nodetool ring (CASSANDRA-1115)
 * allow multiple repair sessions per node (CASSANDRA-1190)
 * optimize away MessagingService for local range queries (CASSANDRA-1261)
 * make framed transport the default so malformed requests can't OOM the 
   server (CASSANDRA-475)
 * significantly faster reads from row cache (CASSANDRA-1267)
 * take advantage of row cache during range queries (CASSANDRA-1302)
 * make GCGraceSeconds a per-ColumnFamily value (CASSANDRA-1276)
 * keep persistent row size and column count statistics (CASSANDRA-1155)
 * add IntegerType (CASSANDRA-1282)
 * page within a single row during hinted handoff (CASSANDRA-1327)
 * push DatacenterShardStrategy configuration into keyspace definition,
   eliminating datacenter.properties. (CASSANDRA-1066)
 * optimize forward slices starting with '' and single-index-block name 
   queries by skipping the column index (CASSANDRA-1338)
 * streaming refactor (CASSANDRA-1189)
 * faster comparison for UUID types (CASSANDRA-1043)
 * secondary index support (CASSANDRA-749 and subtasks)
 * make compaction buckets deterministic (CASSANDRA-1265)


0.6.6
 * Allow using DynamicEndpointSnitch with RackAwareStrategy (CASSANDRA-1429)
 * remove the remaining vestiges of the unfinished DatacenterShardStrategy 
   (replaced by NetworkTopologyStrategy in 0.7)
   

0.6.5
 * fix key ordering in range query results with RandomPartitioner
   and ConsistencyLevel > ONE (CASSANDRA-1145)
 * fix for range query starting with the wrong token range (CASSANDRA-1042)
 * page within a single row during hinted handoff (CASSANDRA-1327)
 * fix compilation on non-sun JDKs (CASSANDRA-1061)
 * remove String.trim() call on row keys in batch mutations (CASSANDRA-1235)
 * Log summary of dropped messages instead of spamming log (CASSANDRA-1284)
 * add dynamic endpoint snitch (CASSANDRA-981)
 * fix streaming for keyspaces with hyphens in their name (CASSANDRA-1377)
 * fix errors in hard-coded bloom filter optKPerBucket by computing it
   algorithmically (CASSANDRA-1220
 * remove message deserialization stage, and uncap read/write stages
   so slow reads/writes don't block gossip processing (CASSANDRA-1358)
 * add jmx port configuration to Debian package (CASSANDRA-1202)
 * use mlockall via JNA, if present, to prevent Linux from swapping
   out parts of the JVM (CASSANDRA-1214)


0.6.4
 * avoid queuing multiple hint deliveries for the same endpoint
   (CASSANDRA-1229)
 * better performance for and stricter checking of UTF8 column names
   (CASSANDRA-1232)
 * extend option to lower compaction priority to hinted handoff
   as well (CASSANDRA-1260)
 * log errors in gossip instead of re-throwing (CASSANDRA-1289)
 * avoid aborting commitlog replay prematurely if a flushed-but-
   not-removed commitlog segment is encountered (CASSANDRA-1297)
 * fix duplicate rows being read during mapreduce (CASSANDRA-1142)
 * failure detection wasn't closing command sockets (CASSANDRA-1221)
 * cassandra-cli.bat works on windows (CASSANDRA-1236)
 * pre-emptively drop requests that cannot be processed within RPCTimeout
   (CASSANDRA-685)
 * add ack to Binary write verb and update CassandraBulkLoader
   to wait for acks for each row (CASSANDRA-1093)
 * added describe_partitioner Thrift method (CASSANDRA-1047)
 * Hadoop jobs no longer require the Cassandra storage-conf.xml
   (CASSANDRA-1280, CASSANDRA-1047)
 * log thread pool stats when GC is excessive (CASSANDRA-1275)
 * remove gossip message size limit (CASSANDRA-1138)
 * parallelize local and remote reads during multiget, and respect snitch 
   when determining whether to do local read for CL.ONE (CASSANDRA-1317)
 * fix read repair to use requested consistency level on digest mismatch,
   rather than assuming QUORUM (CASSANDRA-1316)
 * process digest mismatch re-reads in parallel (CASSANDRA-1323)
 * switch hints CF comparator to BytesType (CASSANDRA-1274)


0.6.3
 * retry to make streaming connections up to 8 times. (CASSANDRA-1019)
 * reject describe_ring() calls on invalid keyspaces (CASSANDRA-1111)
 * fix cache size calculation for size of 100% (CASSANDRA-1129)
 * fix cache capacity only being recalculated once (CASSANDRA-1129)
 * remove hourly scan of all hints on the off chance that the gossiper
   missed a status change; instead, expose deliverHintsToEndpoint to JMX
   so it can be done manually, if necessary (CASSANDRA-1141)
 * don't reject reads at CL.ALL (CASSANDRA-1152)
 * reject deletions to supercolumns in CFs containing only standard
   columns (CASSANDRA-1139)
 * avoid preserving login information after client disconnects
   (CASSANDRA-1057)
 * prefer sun jdk to openjdk in debian init script (CASSANDRA-1174)
 * detect partioner config changes between restarts and fail fast 
   (CASSANDRA-1146)
 * use generation time to resolve node token reassignment disagreements
   (CASSANDRA-1118)
 * restructure the startup ordering of Gossiper and MessageService to avoid
   timing anomalies (CASSANDRA-1160)
 * detect incomplete commit log hearders (CASSANDRA-1119)
 * force anti-entropy service to stream files on the stream stage to avoid
   sending streams out of order (CASSANDRA-1169)
 * remove inactive stream managers after AES streams files (CASSANDRA-1169)
 * allow removing entire row through batch_mutate Deletion (CASSANDRA-1027)
 * add JMX metrics for row-level bloom filter false positives (CASSANDRA-1212)
 * added a redhat init script to contrib (CASSANDRA-1201)
 * use midpoint when bootstrapping a new machine into range with not
   much data yet instead of random token (CASSANDRA-1112)
 * kill server on OOM in executor stage as well as Thrift (CASSANDRA-1226)
 * remove opportunistic repairs, when two machines with overlapping replica
   responsibilities happen to finish major compactions of the same CF near
   the same time.  repairs are now fully manual (CASSANDRA-1190)
 * add ability to lower compaction priority (default is no change from 0.6.2)
   (CASSANDRA-1181)


0.6.2
 * fix contrib/word_count build. (CASSANDRA-992)
 * split CommitLogExecutorService into BatchCommitLogExecutorService and 
   PeriodicCommitLogExecutorService (CASSANDRA-1014)
 * add latency histograms to CFSMBean (CASSANDRA-1024)
 * make resolving timestamp ties deterministic by using value bytes
   as a tiebreaker (CASSANDRA-1039)
 * Add option to turn off Hinted Handoff (CASSANDRA-894)
 * fix windows startup (CASSANDRA-948)
 * make concurrent_reads, concurrent_writes configurable at runtime via JMX
   (CASSANDRA-1060)
 * disable GCInspector on non-Sun JVMs (CASSANDRA-1061)
 * fix tombstone handling in sstable rows with no other data (CASSANDRA-1063)
 * fix size of row in spanned index entries (CASSANDRA-1056)
 * install json2sstable, sstable2json, and sstablekeys to Debian package
 * StreamingService.StreamDestinations wouldn't empty itself after streaming
   finished (CASSANDRA-1076)
 * added Collections.shuffle(splits) before returning the splits in 
   ColumnFamilyInputFormat (CASSANDRA-1096)
 * do not recalculate cache capacity post-compaction if it's been manually 
   modified (CASSANDRA-1079)
 * better defaults for flush sorter + writer executor queue sizes
   (CASSANDRA-1100)
 * windows scripts for SSTableImport/Export (CASSANDRA-1051)
 * windows script for nodetool (CASSANDRA-1113)
 * expose PhiConvictThreshold (CASSANDRA-1053)
 * make repair of RF==1 a no-op (CASSANDRA-1090)
 * improve default JVM GC options (CASSANDRA-1014)
 * fix SlicePredicate serialization inside Hadoop jobs (CASSANDRA-1049)
 * close Thrift sockets in Hadoop ColumnFamilyRecordReader (CASSANDRA-1081)


0.6.1
 * fix NPE in sstable2json when no excluded keys are given (CASSANDRA-934)
 * keep the replica set constant throughout the read repair process
   (CASSANDRA-937)
 * allow querying getAllRanges with empty token list (CASSANDRA-933)
 * fix command line arguments inversion in clustertool (CASSANDRA-942)
 * fix race condition that could trigger a false-positive assertion
   during post-flush discard of old commitlog segments (CASSANDRA-936)
 * fix neighbor calculation for anti-entropy repair (CASSANDRA-924)
 * perform repair even for small entropy differences (CASSANDRA-924)
 * Use hostnames in CFInputFormat to allow Hadoop's naive string-based
   locality comparisons to work (CASSANDRA-955)
 * cache read-only BufferedRandomAccessFile length to avoid
   3 system calls per invocation (CASSANDRA-950)
 * nodes with IPv6 (and no IPv4) addresses could not join cluster
   (CASSANDRA-969)
 * Retrieve the correct number of undeleted columns, if any, from
   a supercolumn in a row that had been deleted previously (CASSANDRA-920)
 * fix index scans that cross the 2GB mmap boundaries for both mmap
   and standard i/o modes (CASSANDRA-866)
 * expose drain via nodetool (CASSANDRA-978)


0.6.0-RC1
 * JMX drain to flush memtables and run through commit log (CASSANDRA-880)
 * Bootstrapping can skip ranges under the right conditions (CASSANDRA-902)
 * fix merging row versions in range_slice for CL > ONE (CASSANDRA-884)
 * default write ConsistencyLeven chaned from ZERO to ONE
 * fix for index entries spanning mmap buffer boundaries (CASSANDRA-857)
 * use lexical comparison if time part of TimeUUIDs are the same 
   (CASSANDRA-907)
 * bound read, mutation, and response stages to fix possible OOM
   during log replay (CASSANDRA-885)
 * Use microseconds-since-epoch (UTC) in cli, instead of milliseconds
 * Treat batch_mutate Deletion with null supercolumn as "apply this predicate 
   to top level supercolumns" (CASSANDRA-834)
 * Streaming destination nodes do not update their JMX status (CASSANDRA-916)
 * Fix internal RPC timeout calculation (CASSANDRA-911)
 * Added Pig loadfunc to contrib/pig (CASSANDRA-910)


0.6.0-beta3
 * fix compaction bucketing bug (CASSANDRA-814)
 * update windows batch file (CASSANDRA-824)
 * deprecate KeysCachedFraction configuration directive in favor
   of KeysCached; move to unified-per-CF key cache (CASSANDRA-801)
 * add invalidateRowCache to ColumnFamilyStoreMBean (CASSANDRA-761)
 * send Handoff hints to natural locations to reduce load on
   remaining nodes in a failure scenario (CASSANDRA-822)
 * Add RowWarningThresholdInMB configuration option to warn before very 
   large rows get big enough to threaten node stability, and -x option to
   be able to remove them with sstable2json if the warning is unheeded
   until it's too late (CASSANDRA-843)
 * Add logging of GC activity (CASSANDRA-813)
 * fix ConcurrentModificationException in commitlog discard (CASSANDRA-853)
 * Fix hardcoded row count in Hadoop RecordReader (CASSANDRA-837)
 * Add a jmx status to the streaming service and change several DEBUG
   messages to INFO (CASSANDRA-845)
 * fix classpath in cassandra-cli.bat for Windows (CASSANDRA-858)
 * allow re-specifying host, port to cassandra-cli if invalid ones
   are first tried (CASSANDRA-867)
 * fix race condition handling rpc timeout in the coordinator
   (CASSANDRA-864)
 * Remove CalloutLocation and StagingFileDirectory from storage-conf files 
   since those settings are no longer used (CASSANDRA-878)
 * Parse a long from RowWarningThresholdInMB instead of an int (CASSANDRA-882)
 * Remove obsolete ControlPort code from DatabaseDescriptor (CASSANDRA-886)
 * move skipBytes side effect out of assert (CASSANDRA-899)
 * add "double getLoad" to StorageServiceMBean (CASSANDRA-898)
 * track row stats per CF at compaction time (CASSANDRA-870)
 * disallow CommitLogDirectory matching a DataFileDirectory (CASSANDRA-888)
 * default key cache size is 200k entries, changed from 10% (CASSANDRA-863)
 * add -Dcassandra-foreground=yes to cassandra.bat
 * exit if cluster name is changed unexpectedly (CASSANDRA-769)


0.6.0-beta1/beta2
 * add batch_mutate thrift command, deprecating batch_insert (CASSANDRA-336)
 * remove get_key_range Thrift API, deprecated in 0.5 (CASSANDRA-710)
 * add optional login() Thrift call for authentication (CASSANDRA-547)
 * support fat clients using gossiper and StorageProxy to perform
   replication in-process [jvm-only] (CASSANDRA-535)
 * support mmapped I/O for reads, on by default on 64bit JVMs 
   (CASSANDRA-408, CASSANDRA-669)
 * improve insert concurrency, particularly during Hinted Handoff
   (CASSANDRA-658)
 * faster network code (CASSANDRA-675)
 * stress.py moved to contrib (CASSANDRA-635)
 * row caching [must be explicitly enabled per-CF in config] (CASSANDRA-678)
 * present a useful measure of compaction progress in JMX (CASSANDRA-599)
 * add bin/sstablekeys (CASSNADRA-679)
 * add ConsistencyLevel.ANY (CASSANDRA-687)
 * make removetoken remove nodes from gossip entirely (CASSANDRA-644)
 * add ability to set cache sizes at runtime (CASSANDRA-708)
 * report latency and cache hit rate statistics with lifetime totals
   instead of average over the last minute (CASSANDRA-702)
 * support get_range_slice for RandomPartitioner (CASSANDRA-745)
 * per-keyspace replication factory and replication strategy (CASSANDRA-620)
 * track latency in microseconds (CASSANDRA-733)
 * add describe_ Thrift methods, deprecating get_string_property and 
   get_string_list_property
 * jmx interface for tracking operation mode and streams in general.
   (CASSANDRA-709)
 * keep memtables in sorted order to improve range query performance
   (CASSANDRA-799)
 * use while loop instead of recursion when trimming sstables compaction list 
   to avoid blowing stack in pathological cases (CASSANDRA-804)
 * basic Hadoop map/reduce support (CASSANDRA-342)


0.5.1
 * ensure all files for an sstable are streamed to the same directory.
   (CASSANDRA-716)
 * more accurate load estimate for bootstrapping (CASSANDRA-762)
 * tolerate dead or unavailable bootstrap target on write (CASSANDRA-731)
 * allow larger numbers of keys (> 140M) in a sstable bloom filter
   (CASSANDRA-790)
 * include jvm argument improvements from CASSANDRA-504 in debian package
 * change streaming chunk size to 32MB to accomodate Windows XP limitations
   (was 64MB) (CASSANDRA-795)
 * fix get_range_slice returning results in the wrong order (CASSANDRA-781)
 

0.5.0 final
 * avoid attempting to delete temporary bootstrap files twice (CASSANDRA-681)
 * fix bogus NaN in nodeprobe cfstats output (CASSANDRA-646)
 * provide a policy for dealing with single thread executors w/ a full queue
   (CASSANDRA-694)
 * optimize inner read in MessagingService, vastly improving multiple-node
   performance (CASSANDRA-675)
 * wait for table flush before streaming data back to a bootstrapping node.
   (CASSANDRA-696)
 * keep track of bootstrapping sources by table so that bootstrapping doesn't 
   give the indication of finishing early (CASSANDRA-673)


0.5.0 RC3
 * commit the correct version of the patch for CASSANDRA-663


0.5.0 RC2 (unreleased)
 * fix bugs in converting get_range_slice results to Thrift 
   (CASSANDRA-647, CASSANDRA-649)
 * expose java.util.concurrent.TimeoutException in StorageProxy methods
   (CASSANDRA-600)
 * TcpConnectionManager was holding on to disconnected connections, 
   giving the false indication they were being used. (CASSANDRA-651)
 * Remove duplicated write. (CASSANDRA-662)
 * Abort bootstrap if IP is already in the token ring (CASSANDRA-663)
 * increase default commitlog sync period, and wait for last sync to 
   finish before submitting another (CASSANDRA-668)


0.5.0 RC1
 * Fix potential NPE in get_range_slice (CASSANDRA-623)
 * add CRC32 to commitlog entries (CASSANDRA-605)
 * fix data streaming on windows (CASSANDRA-630)
 * GC compacted sstables after cleanup and compaction (CASSANDRA-621)
 * Speed up anti-entropy validation (CASSANDRA-629)
 * Fix anti-entropy assertion error (CASSANDRA-639)
 * Fix pending range conflicts when bootstapping or moving
   multiple nodes at once (CASSANDRA-603)
 * Handle obsolete gossip related to node movement in the case where
   one or more nodes is down when the movement occurs (CASSANDRA-572)
 * Include dead nodes in gossip to avoid a variety of problems
   and fix HH to removed nodes (CASSANDRA-634)
 * return an InvalidRequestException for mal-formed SlicePredicates
   (CASSANDRA-643)
 * fix bug determining closest neighbor for use in multiple datacenters
   (CASSANDRA-648)
 * Vast improvements in anticompaction speed (CASSANDRA-607)
 * Speed up log replay and writes by avoiding redundant serializations
   (CASSANDRA-652)


0.5.0 beta 2
 * Bootstrap improvements (several tickets)
 * add nodeprobe repair anti-entropy feature (CASSANDRA-193, CASSANDRA-520)
 * fix possibility of partition when many nodes restart at once
   in clusters with multiple seeds (CASSANDRA-150)
 * fix NPE in get_range_slice when no data is found (CASSANDRA-578)
 * fix potential NPE in hinted handoff (CASSANDRA-585)
 * fix cleanup of local "system" keyspace (CASSANDRA-576)
 * improve computation of cluster load balance (CASSANDRA-554)
 * added super column read/write, column count, and column/row delete to
   cassandra-cli (CASSANDRA-567, CASSANDRA-594)
 * fix returning live subcolumns of deleted supercolumns (CASSANDRA-583)
 * respect JAVA_HOME in bin/ scripts (several tickets)
 * add StorageService.initClient for fat clients on the JVM (CASSANDRA-535)
   (see contrib/client_only for an example of use)
 * make consistency_level functional in get_range_slice (CASSANDRA-568)
 * optimize key deserialization for RandomPartitioner (CASSANDRA-581)
 * avoid GCing tombstones except on major compaction (CASSANDRA-604)
 * increase failure conviction threshold, resulting in less nodes
   incorrectly (and temporarily) marked as down (CASSANDRA-610)
 * respect memtable thresholds during log replay (CASSANDRA-609)
 * support ConsistencyLevel.ALL on read (CASSANDRA-584)
 * add nodeprobe removetoken command (CASSANDRA-564)


0.5.0 beta
 * Allow multiple simultaneous flushes, improving flush throughput 
   on multicore systems (CASSANDRA-401)
 * Split up locks to improve write and read throughput on multicore systems
   (CASSANDRA-444, CASSANDRA-414)
 * More efficient use of memory during compaction (CASSANDRA-436)
 * autobootstrap option: when enabled, all non-seed nodes will attempt
   to bootstrap when started, until bootstrap successfully
   completes. -b option is removed.  (CASSANDRA-438)
 * Unless a token is manually specified in the configuration xml,
   a bootstraping node will use a token that gives it half the
   keys from the most-heavily-loaded node in the cluster,
   instead of generating a random token. 
   (CASSANDRA-385, CASSANDRA-517)
 * Miscellaneous bootstrap fixes (several tickets)
 * Ability to change a node's token even after it has data on it
   (CASSANDRA-541)
 * Ability to decommission a live node from the ring (CASSANDRA-435)
 * Semi-automatic loadbalancing via nodeprobe (CASSANDRA-192)
 * Add ability to set compaction thresholds at runtime via
   JMX / nodeprobe.  (CASSANDRA-465)
 * Add "comment" field to ColumnFamily definition. (CASSANDRA-481)
 * Additional JMX metrics (CASSANDRA-482)
 * JSON based export and import tools (several tickets)
 * Hinted Handoff fixes (several tickets)
 * Add key cache to improve read performance (CASSANDRA-423)
 * Simplified construction of custom ReplicationStrategy classes
   (CASSANDRA-497)
 * Graphical application (Swing) for ring integrity verification and 
   visualization was added to contrib (CASSANDRA-252)
 * Add DCQUORUM, DCQUORUMSYNC consistency levels and corresponding
   ReplicationStrategy / EndpointSnitch classes.  Experimental.
   (CASSANDRA-492)
 * Web client interface added to contrib (CASSANDRA-457)
 * More-efficient flush for Random, CollatedOPP partitioners 
   for normal writes (CASSANDRA-446) and bulk load (CASSANDRA-420)
 * Add MemtableFlushAfterMinutes, a global replacement for the old 
   per-CF FlushPeriodInMinutes setting (CASSANDRA-463)
 * optimizations to slice reading (CASSANDRA-350) and supercolumn
   queries (CASSANDRA-510)
 * force binding to given listenaddress for nodes with multiple
   interfaces (CASSANDRA-546)
 * stress.py benchmarking tool improvements (several tickets)
 * optimized replica placement code (CASSANDRA-525)
 * faster log replay on restart (CASSANDRA-539, CASSANDRA-540)
 * optimized local-node writes (CASSANDRA-558)
 * added get_range_slice, deprecating get_key_range (CASSANDRA-344)
 * expose TimedOutException to thrift (CASSANDRA-563)
 

0.4.2
 * Add validation disallowing null keys (CASSANDRA-486)
 * Fix race conditions in TCPConnectionManager (CASSANDRA-487)
 * Fix using non-utf8-aware comparison as a sanity check.
   (CASSANDRA-493)
 * Improve default garbage collector options (CASSANDRA-504)
 * Add "nodeprobe flush" (CASSANDRA-505)
 * remove NotFoundException from get_slice throws list (CASSANDRA-518)
 * fix get (not get_slice) of entire supercolumn (CASSANDRA-508)
 * fix null token during bootstrap (CASSANDRA-501)


0.4.1
 * Fix FlushPeriod columnfamily configuration regression
   (CASSANDRA-455)
 * Fix long column name support (CASSANDRA-460)
 * Fix for serializing a row that only contains tombstones
   (CASSANDRA-458)
 * Fix for discarding unneeded commitlog segments (CASSANDRA-459)
 * Add SnapshotBeforeCompaction configuration option (CASSANDRA-426)
 * Fix compaction abort under insufficient disk space (CASSANDRA-473)
 * Fix reading subcolumn slice from tombstoned CF (CASSANDRA-484)
 * Fix race condition in RVH causing occasional NPE (CASSANDRA-478)


0.4.0
 * fix get_key_range problems when a node is down (CASSANDRA-440)
   and add UnavailableException to more Thrift methods
 * Add example EndPointSnitch contrib code (several tickets)


0.4.0 RC2
 * fix SSTable generation clash during compaction (CASSANDRA-418)
 * reject method calls with null parameters (CASSANDRA-308)
 * properly order ranges in nodeprobe output (CASSANDRA-421)
 * fix logging of certain errors on executor threads (CASSANDRA-425)


0.4.0 RC1
 * Bootstrap feature is live; use -b on startup (several tickets)
 * Added multiget api (CASSANDRA-70)
 * fix Deadlock with SelectorManager.doProcess and TcpConnection.write
   (CASSANDRA-392)
 * remove key cache b/c of concurrency bugs in third-party
   CLHM library (CASSANDRA-405)
 * update non-major compaction logic to use two threshold values
   (CASSANDRA-407)
 * add periodic / batch commitlog sync modes (several tickets)
 * inline BatchMutation into batch_insert params (CASSANDRA-403)
 * allow setting the logging level at runtime via mbean (CASSANDRA-402)
 * change default comparator to BytesType (CASSANDRA-400)
 * add forwards-compatible ConsistencyLevel parameter to get_key_range
   (CASSANDRA-322)
 * r/m special case of blocking for local destination when writing with 
   ConsistencyLevel.ZERO (CASSANDRA-399)
 * Fixes to make BinaryMemtable [bulk load interface] useful (CASSANDRA-337);
   see contrib/bmt_example for an example of using it.
 * More JMX properties added (several tickets)
 * Thrift changes (several tickets)
    - Merged _super get methods with the normal ones; return values
      are now of ColumnOrSuperColumn.
    - Similarly, merged batch_insert_super into batch_insert.



0.4.0 beta
 * On-disk data format has changed to allow billions of keys/rows per
   node instead of only millions
 * Multi-keyspace support
 * Scan all sstables for all queries to avoid situations where
   different types of operation on the same ColumnFamily could
   disagree on what data was present
 * Snapshot support via JMX
 * Thrift API has changed a _lot_:
    - removed time-sorted CFs; instead, user-defined comparators
      may be defined on the column names, which are now byte arrays.
      Default comparators are provided for UTF8, Bytes, Ascii, Long (i64),
      and UUID types.
    - removed colon-delimited strings in thrift api in favor of explicit
      structs such as ColumnPath, ColumnParent, etc.  Also normalized
      thrift struct and argument naming.
    - Added columnFamily argument to get_key_range.
    - Change signature of get_slice to accept starting and ending
      columns as well as an offset.  (This allows use of indexes.)
      Added "ascending" flag to allow reasonably-efficient reverse
      scans as well.  Removed get_slice_by_range as redundant.
    - get_key_range operates on one CF at a time
    - changed `block` boolean on insert methods to ConsistencyLevel enum,
      with options of NONE, ONE, QUORUM, and ALL.
    - added similar consistency_level parameter to read methods
    - column-name-set slice with no names given now returns zero columns
      instead of all of them.  ("all" can run your server out of memory.
      use a range-based slice with a high max column count instead.)
 * Removed the web interface. Node information can now be obtained by 
   using the newly introduced nodeprobe utility.
 * More JMX stats
 * Remove magic values from internals (e.g. special key to indicate
   when to flush memtables)
 * Rename configuration "table" to "keyspace"
 * Moved to crash-only design; no more shutdown (just kill the process)
 * Lots of bug fixes

Full list of issues resolved in 0.4 is at https://issues.apache.org/jira/secure/IssueNavigator.jspa?reset=true&&pid=12310865&fixfor=12313862&resolution=1&sorter/field=issuekey&sorter/order=DESC


0.3.0 RC3
 * Fix potential deadlock under load in TCPConnection.
   (CASSANDRA-220)


0.3.0 RC2
 * Fix possible data loss when server is stopped after replaying
   log but before new inserts force memtable flush.
   (CASSANDRA-204)
 * Added BUGS file


0.3.0 RC1
 * Range queries on keys, including user-defined key collation
 * Remove support
 * Workarounds for a weird bug in JDK select/register that seems
   particularly common on VM environments. Cassandra should deploy
   fine on EC2 now
 * Much improved infrastructure: the beginnings of a decent test suite
   ("ant test" for unit tests; "nosetests" for system tests), code
   coverage reporting, etc.
 * Expanded node status reporting via JMX
 * Improved error reporting/logging on both server and client
 * Reduced memory footprint in default configuration
 * Combined blocking and non-blocking versions of insert APIs
 * Added FlushPeriodInMinutes configuration parameter to force
   flushing of infrequently-updated ColumnFamilies<|MERGE_RESOLUTION|>--- conflicted
+++ resolved
@@ -1,4 +1,3 @@
-<<<<<<< HEAD
 2.2.6
  * Make deprecated repair methods backward-compatible with previous notification service (CASSANDRA-11430)
  * IncomingStreamingConnection version check message wrong (CASSANDRA-11462)
@@ -44,10 +43,7 @@
  * Fix paging on DISTINCT queries repeats result when first row in partition changes
    (CASSANDRA-10010)
 Merged from 2.1:
-=======
-2.1.14
  * Checking if an unlogged batch is local is inefficient (CASSANDRA-11529)
->>>>>>> c1b1d3bc
  * Fix paging for COMPACT tables without clustering columns (CASSANDRA-11467)
  * Add a -j parameter to scrub/cleanup/upgradesstables to state how
    many threads to use (CASSANDRA-11179)
