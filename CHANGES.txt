--- conflicted
+++ resolved
@@ -1,4 +1,3 @@
-<<<<<<< HEAD
 3.11.2
  * Avoid invalidating disk boundaries unnecessarily (CASSANDRA-14083)
  * Avoid exposing compaction strategy index externally (CASSANDRA-14082)
@@ -13,10 +12,7 @@
  * Update jackson JSON jars (CASSANDRA-13949)
  * Avoid locks when checking LCS fanout and if we should defrag (CASSANDRA-13930)
 Merged from 3.0:
-=======
-3.0.16
  * Set encoding for javadoc generation (CASSANDRA-14154)
->>>>>>> fde05f4f
  * Fix index target computation for dense composite tables with dropped compact storage (CASSANDRA-14104)
  * Improve commit log chain marker updating (CASSANDRA-14108)
  * Extra range tombstone bound creates double rows (CASSANDRA-14008)
