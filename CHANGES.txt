1.3
 * make index_interval configurable per columnfamily (CASSANDRA-3961)
 * add default_tim_to_live (CASSANDRA-3974)
 * add memtable_flush_period_in_ms (CASSANDRA-4237)
 * replace supercolumns internally by composites (CASSANDRA-3237, 5123)
 * upgrade thrift to 0.9.0 (CASSANDRA-3719)

1.2.2
 * more robust solution to incomplete compactions + counters (CASSANDRA-5151)
 * fix symlinks under data dir not working (CASSANDRA-5185)
 * fix bug in compact storage metadata handling (CASSANDRA-5189)
 * Validate login for USE queries (CASSANDRA-5207)
 * cli: remove default username and password (CASSANDRA-5208)
 * configure populate_io_cache_on_flush per-CF (CASSANDRA-4694)
 * allow configuration of internode socket buffer (CASSANDRA-3378)
 * Make sstable directory picking blacklist-aware again (CASSANDRA-5193)
 * Correctly expire gossip states for edge cases (CASSANDRA-5216)
<<<<<<< HEAD

=======
>>>>>>> 75d0f7a3

1.2.1
 * stream undelivered hints on decommission (CASSANDRA-5128)
 * GossipingPropertyFileSnitch loads saved dc/rack info if needed (CASSANDRA-5133)
 * drain should flush system CFs too (CASSANDRA-4446)
 * add inter_dc_tcp_nodelay setting (CASSANDRA-5148)
 * re-allow wrapping ranges for start_token/end_token range pairing (CASSANDRA-5106)
 * fix validation compaction of empty rows (CASSADRA-5136)
 * nodetool methods to enable/disable hint storage/delivery (CASSANDRA-4750)
 * disallow bloom filter false positive chance of 0 (CASSANDRA-5013)
 * add threadpool size adjustment methods to JMXEnabledThreadPoolExecutor and 
   CompactionManagerMBean (CASSANDRA-5044)
 * fix hinting for dropped local writes (CASSANDRA-4753)
 * off-heap cache doesn't need mutable column container (CASSANDRA-5057)
 * apply disk_failure_policy to bad disks on initial directory creation 
   (CASSANDRA-4847)
 * Optimize name-based queries to use ArrayBackedSortedColumns (CASSANDRA-5043)
 * Fall back to old manifest if most recent is unparseable (CASSANDRA-5041)
 * pool [Compressed]RandomAccessReader objects on the partitioned read path
   (CASSANDRA-4942)
 * Add debug logging to list filenames processed by Directories.migrateFile 
   method (CASSANDRA-4939)
 * Expose black-listed directories via JMX (CASSANDRA-4848)
 * Log compaction merge counts (CASSANDRA-4894)
 * Minimize byte array allocation by AbstractData{Input,Output} (CASSANDRA-5090)
 * Add SSL support for the binary protocol (CASSANDRA-5031)
 * Allow non-schema system ks modification for shuffle to work (CASSANDRA-5097)
 * cqlsh: Add default limit to SELECT statements (CASSANDRA-4972)
 * cqlsh: fix DESCRIBE for 1.1 cfs in CQL3 (CASSANDRA-5101)
 * Correctly gossip with nodes >= 1.1.7 (CASSANDRA-5102)
 * Ensure CL guarantees on digest mismatch (CASSANDRA-5113)
 * Validate correctly selects on composite partition key (CASSANDRA-5122)
 * Fix exception when adding collection (CASSANDRA-5117)
 * Handle states for non-vnode clusters correctly (CASSANDRA-5127)
 * Refuse unrecognized replication and compaction strategy options (CASSANDRA-4795)
 * Pick the correct value validator in sstable2json for cql3 tables (CASSANDRA-5134)
 * Validate login for describe_keyspace, describe_keyspaces and set_keyspace
   (CASSANDRA-5144)
 * Fix inserting empty maps (CASSANDRA-5141)
 * Don't remove tokens from System table for node we know (CASSANDRA-5121)
 * fix streaming progress report for compresed files (CASSANDRA-5130)
 * Coverage analysis for low-CL queries (CASSANDRA-4858)
 * Stop interpreting dates as valid timeUUID value (CASSANDRA-4936)
 * Adds E notation for floating point numbers (CASSANDRA-4927)
 * Detect (and warn) unintentional use of the cql2 thrift methods when cql3 was
   intended (CASSANDRA-5172)
Merged from 1.1:
 * fix saved key cache not loading at startup (CASSANDRA-5166)
 * fix ConcurrentModificationException in getBootstrapSource (CASSANDRA-5170)
 * fix sstable maxtimestamp for row deletes and pre-1.1.1 sstables (CASSANDRA-5153)
 * fix start key/end token validation for wide row iteration (CASSANDRA-5168)
 * add ConfigHelper support for Thrift frame and max message sizes (CASSANDRA-5188)
 * fix nodetool repair not fail on node down (CASSANDRA-5203)


1.1.9
 * Simplify CompressedRandomAccessReader to work around JDK FD bug (CASSANDRA-5088)
 * Improve handling a changing target throttle rate mid-compaction (CASSANDRA-5087)
 * Pig: correctly decode row keys in widerow mode (CASSANDRA-5098)
 * nodetool repair command now prints progress (CASSANDRA-4767)
 * Ensure Jackson dependency matches lib (CASSANDRA-5126)
 * fix user defined compaction to run against 1.1 data directory (CASSANDRA-5118)
 * Fix CQL3 BATCH authorization caching (CASSANDRA-5145)
 * fix get_count returns incorrect value with TTL (CASSANDRA-5099)
 * better handling for amid compaction failure (CASSANDRA-5137)
 * calculate pending ranges asynchronously (CASSANDRA-5135)
 * convert default marshallers list to map for better readability (CASSANDRA-5109)
 * Expose droppable tombstone ratio stats over JMX (CASSANDRA-5159)
 


1.2.0
 * Disallow counters in collections (CASSANDRA-5082)
 * cqlsh: add unit tests (CASSANDRA-3920)
 * fix default bloom_filter_fp_chance for LeveledCompactionStrategy (CASSANDRA-5093)
Merged from 1.1:
 * add validation for get_range_slices with start_key and end_token (CASSANDRA-5089)


1.2.0-rc2
 * fix nodetool ownership display with vnodes (CASSANDRA-5065)
 * cqlsh: add DESCRIBE KEYSPACES command (CASSANDRA-5060)
 * Fix potential infinite loop when reloading CFS (CASSANDRA-5064)
 * Fix SimpleAuthorizer example (CASSANDRA-5072)
 * cqlsh: force CL.ONE for tracing and system.schema* queries (CASSANDRA-5070)
 * Includes cassandra-shuffle in the debian package (CASSANDRA-5058)
Merged from 1.1:
 * fix multithreaded compaction deadlock (CASSANDRA-4492)
 * fix temporarily missing schema after upgrade from pre-1.1.5 (CASSANDRA-5061)
 * Fix ALTER TABLE overriding compression options with defaults
   (CASSANDRA-4996, 5066)
 * fix specifying and altering crc_check_chance (CASSANDRA-5053)
 * fix Murmur3Partitioner ownership% calculation (CASSANDRA-5076)
 * Don't expire columns sooner than they should in 2ndary indexes (CASSANDRA-5079)


1.2-rc1
 * rename rpc_timeout settings to request_timeout (CASSANDRA-5027)
 * add BF with 0.1 FP to LCS by default (CASSANDRA-5029)
 * Fix preparing insert queries (CASSANDRA-5016)
 * Fix preparing queries with counter increment (CASSANDRA-5022)
 * Fix preparing updates with collections (CASSANDRA-5017)
 * Don't generate UUID based on other node address (CASSANDRA-5002)
 * Fix message when trying to alter a clustering key type (CASSANDRA-5012)
 * Update IAuthenticator to match the new IAuthorizer (CASSANDRA-5003)
 * Fix inserting only a key in CQL3 (CASSANDRA-5040)
 * Fix CQL3 token() function when used with strings (CASSANDRA-5050)
Merged from 1.1:
 * reduce log spam from invalid counter shards (CASSANDRA-5026)
 * Improve schema propagation performance (CASSANDRA-5025)
 * Fix for IndexHelper.IndexFor throws OOB Exception (CASSANDRA-5030)
 * cqlsh: make it possible to describe thrift CFs (CASSANDRA-4827)
 * cqlsh: fix timestamp formatting on some platforms (CASSANDRA-5046)


1.2-beta3
 * make consistency level configurable in cqlsh (CASSANDRA-4829)
 * fix cqlsh rendering of blob fields (CASSANDRA-4970)
 * fix cqlsh DESCRIBE command (CASSANDRA-4913)
 * save truncation position in system table (CASSANDRA-4906)
 * Move CompressionMetadata off-heap (CASSANDRA-4937)
 * allow CLI to GET cql3 columnfamily data (CASSANDRA-4924)
 * Fix rare race condition in getExpireTimeForEndpoint (CASSANDRA-4402)
 * acquire references to overlapping sstables during compaction so bloom filter
   doesn't get free'd prematurely (CASSANDRA-4934)
 * Don't share slice query filter in CQL3 SelectStatement (CASSANDRA-4928)
 * Separate tracing from Log4J (CASSANDRA-4861)
 * Exclude gcable tombstones from merkle-tree computation (CASSANDRA-4905)
 * Better printing of AbstractBounds for tracing (CASSANDRA-4931)
 * Optimize mostRecentTombstone check in CC.collectAllData (CASSANDRA-4883)
 * Change stream session ID to UUID to avoid collision from same node (CASSANDRA-4813)
 * Use Stats.db when bulk loading if present (CASSANDRA-4957)
 * Skip repair on system_trace and keyspaces with RF=1 (CASSANDRA-4956)
 * (cql3) Remove arbitrary SELECT limit (CASSANDRA-4918)
 * Correctly handle prepared operation on collections (CASSANDRA-4945)
 * Fix CQL3 LIMIT (CASSANDRA-4877)
 * Fix Stress for CQL3 (CASSANDRA-4979)
 * Remove cassandra specific exceptions from JMX interface (CASSANDRA-4893)
 * (CQL3) Force using ALLOW FILTERING on potentially inefficient queries (CASSANDRA-4915)
 * (cql3) Fix adding column when the table has collections (CASSANDRA-4982)
 * (cql3) Fix allowing collections with compact storage (CASSANDRA-4990)
 * (cql3) Refuse ttl/writetime function on collections (CASSANDRA-4992)
 * Replace IAuthority with new IAuthorizer (CASSANDRA-4874)
 * clqsh: fix KEY pseudocolumn escaping when describing Thrift tables
   in CQL3 mode (CASSANDRA-4955)
 * add basic authentication support for Pig CassandraStorage (CASSANDRA-3042)
 * fix CQL2 ALTER TABLE compaction_strategy_class altering (CASSANDRA-4965)
Merged from 1.1:
 * Fall back to old describe_splits if d_s_ex is not available (CASSANDRA-4803)
 * Improve error reporting when streaming ranges fail (CASSANDRA-5009)
 * Fix cqlsh timestamp formatting of timezone info (CASSANDRA-4746)
 * Fix assertion failure with leveled compaction (CASSANDRA-4799)
 * Check for null end_token in get_range_slice (CASSANDRA-4804)
 * Remove all remnants of removed nodes (CASSANDRA-4840)
 * Add aut-reloading of the log4j file in debian package (CASSANDRA-4855)
 * Fix estimated row cache entry size (CASSANDRA-4860)
 * reset getRangeSlice filter after finishing a row for get_paged_slice
   (CASSANDRA-4919)
 * expunge row cache post-truncate (CASSANDRA-4940)
 * Allow static CF definition with compact storage (CASSANDRA-4910)
 * Fix endless loop/compaction of schema_* CFs due to broken timestamps (CASSANDRA-4880)
 * Fix 'wrong class type' assertion in CounterColumn (CASSANDRA-4976)


1.2-beta2
 * fp rate of 1.0 disables BF entirely; LCS defaults to 1.0 (CASSANDRA-4876)
 * off-heap bloom filters for row keys (CASSANDRA_4865)
 * add extension point for sstable components (CASSANDRA-4049)
 * improve tracing output (CASSANDRA-4852, 4862)
 * make TRACE verb droppable (CASSANDRA-4672)
 * fix BulkLoader recognition of CQL3 columnfamilies (CASSANDRA-4755)
 * Sort commitlog segments for replay by id instead of mtime (CASSANDRA-4793)
 * Make hint delivery asynchronous (CASSANDRA-4761)
 * Pluggable Thrift transport factories for CLI and cqlsh (CASSANDRA-4609, 4610)
 * cassandra-cli: allow Double value type to be inserted to a column (CASSANDRA-4661)
 * Add ability to use custom TServerFactory implementations (CASSANDRA-4608)
 * optimize batchlog flushing to skip successful batches (CASSANDRA-4667)
 * include metadata for system keyspace itself in schema tables (CASSANDRA-4416)
 * add check to PropertyFileSnitch to verify presence of location for
   local node (CASSANDRA-4728)
 * add PBSPredictor consistency modeler (CASSANDRA-4261)
 * remove vestiges of Thrift unframed mode (CASSANDRA-4729)
 * optimize single-row PK lookups (CASSANDRA-4710)
 * adjust blockFor calculation to account for pending ranges due to node 
   movement (CASSANDRA-833)
 * Change CQL version to 3.0.0 and stop accepting 3.0.0-beta1 (CASSANDRA-4649)
 * (CQL3) Make prepared statement global instead of per connection 
   (CASSANDRA-4449)
 * Fix scrubbing of CQL3 created tables (CASSANDRA-4685)
 * (CQL3) Fix validation when using counter and regular columns in the same 
   table (CASSANDRA-4706)
 * Fix bug starting Cassandra with simple authentication (CASSANDRA-4648)
 * Add support for batchlog in CQL3 (CASSANDRA-4545, 4738)
 * Add support for multiple column family outputs in CFOF (CASSANDRA-4208)
 * Support repairing only the local DC nodes (CASSANDRA-4747)
 * Use rpc_address for binary protocol and change default port (CASSANRA-4751)
 * Fix use of collections in prepared statements (CASSANDRA-4739)
 * Store more information into peers table (CASSANDRA-4351, 4814)
 * Configurable bucket size for size tiered compaction (CASSANDRA-4704)
 * Run leveled compaction in parallel (CASSANDRA-4310)
 * Fix potential NPE during CFS reload (CASSANDRA-4786)
 * Composite indexes may miss results (CASSANDRA-4796)
 * Move consistency level to the protocol level (CASSANDRA-4734, 4824)
 * Fix Subcolumn slice ends not respected (CASSANDRA-4826)
 * Fix Assertion error in cql3 select (CASSANDRA-4783)
 * Fix list prepend logic (CQL3) (CASSANDRA-4835)
 * Add booleans as literals in CQL3 (CASSANDRA-4776)
 * Allow renaming PK columns in CQL3 (CASSANDRA-4822)
 * Fix binary protocol NEW_NODE event (CASSANDRA-4679)
 * Fix potential infinite loop in tombstone compaction (CASSANDRA-4781)
 * Remove system tables accounting from schema (CASSANDRA-4850)
 * (cql3) Force provided columns in clustering key order in 
   'CLUSTERING ORDER BY' (CASSANDRA-4881)
 * Fix composite index bug (CASSANDRA-4884)
 * Fix short read protection for CQL3 (CASSANDRA-4882)
 * Add tracing support to the binary protocol (CASSANDRA-4699)
 * (cql3) Don't allow prepared marker inside collections (CASSANDRA-4890)
 * Re-allow order by on non-selected columns (CASSANDRA-4645)
 * Bug when composite index is created in a table having collections (CASSANDRA-4909)
 * log index scan subject in CompositesSearcher (CASSANDRA-4904)
Merged from 1.1:
 * add get[Row|Key]CacheEntries to CacheServiceMBean (CASSANDRA-4859)
 * fix get_paged_slice to wrap to next row correctly (CASSANDRA-4816)
 * fix indexing empty column values (CASSANDRA-4832)
 * allow JdbcDate to compose null Date objects (CASSANDRA-4830)
 * fix possible stackoverflow when compacting 1000s of sstables
   (CASSANDRA-4765)
 * fix wrong leveled compaction progress calculation (CASSANDRA-4807)
 * add a close() method to CRAR to prevent leaking file descriptors (CASSANDRA-4820)
 * fix potential infinite loop in get_count (CASSANDRA-4833)
 * fix compositeType.{get/from}String methods (CASSANDRA-4842)
 * (CQL) fix CREATE COLUMNFAMILY permissions check (CASSANDRA-4864)
 * Fix DynamicCompositeType same type comparison (CASSANDRA-4711)
 * Fix duplicate SSTable reference when stream session failed (CASSANDRA-3306)
 * Allow static CF definition with compact storage (CASSANDRA-4910)
 * Fix endless loop/compaction of schema_* CFs due to broken timestamps (CASSANDRA-4880)
 * Fix 'wrong class type' assertion in CounterColumn (CASSANDRA-4976)


1.2-beta1
 * add atomic_batch_mutate (CASSANDRA-4542, -4635)
 * increase default max_hint_window_in_ms to 3h (CASSANDRA-4632)
 * include message initiation time to replicas so they can more
   accurately drop timed-out requests (CASSANDRA-2858)
 * fix clientutil.jar dependencies (CASSANDRA-4566)
 * optimize WriteResponse (CASSANDRA-4548)
 * new metrics (CASSANDRA-4009)
 * redesign KEYS indexes to avoid read-before-write (CASSANDRA-2897)
 * debug tracing (CASSANDRA-1123)
 * parallelize row cache loading (CASSANDRA-4282)
 * Make compaction, flush JBOD-aware (CASSANDRA-4292)
 * run local range scans on the read stage (CASSANDRA-3687)
 * clean up ioexceptions (CASSANDRA-2116)
 * add disk_failure_policy (CASSANDRA-2118)
 * Introduce new json format with row level deletion (CASSANDRA-4054)
 * remove redundant "name" column from schema_keyspaces (CASSANDRA-4433)
 * improve "nodetool ring" handling of multi-dc clusters (CASSANDRA-3047)
 * update NTS calculateNaturalEndpoints to be O(N log N) (CASSANDRA-3881)
 * add UseCondCardMark XX jvm settings on jdk 1.7 (CASSANDRA-4366)
 * split up rpc timeout by operation type (CASSANDRA-2819)
 * rewrite key cache save/load to use only sequential i/o (CASSANDRA-3762)
 * update MS protocol with a version handshake + broadcast address id
   (CASSANDRA-4311)
 * multithreaded hint replay (CASSANDRA-4189)
 * add inter-node message compression (CASSANDRA-3127)
 * remove COPP (CASSANDRA-2479)
 * Track tombstone expiration and compact when tombstone content is
   higher than a configurable threshold, default 20% (CASSANDRA-3442, 4234)
 * update MurmurHash to version 3 (CASSANDRA-2975)
 * (CLI) track elapsed time for `delete' operation (CASSANDRA-4060)
 * (CLI) jline version is bumped to 1.0 to properly  support
   'delete' key function (CASSANDRA-4132)
 * Save IndexSummary into new SSTable 'Summary' component (CASSANDRA-2392, 4289)
 * Add support for range tombstones (CASSANDRA-3708)
 * Improve MessagingService efficiency (CASSANDRA-3617)
 * Avoid ID conflicts from concurrent schema changes (CASSANDRA-3794)
 * Set thrift HSHA server thread limit to unlimited by default (CASSANDRA-4277)
 * Avoids double serialization of CF id in RowMutation messages
   (CASSANDRA-4293)
 * stream compressed sstables directly with java nio (CASSANDRA-4297)
 * Support multiple ranges in SliceQueryFilter (CASSANDRA-3885)
 * Add column metadata to system column families (CASSANDRA-4018)
 * (cql3) Always use composite types by default (CASSANDRA-4329)
 * (cql3) Add support for set, map and list (CASSANDRA-3647)
 * Validate date type correctly (CASSANDRA-4441)
 * (cql3) Allow definitions with only a PK (CASSANDRA-4361)
 * (cql3) Add support for row key composites (CASSANDRA-4179)
 * improve DynamicEndpointSnitch by using reservoir sampling (CASSANDRA-4038)
 * (cql3) Add support for 2ndary indexes (CASSANDRA-3680)
 * (cql3) fix defining more than one PK to be invalid (CASSANDRA-4477)
 * remove schema agreement checking from all external APIs (Thrift, CQL and CQL3) (CASSANDRA-4487)
 * add Murmur3Partitioner and make it default for new installations (CASSANDRA-3772, 4621)
 * (cql3) update pseudo-map syntax to use map syntax (CASSANDRA-4497)
 * Finer grained exceptions hierarchy and provides error code with exceptions (CASSANDRA-3979)
 * Adds events push to binary protocol (CASSANDRA-4480)
 * Rewrite nodetool help (CASSANDRA-2293)
 * Make CQL3 the default for CQL (CASSANDRA-4640)
 * update stress tool to be able to use CQL3 (CASSANDRA-4406)
 * Accept all thrift update on CQL3 cf but don't expose their metadata (CASSANDRA-4377)
 * Replace Throttle with Guava's RateLimiter for HintedHandOff (CASSANDRA-4541)
 * fix counter add/get using CQL2 and CQL3 in stress tool (CASSANDRA-4633)
 * Add sstable count per level to cfstats (CASSANDRA-4537)
 * (cql3) Add ALTER KEYSPACE statement (CASSANDRA-4611)
 * (cql3) Allow defining default consistency levels (CASSANDRA-4448)
 * (cql3) Fix queries using LIMIT missing results (CASSANDRA-4579)
 * fix cross-version gossip messaging (CASSANDRA-4576)
 * added inet data type (CASSANDRA-4627)


1.1.6
 * Wait for writes on synchronous read digest mismatch (CASSANDRA-4792)
 * fix commitlog replay for nanotime-infected sstables (CASSANDRA-4782)
 * preflight check ttl for maximum of 20 years (CASSANDRA-4771)
 * (Pig) fix widerow input with single column rows (CASSANDRA-4789)
 * Fix HH to compact with correct gcBefore, which avoids wiping out
   undelivered hints (CASSANDRA-4772)
 * LCS will merge up to 32 L0 sstables as intended (CASSANDRA-4778)
 * NTS will default unconfigured DC replicas to zero (CASSANDRA-4675)
 * use default consistency level in counter validation if none is
   explicitly provide (CASSANDRA-4700)
 * Improve IAuthority interface by introducing fine-grained
   access permissions and grant/revoke commands (CASSANDRA-4490, 4644)
 * fix assumption error in CLI when updating/describing keyspace 
   (CASSANDRA-4322)
 * Adds offline sstablescrub to debian packaging (CASSANDRA-4642)
 * Automatic fixing of overlapping leveled sstables (CASSANDRA-4644)
 * fix error when using ORDER BY with extended selections (CASSANDRA-4689)
 * (CQL3) Fix validation for IN queries for non-PK cols (CASSANDRA-4709)
 * fix re-created keyspace disappering after 1.1.5 upgrade 
   (CASSANDRA-4698, 4752)
 * (CLI) display elapsed time in 2 fraction digits (CASSANDRA-3460)
 * add authentication support to sstableloader (CASSANDRA-4712)
 * Fix CQL3 'is reversed' logic (CASSANDRA-4716, 4759)
 * (CQL3) Don't return ReversedType in result set metadata (CASSANDRA-4717)
 * Backport adding AlterKeyspace statement (CASSANDRA-4611)
 * (CQL3) Correcty accept upper-case data types (CASSANDRA-4770)
 * Add binary protocol events for schema changes (CASSANDRA-4684)
Merged from 1.0:
 * Switch from NBHM to CHM in MessagingService's callback map, which
   prevents OOM in long-running instances (CASSANDRA-4708)


1.1.5
 * add SecondaryIndex.reload API (CASSANDRA-4581)
 * use millis + atomicint for commitlog segment creation instead of
   nanotime, which has issues under some hypervisors (CASSANDRA-4601)
 * fix FD leak in slice queries (CASSANDRA-4571)
 * avoid recursion in leveled compaction (CASSANDRA-4587)
 * increase stack size under Java7 to 180K
 * Log(info) schema changes (CASSANDRA-4547)
 * Change nodetool setcachecapcity to manipulate global caches (CASSANDRA-4563)
 * (cql3) fix setting compaction strategy (CASSANDRA-4597)
 * fix broken system.schema_* timestamps on system startup (CASSANDRA-4561)
 * fix wrong skip of cache saving (CASSANDRA-4533)
 * Avoid NPE when lost+found is in data dir (CASSANDRA-4572)
 * Respect five-minute flush moratorium after initial CL replay (CASSANDRA-4474)
 * Adds ntp as recommended in debian packaging (CASSANDRA-4606)
 * Configurable transport in CF Record{Reader|Writer} (CASSANDRA-4558)
 * (cql3) fix potential NPE with both equal and unequal restriction (CASSANDRA-4532)
 * (cql3) improves ORDER BY validation (CASSANDRA-4624)
 * Fix potential deadlock during counter writes (CASSANDRA-4578)
 * Fix cql error with ORDER BY when using IN (CASSANDRA-4612)
Merged from 1.0:
 * increase Xss to 160k to accomodate latest 1.6 JVMs (CASSANDRA-4602)
 * fix toString of hint destination tokens (CASSANDRA-4568)
 * Fix multiple values for CurrentLocal NodeID (CASSANDRA-4626)


1.1.4
 * fix offline scrub to catch >= out of order rows (CASSANDRA-4411)
 * fix cassandra-env.sh on RHEL and other non-dash-based systems 
   (CASSANDRA-4494)
Merged from 1.0:
 * (Hadoop) fix setting key length for old-style mapred api (CASSANDRA-4534)
 * (Hadoop) fix iterating through a resultset consisting entirely
   of tombstoned rows (CASSANDRA-4466)
 * Fix multiple values for CurrentLocal NodeID (CASSANDRA-4626)


1.1.3
 * (cqlsh) add COPY TO (CASSANDRA-4434)
 * munmap commitlog segments before rename (CASSANDRA-4337)
 * (JMX) rename getRangeKeySample to sampleKeyRange to avoid returning
   multi-MB results as an attribute (CASSANDRA-4452)
 * flush based on data size, not throughput; overwritten columns no 
   longer artificially inflate liveRatio (CASSANDRA-4399)
 * update default commitlog segment size to 32MB and total commitlog
   size to 32/1024 MB for 32/64 bit JVMs, respectively (CASSANDRA-4422)
 * avoid using global partitioner to estimate ranges in index sstables
   (CASSANDRA-4403)
 * restore pre-CASSANDRA-3862 approach to removing expired tombstones
   from row cache during compaction (CASSANDRA-4364)
 * (stress) support for CQL prepared statements (CASSANDRA-3633)
 * Correctly catch exception when Snappy cannot be loaded (CASSANDRA-4400)
 * (cql3) Support ORDER BY when IN condition is given in WHERE clause (CASSANDRA-4327)
 * (cql3) delete "component_index" column on DROP TABLE call (CASSANDRA-4420)
 * change nanoTime() to currentTimeInMillis() in schema related code (CASSANDRA-4432)
 * add a token generation tool (CASSANDRA-3709)
 * Fix LCS bug with sstable containing only 1 row (CASSANDRA-4411)
 * fix "Can't Modify Index Name" problem on CF update (CASSANDRA-4439)
 * Fix assertion error in getOverlappingSSTables during repair (CASSANDRA-4456)
 * fix nodetool's setcompactionthreshold command (CASSANDRA-4455)
 * Ensure compacted files are never used, to avoid counter overcount (CASSANDRA-4436)
Merged from 1.0:
 * Push the validation of secondary index values to the SecondaryIndexManager (CASSANDRA-4240)
 * (Hadoop) fix iterating through a resultset consisting entirely
   of tombstoned rows (CASSANDRA-4466)
 * allow dropping columns shadowed by not-yet-expired supercolumn or row
   tombstones in PrecompactedRow (CASSANDRA-4396)


1.1.2
 * Fix cleanup not deleting index entries (CASSANDRA-4379)
 * Use correct partitioner when saving + loading caches (CASSANDRA-4331)
 * Check schema before trying to export sstable (CASSANDRA-2760)
 * Raise a meaningful exception instead of NPE when PFS encounters
   an unconfigured node + no default (CASSANDRA-4349)
 * fix bug in sstable blacklisting with LCS (CASSANDRA-4343)
 * LCS no longer promotes tiny sstables out of L0 (CASSANDRA-4341)
 * skip tombstones during hint replay (CASSANDRA-4320)
 * fix NPE in compactionstats (CASSANDRA-4318)
 * enforce 1m min keycache for auto (CASSANDRA-4306)
 * Have DeletedColumn.isMFD always return true (CASSANDRA-4307)
 * (cql3) exeption message for ORDER BY constraints said primary filter can be
    an IN clause, which is misleading (CASSANDRA-4319)
 * (cql3) Reject (not yet supported) creation of 2ndardy indexes on tables with
   composite primary keys (CASSANDRA-4328)
 * Set JVM stack size to 160k for java 7 (CASSANDRA-4275)
 * cqlsh: add COPY command to load data from CSV flat files (CASSANDRA-4012)
 * CFMetaData.fromThrift to throw ConfigurationException upon error (CASSANDRA-4353)
 * Use CF comparator to sort indexed columns in SecondaryIndexManager
   (CASSANDRA-4365)
 * add strategy_options to the KSMetaData.toString() output (CASSANDRA-4248)
 * (cql3) fix range queries containing unqueried results (CASSANDRA-4372)
 * (cql3) allow updating column_alias types (CASSANDRA-4041)
 * (cql3) Fix deletion bug (CASSANDRA-4193)
 * Fix computation of overlapping sstable for leveled compaction (CASSANDRA-4321)
 * Improve scrub and allow to run it offline (CASSANDRA-4321)
 * Fix assertionError in StorageService.bulkLoad (CASSANDRA-4368)
 * (cqlsh) add option to authenticate to a keyspace at startup (CASSANDRA-4108)
 * (cqlsh) fix ASSUME functionality (CASSANDRA-4352)
 * Fix ColumnFamilyRecordReader to not return progress > 100% (CASSANDRA-3942)
Merged from 1.0:
 * Set gc_grace on index CF to 0 (CASSANDRA-4314)


1.1.1
 * allow larger cache capacities than 2GB (CASSANDRA-4150)
 * add getsstables command to nodetool (CASSANDRA-4199)
 * apply parent CF compaction settings to secondary index CFs (CASSANDRA-4280)
 * preserve commitlog size cap when recycling segments at startup
   (CASSANDRA-4201)
 * (Hadoop) fix split generation regression (CASSANDRA-4259)
 * ignore min/max compactions settings in LCS, while preserving
   behavior that min=max=0 disables autocompaction (CASSANDRA-4233)
 * log number of rows read from saved cache (CASSANDRA-4249)
 * calculate exact size required for cleanup operations (CASSANDRA-1404)
 * avoid blocking additional writes during flush when the commitlog
   gets behind temporarily (CASSANDRA-1991)
 * enable caching on index CFs based on data CF cache setting (CASSANDRA-4197)
 * warn on invalid replication strategy creation options (CASSANDRA-4046)
 * remove [Freeable]Memory finalizers (CASSANDRA-4222)
 * include tombstone size in ColumnFamily.size, which can prevent OOM
   during sudden mass delete operations by yielding a nonzero liveRatio
   (CASSANDRA-3741)
 * Open 1 sstableScanner per level for leveled compaction (CASSANDRA-4142)
 * Optimize reads when row deletion timestamps allow us to restrict
   the set of sstables we check (CASSANDRA-4116)
 * add support for commitlog archiving and point-in-time recovery
   (CASSANDRA-3690)
 * avoid generating redundant compaction tasks during streaming
   (CASSANDRA-4174)
 * add -cf option to nodetool snapshot, and takeColumnFamilySnapshot to
   StorageService mbean (CASSANDRA-556)
 * optimize cleanup to drop entire sstables where possible (CASSANDRA-4079)
 * optimize truncate when autosnapshot is disabled (CASSANDRA-4153)
 * update caches to use byte[] keys to reduce memory overhead (CASSANDRA-3966)
 * add column limit to cli (CASSANDRA-3012, 4098)
 * clean up and optimize DataOutputBuffer, used by CQL compression and
   CompositeType (CASSANDRA-4072)
 * optimize commitlog checksumming (CASSANDRA-3610)
 * identify and blacklist corrupted SSTables from future compactions 
   (CASSANDRA-2261)
 * Move CfDef and KsDef validation out of thrift (CASSANDRA-4037)
 * Expose API to repair a user provided range (CASSANDRA-3912)
 * Add way to force the cassandra-cli to refresh its schema (CASSANDRA-4052)
 * Avoid having replicate on write tasks stacking up at CL.ONE (CASSANDRA-2889)
 * (cql3) Backwards compatibility for composite comparators in non-cql3-aware
   clients (CASSANDRA-4093)
 * (cql3) Fix order by for reversed queries (CASSANDRA-4160)
 * (cql3) Add ReversedType support (CASSANDRA-4004)
 * (cql3) Add timeuuid type (CASSANDRA-4194)
 * (cql3) Minor fixes (CASSANDRA-4185)
 * (cql3) Fix prepared statement in BATCH (CASSANDRA-4202)
 * (cql3) Reduce the list of reserved keywords (CASSANDRA-4186)
 * (cql3) Move max/min compaction thresholds to compaction strategy options
   (CASSANDRA-4187)
 * Fix exception during move when localhost is the only source (CASSANDRA-4200)
 * (cql3) Allow paging through non-ordered partitioner results (CASSANDRA-3771)
 * (cql3) Fix drop index (CASSANDRA-4192)
 * (cql3) Don't return range ghosts anymore (CASSANDRA-3982)
 * fix re-creating Keyspaces/ColumnFamilies with the same name as dropped
   ones (CASSANDRA-4219)
 * fix SecondaryIndex LeveledManifest save upon snapshot (CASSANDRA-4230)
 * fix missing arrayOffset in FBUtilities.hash (CASSANDRA-4250)
 * (cql3) Add name of parameters in CqlResultSet (CASSANDRA-4242)
 * (cql3) Correctly validate order by queries (CASSANDRA-4246)
 * rename stress to cassandra-stress for saner packaging (CASSANDRA-4256)
 * Fix exception on colum metadata with non-string comparator (CASSANDRA-4269)
 * Check for unknown/invalid compression options (CASSANDRA-4266)
 * (cql3) Adds simple access to column timestamp and ttl (CASSANDRA-4217)
 * (cql3) Fix range queries with secondary indexes (CASSANDRA-4257)
 * Better error messages from improper input in cli (CASSANDRA-3865)
 * Try to stop all compaction upon Keyspace or ColumnFamily drop (CASSANDRA-4221)
 * (cql3) Allow keyspace properties to contain hyphens (CASSANDRA-4278)
 * (cql3) Correctly validate keyspace access in create table (CASSANDRA-4296)
 * Avoid deadlock in migration stage (CASSANDRA-3882)
 * Take supercolumn names and deletion info into account in memtable throughput
   (CASSANDRA-4264)
 * Add back backward compatibility for old style replication factor (CASSANDRA-4294)
 * Preserve compatibility with pre-1.1 index queries (CASSANDRA-4262)
Merged from 1.0:
 * Fix super columns bug where cache is not updated (CASSANDRA-4190)
 * fix maxTimestamp to include row tombstones (CASSANDRA-4116)
 * (CLI) properly handle quotes in create/update keyspace commands (CASSANDRA-4129)
 * Avoids possible deadlock during bootstrap (CASSANDRA-4159)
 * fix stress tool that hangs forever on timeout or error (CASSANDRA-4128)
 * stress tool to return appropriate exit code on failure (CASSANDRA-4188)
 * fix compaction NPE when out of disk space and assertions disabled
   (CASSANDRA-3985)
 * synchronize LCS getEstimatedTasks to avoid CME (CASSANDRA-4255)
 * ensure unique streaming session id's (CASSANDRA-4223)
 * kick off background compaction when min/max thresholds change 
   (CASSANDRA-4279)
 * improve ability of STCS.getBuckets to deal with 100s of 1000s of
   sstables, such as when convertinb back from LCS (CASSANDRA-4287)
 * Oversize integer in CQL throws NumberFormatException (CASSANDRA-4291)
 * fix 1.0.x node join to mixed version cluster, other nodes >= 1.1 (CASSANDRA-4195)
 * Fix LCS splitting sstable base on uncompressed size (CASSANDRA-4419)
 * Push the validation of secondary index values to the SecondaryIndexManager (CASSANDRA-4240)
 * Don't purge columns during upgradesstables (CASSANDRA-4462)
 * Make cqlsh work with piping (CASSANDRA-4113)
 * Validate arguments for nodetool decommission (CASSANDRA-4061)
 * Report thrift status in nodetool info (CASSANDRA-4010)


1.1.0-final
 * average a reduced liveRatio estimate with the previous one (CASSANDRA-4065)
 * Allow KS and CF names up to 48 characters (CASSANDRA-4157)
 * fix stress build (CASSANDRA-4140)
 * add time remaining estimate to nodetool compactionstats (CASSANDRA-4167)
 * (cql) fix NPE in cql3 ALTER TABLE (CASSANDRA-4163)
 * (cql) Add support for CL.TWO and CL.THREE in CQL (CASSANDRA-4156)
 * (cql) Fix type in CQL3 ALTER TABLE preventing update (CASSANDRA-4170)
 * (cql) Throw invalid exception from CQL3 on obsolete options (CASSANDRA-4171)
 * (cqlsh) fix recognizing uppercase SELECT keyword (CASSANDRA-4161)
 * Pig: wide row support (CASSANDRA-3909)
Merged from 1.0:
 * avoid streaming empty files with bulk loader if sstablewriter errors out
   (CASSANDRA-3946)


1.1-rc1
 * Include stress tool in binary builds (CASSANDRA-4103)
 * (Hadoop) fix wide row iteration when last row read was deleted
   (CASSANDRA-4154)
 * fix read_repair_chance to really default to 0.1 in the cli (CASSANDRA-4114)
 * Adds caching and bloomFilterFpChange to CQL options (CASSANDRA-4042)
 * Adds posibility to autoconfigure size of the KeyCache (CASSANDRA-4087)
 * fix KEYS index from skipping results (CASSANDRA-3996)
 * Remove sliced_buffer_size_in_kb dead option (CASSANDRA-4076)
 * make loadNewSStable preserve sstable version (CASSANDRA-4077)
 * Respect 1.0 cache settings as much as possible when upgrading 
   (CASSANDRA-4088)
 * relax path length requirement for sstable files when upgrading on 
   non-Windows platforms (CASSANDRA-4110)
 * fix terminination of the stress.java when errors were encountered
   (CASSANDRA-4128)
 * Move CfDef and KsDef validation out of thrift (CASSANDRA-4037)
 * Fix get_paged_slice (CASSANDRA-4136)
 * CQL3: Support slice with exclusive start and stop (CASSANDRA-3785)
Merged from 1.0:
 * support PropertyFileSnitch in bulk loader (CASSANDRA-4145)
 * add auto_snapshot option allowing disabling snapshot before drop/truncate
   (CASSANDRA-3710)
 * allow short snitch names (CASSANDRA-4130)


1.1-beta2
 * rename loaded sstables to avoid conflicts with local snapshots
   (CASSANDRA-3967)
 * start hint replay as soon as FD notifies that the target is back up
   (CASSANDRA-3958)
 * avoid unproductive deserializing of cached rows during compaction
   (CASSANDRA-3921)
 * fix concurrency issues with CQL keyspace creation (CASSANDRA-3903)
 * Show Effective Owership via Nodetool ring <keyspace> (CASSANDRA-3412)
 * Update ORDER BY syntax for CQL3 (CASSANDRA-3925)
 * Fix BulkRecordWriter to not throw NPE if reducer gets no map data from Hadoop (CASSANDRA-3944)
 * Fix bug with counters in super columns (CASSANDRA-3821)
 * Remove deprecated merge_shard_chance (CASSANDRA-3940)
 * add a convenient way to reset a node's schema (CASSANDRA-2963)
 * fix for intermittent SchemaDisagreementException (CASSANDRA-3884)
 * CLI `list <CF>` to limit number of columns and their order (CASSANDRA-3012)
 * ignore deprecated KsDef/CfDef/ColumnDef fields in native schema (CASSANDRA-3963)
 * CLI to report when unsupported column_metadata pair was given (CASSANDRA-3959)
 * reincarnate removed and deprecated KsDef/CfDef attributes (CASSANDRA-3953)
 * Fix race between writes and read for cache (CASSANDRA-3862)
 * perform static initialization of StorageProxy on start-up (CASSANDRA-3797)
 * support trickling fsync() on writes (CASSANDRA-3950)
 * expose counters for unavailable/timeout exceptions given to thrift clients (CASSANDRA-3671)
 * avoid quadratic startup time in LeveledManifest (CASSANDRA-3952)
 * Add type information to new schema_ columnfamilies and remove thrift
   serialization for schema (CASSANDRA-3792)
 * add missing column validator options to the CLI help (CASSANDRA-3926)
 * skip reading saved key cache if CF's caching strategy is NONE or ROWS_ONLY (CASSANDRA-3954)
 * Unify migration code (CASSANDRA-4017)
Merged from 1.0:
 * cqlsh: guess correct version of Python for Arch Linux (CASSANDRA-4090)
 * (CLI) properly handle quotes in create/update keyspace commands (CASSANDRA-4129)
 * Avoids possible deadlock during bootstrap (CASSANDRA-4159)
 * fix stress tool that hangs forever on timeout or error (CASSANDRA-4128)
 * Fix super columns bug where cache is not updated (CASSANDRA-4190)
 * stress tool to return appropriate exit code on failure (CASSANDRA-4188)


1.0.9
 * improve index sampling performance (CASSANDRA-4023)
 * always compact away deleted hints immediately after handoff (CASSANDRA-3955)
 * delete hints from dropped ColumnFamilies on handoff instead of
   erroring out (CASSANDRA-3975)
 * add CompositeType ref to the CLI doc for create/update column family (CASSANDRA-3980)
 * Pig: support Counter ColumnFamilies (CASSANDRA-3973)
 * Pig: Composite column support (CASSANDRA-3684)
 * Avoid NPE during repair when a keyspace has no CFs (CASSANDRA-3988)
 * Fix division-by-zero error on get_slice (CASSANDRA-4000)
 * don't change manifest level for cleanup, scrub, and upgradesstables
   operations under LeveledCompactionStrategy (CASSANDRA-3989, 4112)
 * fix race leading to super columns assertion failure (CASSANDRA-3957)
 * fix NPE on invalid CQL delete command (CASSANDRA-3755)
 * allow custom types in CLI's assume command (CASSANDRA-4081)
 * fix totalBytes count for parallel compactions (CASSANDRA-3758)
 * fix intermittent NPE in get_slice (CASSANDRA-4095)
 * remove unnecessary asserts in native code interfaces (CASSANDRA-4096)
 * Validate blank keys in CQL to avoid assertion errors (CASSANDRA-3612)
 * cqlsh: fix bad decoding of some column names (CASSANDRA-4003)
 * cqlsh: fix incorrect padding with unicode chars (CASSANDRA-4033)
 * Fix EC2 snitch incorrectly reporting region (CASSANDRA-4026)
 * Shut down thrift during decommission (CASSANDRA-4086)
 * Expose nodetool cfhistograms for 2ndary indexes (CASSANDRA-4063)
Merged from 0.8:
 * Fix ConcurrentModificationException in gossiper (CASSANDRA-4019)


1.1-beta1
 * (cqlsh)
   + add SOURCE and CAPTURE commands, and --file option (CASSANDRA-3479)
   + add ALTER COLUMNFAMILY WITH (CASSANDRA-3523)
   + bundle Python dependencies with Cassandra (CASSANDRA-3507)
   + added to Debian package (CASSANDRA-3458)
   + display byte data instead of erroring out on decode failure 
     (CASSANDRA-3874)
 * add nodetool rebuild_index (CASSANDRA-3583)
 * add nodetool rangekeysample (CASSANDRA-2917)
 * Fix streaming too much data during move operations (CASSANDRA-3639)
 * Nodetool and CLI connect to localhost by default (CASSANDRA-3568)
 * Reduce memory used by primary index sample (CASSANDRA-3743)
 * (Hadoop) separate input/output configurations (CASSANDRA-3197, 3765)
 * avoid returning internal Cassandra classes over JMX (CASSANDRA-2805)
 * add row-level isolation via SnapTree (CASSANDRA-2893)
 * Optimize key count estimation when opening sstable on startup
   (CASSANDRA-2988)
 * multi-dc replication optimization supporting CL > ONE (CASSANDRA-3577)
 * add command to stop compactions (CASSANDRA-1740, 3566, 3582)
 * multithreaded streaming (CASSANDRA-3494)
 * removed in-tree redhat spec (CASSANDRA-3567)
 * "defragment" rows for name-based queries under STCS, again (CASSANDRA-2503)
 * Recycle commitlog segments for improved performance 
   (CASSANDRA-3411, 3543, 3557, 3615)
 * update size-tiered compaction to prioritize small tiers (CASSANDRA-2407)
 * add message expiration logic to OutboundTcpConnection (CASSANDRA-3005)
 * off-heap cache to use sun.misc.Unsafe instead of JNA (CASSANDRA-3271)
 * EACH_QUORUM is only supported for writes (CASSANDRA-3272)
 * replace compactionlock use in schema migration by checking CFS.isValid
   (CASSANDRA-3116)
 * recognize that "SELECT first ... *" isn't really "SELECT *" (CASSANDRA-3445)
 * Use faster bytes comparison (CASSANDRA-3434)
 * Bulk loader is no longer a fat client, (HADOOP) bulk load output format
   (CASSANDRA-3045)
 * (Hadoop) add support for KeyRange.filter
 * remove assumption that keys and token are in bijection
   (CASSANDRA-1034, 3574, 3604)
 * always remove endpoints from delevery queue in HH (CASSANDRA-3546)
 * fix race between cf flush and its 2ndary indexes flush (CASSANDRA-3547)
 * fix potential race in AES when a repair fails (CASSANDRA-3548)
 * Remove columns shadowed by a deleted container even when we cannot purge
   (CASSANDRA-3538)
 * Improve memtable slice iteration performance (CASSANDRA-3545)
 * more efficient allocation of small bloom filters (CASSANDRA-3618)
 * Use separate writer thread in SSTableSimpleUnsortedWriter (CASSANDRA-3619)
 * fsync the directory after new sstable or commitlog segment are created (CASSANDRA-3250)
 * fix minor issues reported by FindBugs (CASSANDRA-3658)
 * global key/row caches (CASSANDRA-3143, 3849)
 * optimize memtable iteration during range scan (CASSANDRA-3638)
 * introduce 'crc_check_chance' in CompressionParameters to support
   a checksum percentage checking chance similarly to read-repair (CASSANDRA-3611)
 * a way to deactivate global key/row cache on per-CF basis (CASSANDRA-3667)
 * fix LeveledCompactionStrategy broken because of generation pre-allocation
   in LeveledManifest (CASSANDRA-3691)
 * finer-grained control over data directories (CASSANDRA-2749)
 * Fix ClassCastException during hinted handoff (CASSANDRA-3694)
 * Upgrade Thrift to 0.7 (CASSANDRA-3213)
 * Make stress.java insert operation to use microseconds (CASSANDRA-3725)
 * Allows (internally) doing a range query with a limit of columns instead of
   rows (CASSANDRA-3742)
 * Allow rangeSlice queries to be start/end inclusive/exclusive (CASSANDRA-3749)
 * Fix BulkLoader to support new SSTable layout and add stream
   throttling to prevent an NPE when there is no yaml config (CASSANDRA-3752)
 * Allow concurrent schema migrations (CASSANDRA-1391, 3832)
 * Add SnapshotCommand to trigger snapshot on remote node (CASSANDRA-3721)
 * Make CFMetaData conversions to/from thrift/native schema inverses
   (CASSANDRA_3559)
 * Add initial code for CQL 3.0-beta (CASSANDRA-2474, 3781, 3753)
 * Add wide row support for ColumnFamilyInputFormat (CASSANDRA-3264)
 * Allow extending CompositeType comparator (CASSANDRA-3657)
 * Avoids over-paging during get_count (CASSANDRA-3798)
 * Add new command to rebuild a node without (repair) merkle tree calculations
   (CASSANDRA-3483, 3922)
 * respect not only row cache capacity but caching mode when
   trying to read data (CASSANDRA-3812)
 * fix system tests (CASSANDRA-3827)
 * CQL support for altering row key type in ALTER TABLE (CASSANDRA-3781)
 * turn compression on by default (CASSANDRA-3871)
 * make hexToBytes refuse invalid input (CASSANDRA-2851)
 * Make secondary indexes CF inherit compression and compaction from their
   parent CF (CASSANDRA-3877)
 * Finish cleanup up tombstone purge code (CASSANDRA-3872)
 * Avoid NPE on aboarted stream-out sessions (CASSANDRA-3904)
 * BulkRecordWriter throws NPE for counter columns (CASSANDRA-3906)
 * Support compression using BulkWriter (CASSANDRA-3907)


1.0.8
 * fix race between cleanup and flush on secondary index CFSes (CASSANDRA-3712)
 * avoid including non-queried nodes in rangeslice read repair
   (CASSANDRA-3843)
 * Only snapshot CF being compacted for snapshot_before_compaction 
   (CASSANDRA-3803)
 * Log active compactions in StatusLogger (CASSANDRA-3703)
 * Compute more accurate compaction score per level (CASSANDRA-3790)
 * Return InvalidRequest when using a keyspace that doesn't exist
   (CASSANDRA-3764)
 * disallow user modification of System keyspace (CASSANDRA-3738)
 * allow using sstable2json on secondary index data (CASSANDRA-3738)
 * (cqlsh) add DESCRIBE COLUMNFAMILIES (CASSANDRA-3586)
 * (cqlsh) format blobs correctly and use colors to improve output
   readability (CASSANDRA-3726)
 * synchronize BiMap of bootstrapping tokens (CASSANDRA-3417)
 * show index options in CLI (CASSANDRA-3809)
 * add optional socket timeout for streaming (CASSANDRA-3838)
 * fix truncate not to leave behind non-CFS backed secondary indexes
   (CASSANDRA-3844)
 * make CLI `show schema` to use output stream directly instead
   of StringBuilder (CASSANDRA-3842)
 * remove the wait on hint future during write (CASSANDRA-3870)
 * (cqlsh) ignore missing CfDef opts (CASSANDRA-3933)
 * (cqlsh) look for cqlshlib relative to realpath (CASSANDRA-3767)
 * Fix short read protection (CASSANDRA-3934)
 * Make sure infered and actual schema match (CASSANDRA-3371)
 * Fix NPE during HH delivery (CASSANDRA-3677)
 * Don't put boostrapping node in 'hibernate' status (CASSANDRA-3737)
 * Fix double quotes in windows bat files (CASSANDRA-3744)
 * Fix bad validator lookup (CASSANDRA-3789)
 * Fix soft reset in EC2MultiRegionSnitch (CASSANDRA-3835)
 * Don't leave zombie connections with THSHA thrift server (CASSANDRA-3867)
 * (cqlsh) fix deserialization of data (CASSANDRA-3874)
 * Fix removetoken force causing an inconsistent state (CASSANDRA-3876)
 * Fix ahndling of some types with Pig (CASSANDRA-3886)
 * Don't allow to drop the system keyspace (CASSANDRA-3759)
 * Make Pig deletes disabled by default and configurable (CASSANDRA-3628)
Merged from 0.8:
 * (Pig) fix CassandraStorage to use correct comparator in Super ColumnFamily
   case (CASSANDRA-3251)
 * fix thread safety issues in commitlog replay, primarily affecting
   systems with many (100s) of CF definitions (CASSANDRA-3751)
 * Fix relevant tombstone ignored with super columns (CASSANDRA-3875)


1.0.7
 * fix regression in HH page size calculation (CASSANDRA-3624)
 * retry failed stream on IOException (CASSANDRA-3686)
 * allow configuring bloom_filter_fp_chance (CASSANDRA-3497)
 * attempt hint delivery every ten minutes, or when failure detector
   notifies us that a node is back up, whichever comes first.  hint
   handoff throttle delay default changed to 1ms, from 50 (CASSANDRA-3554)
 * add nodetool setstreamthroughput (CASSANDRA-3571)
 * fix assertion when dropping a columnfamily with no sstables (CASSANDRA-3614)
 * more efficient allocation of small bloom filters (CASSANDRA-3618)
 * CLibrary.createHardLinkWithExec() to check for errors (CASSANDRA-3101)
 * Avoid creating empty and non cleaned writer during compaction (CASSANDRA-3616)
 * stop thrift service in shutdown hook so we can quiesce MessagingService
   (CASSANDRA-3335)
 * (CQL) compaction_strategy_options and compression_parameters for
   CREATE COLUMNFAMILY statement (CASSANDRA-3374)
 * Reset min/max compaction threshold when creating size tiered compaction
   strategy (CASSANDRA-3666)
 * Don't ignore IOException during compaction (CASSANDRA-3655)
 * Fix assertion error for CF with gc_grace=0 (CASSANDRA-3579)
 * Shutdown ParallelCompaction reducer executor after use (CASSANDRA-3711)
 * Avoid < 0 value for pending tasks in leveled compaction (CASSANDRA-3693)
 * (Hadoop) Support TimeUUID in Pig CassandraStorage (CASSANDRA-3327)
 * Check schema is ready before continuing boostrapping (CASSANDRA-3629)
 * Catch overflows during parsing of chunk_length_kb (CASSANDRA-3644)
 * Improve stream protocol mismatch errors (CASSANDRA-3652)
 * Avoid multiple thread doing HH to the same target (CASSANDRA-3681)
 * Add JMX property for rp_timeout_in_ms (CASSANDRA-2940)
 * Allow DynamicCompositeType to compare component of different types
   (CASSANDRA-3625)
 * Flush non-cfs backed secondary indexes (CASSANDRA-3659)
 * Secondary Indexes should report memory consumption (CASSANDRA-3155)
 * fix for SelectStatement start/end key are not set correctly
   when a key alias is involved (CASSANDRA-3700)
 * fix CLI `show schema` command insert of an extra comma in
   column_metadata (CASSANDRA-3714)
Merged from 0.8:
 * avoid logging (harmless) exception when GC takes < 1ms (CASSANDRA-3656)
 * prevent new nodes from thinking down nodes are up forever (CASSANDRA-3626)
 * use correct list of replicas for LOCAL_QUORUM reads when read repair
   is disabled (CASSANDRA-3696)
 * block on flush before compacting hints (may prevent OOM) (CASSANDRA-3733)


1.0.6
 * (CQL) fix cqlsh support for replicate_on_write (CASSANDRA-3596)
 * fix adding to leveled manifest after streaming (CASSANDRA-3536)
 * filter out unavailable cipher suites when using encryption (CASSANDRA-3178)
 * (HADOOP) add old-style api support for CFIF and CFRR (CASSANDRA-2799)
 * Support TimeUUIDType column names in Stress.java tool (CASSANDRA-3541)
 * (CQL) INSERT/UPDATE/DELETE/TRUNCATE commands should allow CF names to
   be qualified by keyspace (CASSANDRA-3419)
 * always remove endpoints from delevery queue in HH (CASSANDRA-3546)
 * fix race between cf flush and its 2ndary indexes flush (CASSANDRA-3547)
 * fix potential race in AES when a repair fails (CASSANDRA-3548)
 * fix default value validation usage in CLI SET command (CASSANDRA-3553)
 * Optimize componentsFor method for compaction and startup time
   (CASSANDRA-3532)
 * (CQL) Proper ColumnFamily metadata validation on CREATE COLUMNFAMILY 
   (CASSANDRA-3565)
 * fix compression "chunk_length_kb" option to set correct kb value for 
   thrift/avro (CASSANDRA-3558)
 * fix missing response during range slice repair (CASSANDRA-3551)
 * 'describe ring' moved from CLI to nodetool and available through JMX (CASSANDRA-3220)
 * add back partitioner to sstable metadata (CASSANDRA-3540)
 * fix NPE in get_count for counters (CASSANDRA-3601)
Merged from 0.8:
 * remove invalid assertion that table was opened before dropping it
   (CASSANDRA-3580)
 * range and index scans now only send requests to enough replicas to
   satisfy requested CL + RR (CASSANDRA-3598)
 * use cannonical host for local node in nodetool info (CASSANDRA-3556)
 * remove nonlocal DC write optimization since it only worked with
   CL.ONE or CL.LOCAL_QUORUM (CASSANDRA-3577, 3585)
 * detect misuses of CounterColumnType (CASSANDRA-3422)
 * turn off string interning in json2sstable, take 2 (CASSANDRA-2189)
 * validate compression parameters on add/update of the ColumnFamily 
   (CASSANDRA-3573)
 * Check for 0.0.0.0 is incorrect in CFIF (CASSANDRA-3584)
 * Increase vm.max_map_count in debian packaging (CASSANDRA-3563)
 * gossiper will never add itself to saved endpoints (CASSANDRA-3485)


1.0.5
 * revert CASSANDRA-3407 (see CASSANDRA-3540)
 * fix assertion error while forwarding writes to local nodes (CASSANDRA-3539)


1.0.4
 * fix self-hinting of timed out read repair updates and make hinted handoff
   less prone to OOMing a coordinator (CASSANDRA-3440)
 * expose bloom filter sizes via JMX (CASSANDRA-3495)
 * enforce RP tokens 0..2**127 (CASSANDRA-3501)
 * canonicalize paths exposed through JMX (CASSANDRA-3504)
 * fix "liveSize" stat when sstables are removed (CASSANDRA-3496)
 * add bloom filter FP rates to nodetool cfstats (CASSANDRA-3347)
 * record partitioner in sstable metadata component (CASSANDRA-3407)
 * add new upgradesstables nodetool command (CASSANDRA-3406)
 * skip --debug requirement to see common exceptions in CLI (CASSANDRA-3508)
 * fix incorrect query results due to invalid max timestamp (CASSANDRA-3510)
 * make sstableloader recognize compressed sstables (CASSANDRA-3521)
 * avoids race in OutboundTcpConnection in multi-DC setups (CASSANDRA-3530)
 * use SETLOCAL in cassandra.bat (CASANDRA-3506)
 * fix ConcurrentModificationException in Table.all() (CASSANDRA-3529)
Merged from 0.8:
 * fix concurrence issue in the FailureDetector (CASSANDRA-3519)
 * fix array out of bounds error in counter shard removal (CASSANDRA-3514)
 * avoid dropping tombstones when they might still be needed to shadow
   data in a different sstable (CASSANDRA-2786)


1.0.3
 * revert name-based query defragmentation aka CASSANDRA-2503 (CASSANDRA-3491)
 * fix invalidate-related test failures (CASSANDRA-3437)
 * add next-gen cqlsh to bin/ (CASSANDRA-3188, 3131, 3493)
 * (CQL) fix handling of rows with no columns (CASSANDRA-3424, 3473)
 * fix querying supercolumns by name returning only a subset of
   subcolumns or old subcolumn versions (CASSANDRA-3446)
 * automatically compute sha1 sum for uncompressed data files (CASSANDRA-3456)
 * fix reading metadata/statistics component for version < h (CASSANDRA-3474)
 * add sstable forward-compatibility (CASSANDRA-3478)
 * report compression ratio in CFSMBean (CASSANDRA-3393)
 * fix incorrect size exception during streaming of counters (CASSANDRA-3481)
 * (CQL) fix for counter decrement syntax (CASSANDRA-3418)
 * Fix race introduced by CASSANDRA-2503 (CASSANDRA-3482)
 * Fix incomplete deletion of delivered hints (CASSANDRA-3466)
 * Avoid rescheduling compactions when no compaction was executed 
   (CASSANDRA-3484)
 * fix handling of the chunk_length_kb compression options (CASSANDRA-3492)
Merged from 0.8:
 * fix updating CF row_cache_provider (CASSANDRA-3414)
 * CFMetaData.convertToThrift method to set RowCacheProvider (CASSANDRA-3405)
 * acquire compactionlock during truncate (CASSANDRA-3399)
 * fix displaying cfdef entries for super columnfamilies (CASSANDRA-3415)
 * Make counter shard merging thread safe (CASSANDRA-3178)
 * Revert CASSANDRA-2855
 * Fix bug preventing the use of efficient cross-DC writes (CASSANDRA-3472)
 * `describe ring` command for CLI (CASSANDRA-3220)
 * (Hadoop) skip empty rows when entire row is requested, redux (CASSANDRA-2855)


1.0.2
 * "defragment" rows for name-based queries under STCS (CASSANDRA-2503)
 * Add timing information to cassandra-cli GET/SET/LIST queries (CASSANDRA-3326)
 * Only create one CompressionMetadata object per sstable (CASSANDRA-3427)
 * cleanup usage of StorageService.setMode() (CASANDRA-3388)
 * Avoid large array allocation for compressed chunk offsets (CASSANDRA-3432)
 * fix DecimalType bytebuffer marshalling (CASSANDRA-3421)
 * fix bug that caused first column in per row indexes to be ignored 
   (CASSANDRA-3441)
 * add JMX call to clean (failed) repair sessions (CASSANDRA-3316)
 * fix sstableloader reference acquisition bug (CASSANDRA-3438)
 * fix estimated row size regression (CASSANDRA-3451)
 * make sure we don't return more columns than asked (CASSANDRA-3303, 3395)
Merged from 0.8:
 * acquire compactionlock during truncate (CASSANDRA-3399)
 * fix displaying cfdef entries for super columnfamilies (CASSANDRA-3415)


1.0.1
 * acquire references during index build to prevent delete problems
   on Windows (CASSANDRA-3314)
 * describe_ring should include datacenter/topology information (CASSANDRA-2882)
 * Thrift sockets are not properly buffered (CASSANDRA-3261)
 * performance improvement for bytebufferutil compare function (CASSANDRA-3286)
 * add system.versions ColumnFamily (CASSANDRA-3140)
 * reduce network copies (CASSANDRA-3333, 3373)
 * limit nodetool to 32MB of heap (CASSANDRA-3124)
 * (CQL) update parser to accept "timestamp" instead of "date" (CASSANDRA-3149)
 * Fix CLI `show schema` to include "compression_options" (CASSANDRA-3368)
 * Snapshot to include manifest under LeveledCompactionStrategy (CASSANDRA-3359)
 * (CQL) SELECT query should allow CF name to be qualified by keyspace (CASSANDRA-3130)
 * (CQL) Fix internal application error specifying 'using consistency ...'
   in lower case (CASSANDRA-3366)
 * fix Deflate compression when compression actually makes the data bigger
   (CASSANDRA-3370)
 * optimize UUIDGen to avoid lock contention on InetAddress.getLocalHost 
   (CASSANDRA-3387)
 * tolerate index being dropped mid-mutation (CASSANDRA-3334, 3313)
 * CompactionManager is now responsible for checking for new candidates
   post-task execution, enabling more consistent leveled compaction 
   (CASSANDRA-3391)
 * Cache HSHA threads (CASSANDRA-3372)
 * use CF/KS names as snapshot prefix for drop + truncate operations
   (CASSANDRA-2997)
 * Break bloom filters up to avoid heap fragmentation (CASSANDRA-2466)
 * fix cassandra hanging on jsvc stop (CASSANDRA-3302)
 * Avoid leveled compaction getting blocked on errors (CASSANDRA-3408)
 * Make reloading the compaction strategy safe (CASSANDRA-3409)
 * ignore 0.8 hints even if compaction begins before we try to purge
   them (CASSANDRA-3385)
 * remove procrun (bin\daemon) from Cassandra source tree and 
   artifacts (CASSANDRA-3331)
 * make cassandra compile under JDK7 (CASSANDRA-3275)
 * remove dependency of clientutil.jar to FBUtilities (CASSANDRA-3299)
 * avoid truncation errors by using long math on long values (CASSANDRA-3364)
 * avoid clock drift on some Windows machine (CASSANDRA-3375)
 * display cache provider in cli 'describe keyspace' command (CASSANDRA-3384)
 * fix incomplete topology information in describe_ring (CASSANDRA-3403)
 * expire dead gossip states based on time (CASSANDRA-2961)
 * improve CompactionTask extensibility (CASSANDRA-3330)
 * Allow one leveled compaction task to kick off another (CASSANDRA-3363)
 * allow encryption only between datacenters (CASSANDRA-2802)
Merged from 0.8:
 * fix truncate allowing data to be replayed post-restart (CASSANDRA-3297)
 * make iwriter final in IndexWriter to avoid NPE (CASSANDRA-2863)
 * (CQL) update grammar to require key clause in DELETE statement
   (CASSANDRA-3349)
 * (CQL) allow numeric keyspace names in USE statement (CASSANDRA-3350)
 * (Hadoop) skip empty rows when slicing the entire row (CASSANDRA-2855)
 * Fix handling of tombstone by SSTableExport/Import (CASSANDRA-3357)
 * fix ColumnIndexer to use long offsets (CASSANDRA-3358)
 * Improved CLI exceptions (CASSANDRA-3312)
 * Fix handling of tombstone by SSTableExport/Import (CASSANDRA-3357)
 * Only count compaction as active (for throttling) when they have
   successfully acquired the compaction lock (CASSANDRA-3344)
 * Display CLI version string on startup (CASSANDRA-3196)
 * (Hadoop) make CFIF try rpc_address or fallback to listen_address
   (CASSANDRA-3214)
 * (Hadoop) accept comma delimited lists of initial thrift connections
   (CASSANDRA-3185)
 * ColumnFamily min_compaction_threshold should be >= 2 (CASSANDRA-3342)
 * (Pig) add 0.8+ types and key validation type in schema (CASSANDRA-3280)
 * Fix completely removing column metadata using CLI (CASSANDRA-3126)
 * CLI `describe cluster;` output should be on separate lines for separate versions
   (CASSANDRA-3170)
 * fix changing durable_writes keyspace option during CF creation
   (CASSANDRA-3292)
 * avoid locking on update when no indexes are involved (CASSANDRA-3386)
 * fix assertionError during repair with ordered partitioners (CASSANDRA-3369)
 * correctly serialize key_validation_class for avro (CASSANDRA-3391)
 * don't expire counter tombstone after streaming (CASSANDRA-3394)
 * prevent nodes that failed to join from hanging around forever 
   (CASSANDRA-3351)
 * remove incorrect optimization from slice read path (CASSANDRA-3390)
 * Fix race in AntiEntropyService (CASSANDRA-3400)


1.0.0-final
 * close scrubbed sstable fd before deleting it (CASSANDRA-3318)
 * fix bug preventing obsolete commitlog segments from being removed
   (CASSANDRA-3269)
 * tolerate whitespace in seed CDL (CASSANDRA-3263)
 * Change default heap thresholds to max(min(1/2 ram, 1G), min(1/4 ram, 8GB))
   (CASSANDRA-3295)
 * Fix broken CompressedRandomAccessReaderTest (CASSANDRA-3298)
 * (CQL) fix type information returned for wildcard queries (CASSANDRA-3311)
 * add estimated tasks to LeveledCompactionStrategy (CASSANDRA-3322)
 * avoid including compaction cache-warming in keycache stats (CASSANDRA-3325)
 * run compaction and hinted handoff threads at MIN_PRIORITY (CASSANDRA-3308)
 * default hsha thrift server to cpu core count in rpc pool (CASSANDRA-3329)
 * add bin\daemon to binary tarball for Windows service (CASSANDRA-3331)
 * Fix places where uncompressed size of sstables was use in place of the
   compressed one (CASSANDRA-3338)
 * Fix hsha thrift server (CASSANDRA-3346)
 * Make sure repair only stream needed sstables (CASSANDRA-3345)


1.0.0-rc2
 * Log a meaningful warning when a node receives a message for a repair session
   that doesn't exist anymore (CASSANDRA-3256)
 * test for NUMA policy support as well as numactl presence (CASSANDRA-3245)
 * Fix FD leak when internode encryption is enabled (CASSANDRA-3257)
 * Remove incorrect assertion in mergeIterator (CASSANDRA-3260)
 * FBUtilities.hexToBytes(String) to throw NumberFormatException when string
   contains non-hex characters (CASSANDRA-3231)
 * Keep SimpleSnitch proximity ordering unchanged from what the Strategy
   generates, as intended (CASSANDRA-3262)
 * remove Scrub from compactionstats when finished (CASSANDRA-3255)
 * fix counter entry in jdbc TypesMap (CASSANDRA-3268)
 * fix full queue scenario for ParallelCompactionIterator (CASSANDRA-3270)
 * fix bootstrap process (CASSANDRA-3285)
 * don't try delivering hints if when there isn't any (CASSANDRA-3176)
 * CLI documentation change for ColumnFamily `compression_options` (CASSANDRA-3282)
 * ignore any CF ids sent by client for adding CF/KS (CASSANDRA-3288)
 * remove obsolete hints on first startup (CASSANDRA-3291)
 * use correct ISortedColumns for time-optimized reads (CASSANDRA-3289)
 * Evict gossip state immediately when a token is taken over by a new IP 
   (CASSANDRA-3259)


1.0.0-rc1
 * Update CQL to generate microsecond timestamps by default (CASSANDRA-3227)
 * Fix counting CFMetadata towards Memtable liveRatio (CASSANDRA-3023)
 * Kill server on wrapped OOME such as from FileChannel.map (CASSANDRA-3201)
 * remove unnecessary copy when adding to row cache (CASSANDRA-3223)
 * Log message when a full repair operation completes (CASSANDRA-3207)
 * Fix streamOutSession keeping sstables references forever if the remote end
   dies (CASSANDRA-3216)
 * Remove dynamic_snitch boolean from example configuration (defaulting to 
   true) and set default badness threshold to 0.1 (CASSANDRA-3229)
 * Base choice of random or "balanced" token on bootstrap on whether
   schema definitions were found (CASSANDRA-3219)
 * Fixes for LeveledCompactionStrategy score computation, prioritization,
   scheduling, and performance (CASSANDRA-3224, 3234)
 * parallelize sstable open at server startup (CASSANDRA-2988)
 * fix handling of exceptions writing to OutboundTcpConnection (CASSANDRA-3235)
 * Allow using quotes in "USE <keyspace>;" CLI command (CASSANDRA-3208)
 * Don't allow any cache loading exceptions to halt startup (CASSANDRA-3218)
 * Fix sstableloader --ignores option (CASSANDRA-3247)
 * File descriptor limit increased in packaging (CASSANDRA-3206)
 * Fix deadlock in commit log during flush (CASSANDRA-3253) 


1.0.0-beta1
 * removed binarymemtable (CASSANDRA-2692)
 * add commitlog_total_space_in_mb to prevent fragmented logs (CASSANDRA-2427)
 * removed commitlog_rotation_threshold_in_mb configuration (CASSANDRA-2771)
 * make AbstractBounds.normalize de-overlapp overlapping ranges (CASSANDRA-2641)
 * replace CollatingIterator, ReducingIterator with MergeIterator 
   (CASSANDRA-2062)
 * Fixed the ability to set compaction strategy in cli using create column 
   family command (CASSANDRA-2778)
 * clean up tmp files after failed compaction (CASSANDRA-2468)
 * restrict repair streaming to specific columnfamilies (CASSANDRA-2280)
 * don't bother persisting columns shadowed by a row tombstone (CASSANDRA-2589)
 * reset CF and SC deletion times after gc_grace (CASSANDRA-2317)
 * optimize away seek when compacting wide rows (CASSANDRA-2879)
 * single-pass streaming (CASSANDRA-2677, 2906, 2916, 3003)
 * use reference counting for deleting sstables instead of relying on GC
   (CASSANDRA-2521, 3179)
 * store hints as serialized mutations instead of pointers to data row
   (CASSANDRA-2045)
 * store hints in the coordinator node instead of in the closest replica 
   (CASSANDRA-2914)
 * add row_cache_keys_to_save CF option (CASSANDRA-1966)
 * check column family validity in nodetool repair (CASSANDRA-2933)
 * use lazy initialization instead of class initialization in NodeId
   (CASSANDRA-2953)
 * add paging to get_count (CASSANDRA-2894)
 * fix "short reads" in [multi]get (CASSANDRA-2643, 3157, 3192)
 * add optional compression for sstables (CASSANDRA-47, 2994, 3001, 3128)
 * add scheduler JMX metrics (CASSANDRA-2962)
 * add block level checksum for compressed data (CASSANDRA-1717)
 * make column family backed column map pluggable and introduce unsynchronized
   ArrayList backed one to speedup reads (CASSANDRA-2843, 3165, 3205)
 * refactoring of the secondary index api (CASSANDRA-2982)
 * make CL > ONE reads wait for digest reconciliation before returning
   (CASSANDRA-2494)
 * fix missing logging for some exceptions (CASSANDRA-2061)
 * refactor and optimize ColumnFamilyStore.files(...) and Descriptor.fromFilename(String)
   and few other places responsible for work with SSTable files (CASSANDRA-3040)
 * Stop reading from sstables once we know we have the most recent columns,
   for query-by-name requests (CASSANDRA-2498)
 * Add query-by-column mode to stress.java (CASSANDRA-3064)
 * Add "install" command to cassandra.bat (CASSANDRA-292)
 * clean up KSMetadata, CFMetadata from unnecessary
   Thrift<->Avro conversion methods (CASSANDRA-3032)
 * Add timeouts to client request schedulers (CASSANDRA-3079, 3096)
 * Cli to use hashes rather than array of hashes for strategy options (CASSANDRA-3081)
 * LeveledCompactionStrategy (CASSANDRA-1608, 3085, 3110, 3087, 3145, 3154, 3182)
 * Improvements of the CLI `describe` command (CASSANDRA-2630)
 * reduce window where dropped CF sstables may not be deleted (CASSANDRA-2942)
 * Expose gossip/FD info to JMX (CASSANDRA-2806)
 * Fix streaming over SSL when compressed SSTable involved (CASSANDRA-3051)
 * Add support for pluggable secondary index implementations (CASSANDRA-3078)
 * remove compaction_thread_priority setting (CASSANDRA-3104)
 * generate hints for replicas that timeout, not just replicas that are known
   to be down before starting (CASSANDRA-2034)
 * Add throttling for internode streaming (CASSANDRA-3080)
 * make the repair of a range repair all replica (CASSANDRA-2610, 3194)
 * expose the ability to repair the first range (as returned by the
   partitioner) of a node (CASSANDRA-2606)
 * Streams Compression (CASSANDRA-3015)
 * add ability to use multiple threads during a single compaction
   (CASSANDRA-2901)
 * make AbstractBounds.normalize support overlapping ranges (CASSANDRA-2641)
 * fix of the CQL count() behavior (CASSANDRA-3068)
 * use TreeMap backed column families for the SSTable simple writers
   (CASSANDRA-3148)
 * fix inconsistency of the CLI syntax when {} should be used instead of [{}]
   (CASSANDRA-3119)
 * rename CQL type names to match expected SQL behavior (CASSANDRA-3149, 3031)
 * Arena-based allocation for memtables (CASSANDRA-2252, 3162, 3163, 3168)
 * Default RR chance to 0.1 (CASSANDRA-3169)
 * Add RowLevel support to secondary index API (CASSANDRA-3147)
 * Make SerializingCacheProvider the default if JNA is available (CASSANDRA-3183)
 * Fix backwards compatibilty for CQL memtable properties (CASSANDRA-3190)
 * Add five-minute delay before starting compactions on a restarted server
   (CASSANDRA-3181)
 * Reduce copies done for intra-host messages (CASSANDRA-1788, 3144)
 * support of compaction strategy option for stress.java (CASSANDRA-3204)
 * make memtable throughput and column count thresholds no-ops (CASSANDRA-2449)
 * Return schema information along with the resultSet in CQL (CASSANDRA-2734)
 * Add new DecimalType (CASSANDRA-2883)
 * Fix assertion error in RowRepairResolver (CASSANDRA-3156)
 * Reduce unnecessary high buffer sizes (CASSANDRA-3171)
 * Pluggable compaction strategy (CASSANDRA-1610)
 * Add new broadcast_address config option (CASSANDRA-2491)


0.8.7
 * Kill server on wrapped OOME such as from FileChannel.map (CASSANDRA-3201)
 * Allow using quotes in "USE <keyspace>;" CLI command (CASSANDRA-3208)
 * Log message when a full repair operation completes (CASSANDRA-3207)
 * Don't allow any cache loading exceptions to halt startup (CASSANDRA-3218)
 * Fix sstableloader --ignores option (CASSANDRA-3247)
 * File descriptor limit increased in packaging (CASSANDRA-3206)
 * Log a meaningfull warning when a node receive a message for a repair session
   that doesn't exist anymore (CASSANDRA-3256)
 * Fix FD leak when internode encryption is enabled (CASSANDRA-3257)
 * FBUtilities.hexToBytes(String) to throw NumberFormatException when string
   contains non-hex characters (CASSANDRA-3231)
 * Keep SimpleSnitch proximity ordering unchanged from what the Strategy
   generates, as intended (CASSANDRA-3262)
 * remove Scrub from compactionstats when finished (CASSANDRA-3255)
 * Fix tool .bat files when CASSANDRA_HOME contains spaces (CASSANDRA-3258)
 * Force flush of status table when removing/updating token (CASSANDRA-3243)
 * Evict gossip state immediately when a token is taken over by a new IP (CASSANDRA-3259)
 * Fix bug where the failure detector can take too long to mark a host
   down (CASSANDRA-3273)
 * (Hadoop) allow wrapping ranges in queries (CASSANDRA-3137)
 * (Hadoop) check all interfaces for a match with split location
   before falling back to random replica (CASSANDRA-3211)
 * (Hadoop) Make Pig storage handle implements LoadMetadata (CASSANDRA-2777)
 * (Hadoop) Fix exception during PIG 'dump' (CASSANDRA-2810)
 * Fix stress COUNTER_GET option (CASSANDRA-3301)
 * Fix missing fields in CLI `show schema` output (CASSANDRA-3304)
 * Nodetool no longer leaks threads and closes JMX connections (CASSANDRA-3309)
 * fix truncate allowing data to be replayed post-restart (CASSANDRA-3297)
 * Move SimpleAuthority and SimpleAuthenticator to examples (CASSANDRA-2922)
 * Fix handling of tombstone by SSTableExport/Import (CASSANDRA-3357)
 * Fix transposition in cfHistograms (CASSANDRA-3222)
 * Allow using number as DC name when creating keyspace in CQL (CASSANDRA-3239)
 * Force flush of system table after updating/removing a token (CASSANDRA-3243)


0.8.6
 * revert CASSANDRA-2388
 * change TokenRange.endpoints back to listen/broadcast address to match
   pre-1777 behavior, and add TokenRange.rpc_endpoints instead (CASSANDRA-3187)
 * avoid trying to watch cassandra-topology.properties when loaded from jar
   (CASSANDRA-3138)
 * prevent users from creating keyspaces with LocalStrategy replication
   (CASSANDRA-3139)
 * fix CLI `show schema;` to output correct keyspace definition statement
   (CASSANDRA-3129)
 * CustomTThreadPoolServer to log TTransportException at DEBUG level
   (CASSANDRA-3142)
 * allow topology sort to work with non-unique rack names between 
   datacenters (CASSANDRA-3152)
 * Improve caching of same-version Messages on digest and repair paths
   (CASSANDRA-3158)
 * Randomize choice of first replica for counter increment (CASSANDRA-2890)
 * Fix using read_repair_chance instead of merge_shard_change (CASSANDRA-3202)
 * Avoid streaming data to nodes that already have it, on move as well as
   decommission (CASSANDRA-3041)
 * Fix divide by zero error in GCInspector (CASSANDRA-3164)
 * allow quoting of the ColumnFamily name in CLI `create column family`
   statement (CASSANDRA-3195)
 * Fix rolling upgrade from 0.7 to 0.8 problem (CASANDRA-3166)
 * Accomodate missing encryption_options in IncomingTcpConnection.stream
   (CASSANDRA-3212)


0.8.5
 * fix NPE when encryption_options is unspecified (CASSANDRA-3007)
 * include column name in validation failure exceptions (CASSANDRA-2849)
 * make sure truncate clears out the commitlog so replay won't re-
   populate with truncated data (CASSANDRA-2950)
 * fix NPE when debug logging is enabled and dropped CF is present
   in a commitlog segment (CASSANDRA-3021)
 * fix cassandra.bat when CASSANDRA_HOME contains spaces (CASSANDRA-2952)
 * fix to SSTableSimpleUnsortedWriter bufferSize calculation (CASSANDRA-3027)
 * make cleanup and normal compaction able to skip empty rows
   (rows containing nothing but expired tombstones) (CASSANDRA-3039)
 * work around native memory leak in com.sun.management.GarbageCollectorMXBean
   (CASSANDRA-2868)
 * validate that column names in column_metadata are not equal to key_alias
   on create/update of the ColumnFamily and CQL 'ALTER' statement (CASSANDRA-3036)
 * return an InvalidRequestException if an indexed column is assigned
   a value larger than 64KB (CASSANDRA-3057)
 * fix of numeric-only and string column names handling in CLI "drop index" 
   (CASSANDRA-3054)
 * prune index scan resultset back to original request for lazy
   resultset expansion case (CASSANDRA-2964)
 * (Hadoop) fail jobs when Cassandra node has failed but TaskTracker
   has not (CASSANDRA-2388)
 * fix dynamic snitch ignoring nodes when read_repair_chance is zero
   (CASSANDRA-2662)
 * avoid retaining references to dropped CFS objects in 
   CompactionManager.estimatedCompactions (CASSANDRA-2708)
 * expose rpc timeouts per host in MessagingServiceMBean (CASSANDRA-2941)
 * avoid including cwd in classpath for deb and rpm packages (CASSANDRA-2881)
 * remove gossip state when a new IP takes over a token (CASSANDRA-3071)
 * allow sstable2json to work on index sstable files (CASSANDRA-3059)
 * always hint counters (CASSANDRA-3099)
 * fix log4j initialization in EmbeddedCassandraService (CASSANDRA-2857)
 * remove gossip state when a new IP takes over a token (CASSANDRA-3071)
 * work around native memory leak in com.sun.management.GarbageCollectorMXBean
    (CASSANDRA-2868)
 * fix UnavailableException with writes at CL.EACH_QUORM (CASSANDRA-3084)
 * fix parsing of the Keyspace and ColumnFamily names in numeric
   and string representations in CLI (CASSANDRA-3075)
 * fix corner cases in Range.differenceToFetch (CASSANDRA-3084)
 * fix ip address String representation in the ring cache (CASSANDRA-3044)
 * fix ring cache compatibility when mixing pre-0.8.4 nodes with post-
   in the same cluster (CASSANDRA-3023)
 * make repair report failure when a node participating dies (instead of
   hanging forever) (CASSANDRA-2433)
 * fix handling of the empty byte buffer by ReversedType (CASSANDRA-3111)
 * Add validation that Keyspace names are case-insensitively unique (CASSANDRA-3066)
 * catch invalid key_validation_class before instantiating UpdateColumnFamily (CASSANDRA-3102)
 * make Range and Bounds objects client-safe (CASSANDRA-3108)
 * optionally skip log4j configuration (CASSANDRA-3061)
 * bundle sstableloader with the debian package (CASSANDRA-3113)
 * don't try to build secondary indexes when there is none (CASSANDRA-3123)
 * improve SSTableSimpleUnsortedWriter speed for large rows (CASSANDRA-3122)
 * handle keyspace arguments correctly in nodetool snapshot (CASSANDRA-3038)
 * Fix SSTableImportTest on windows (CASSANDRA-3043)
 * expose compactionThroughputMbPerSec through JMX (CASSANDRA-3117)
 * log keyspace and CF of large rows being compacted


0.8.4
 * change TokenRing.endpoints to be a list of rpc addresses instead of 
   listen/broadcast addresses (CASSANDRA-1777)
 * include files-to-be-streamed in StreamInSession.getSources (CASSANDRA-2972)
 * use JAVA env var in cassandra-env.sh (CASSANDRA-2785, 2992)
 * avoid doing read for no-op replicate-on-write at CL=1 (CASSANDRA-2892)
 * refuse counter write for CL.ANY (CASSANDRA-2990)
 * switch back to only logging recent dropped messages (CASSANDRA-3004)
 * always deserialize RowMutation for counters (CASSANDRA-3006)
 * ignore saved replication_factor strategy_option for NTS (CASSANDRA-3011)
 * make sure pre-truncate CL segments are discarded (CASSANDRA-2950)


0.8.3
 * add ability to drop local reads/writes that are going to timeout
   (CASSANDRA-2943)
 * revamp token removal process, keep gossip states for 3 days (CASSANDRA-2496)
 * don't accept extra args for 0-arg nodetool commands (CASSANDRA-2740)
 * log unavailableexception details at debug level (CASSANDRA-2856)
 * expose data_dir though jmx (CASSANDRA-2770)
 * don't include tmp files as sstable when create cfs (CASSANDRA-2929)
 * log Java classpath on startup (CASSANDRA-2895)
 * keep gossipped version in sync with actual on migration coordinator 
   (CASSANDRA-2946)
 * use lazy initialization instead of class initialization in NodeId
   (CASSANDRA-2953)
 * check column family validity in nodetool repair (CASSANDRA-2933)
 * speedup bytes to hex conversions dramatically (CASSANDRA-2850)
 * Flush memtables on shutdown when durable writes are disabled 
   (CASSANDRA-2958)
 * improved POSIX compatibility of start scripts (CASsANDRA-2965)
 * add counter support to Hadoop InputFormat (CASSANDRA-2981)
 * fix bug where dirty commitlog segments were removed (and avoid keeping 
   segments with no post-flush activity permanently dirty) (CASSANDRA-2829)
 * fix throwing exception with batch mutation of counter super columns
   (CASSANDRA-2949)
 * ignore system tables during repair (CASSANDRA-2979)
 * throw exception when NTS is given replication_factor as an option
   (CASSANDRA-2960)
 * fix assertion error during compaction of counter CFs (CASSANDRA-2968)
 * avoid trying to create index names, when no index exists (CASSANDRA-2867)
 * don't sample the system table when choosing a bootstrap token
   (CASSANDRA-2825)
 * gossiper notifies of local state changes (CASSANDRA-2948)
 * add asynchronous and half-sync/half-async (hsha) thrift servers 
   (CASSANDRA-1405)
 * fix potential use of free'd native memory in SerializingCache 
   (CASSANDRA-2951)
 * prune index scan resultset back to original request for lazy
   resultset expansion case (CASSANDRA-2964)
 * (Hadoop) fail jobs when Cassandra node has failed but TaskTracker
    has not (CASSANDRA-2388)


0.8.2
 * CQL: 
   - include only one row per unique key for IN queries (CASSANDRA-2717)
   - respect client timestamp on full row deletions (CASSANDRA-2912)
 * improve thread-safety in StreamOutSession (CASSANDRA-2792)
 * allow deleting a row and updating indexed columns in it in the
   same mutation (CASSANDRA-2773)
 * Expose number of threads blocked on submitting memtable to flush
   in JMX (CASSANDRA-2817)
 * add ability to return "endpoints" to nodetool (CASSANDRA-2776)
 * Add support for multiple (comma-delimited) coordinator addresses
   to ColumnFamilyInputFormat (CASSANDRA-2807)
 * fix potential NPE while scheduling read repair for range slice
   (CASSANDRA-2823)
 * Fix race in SystemTable.getCurrentLocalNodeId (CASSANDRA-2824)
 * Correctly set default for replicate_on_write (CASSANDRA-2835)
 * improve nodetool compactionstats formatting (CASSANDRA-2844)
 * fix index-building status display (CASSANDRA-2853)
 * fix CLI perpetuating obsolete KsDef.replication_factor (CASSANDRA-2846)
 * improve cli treatment of multiline comments (CASSANDRA-2852)
 * handle row tombstones correctly in EchoedRow (CASSANDRA-2786)
 * add MessagingService.get[Recently]DroppedMessages and
   StorageService.getExceptionCount (CASSANDRA-2804)
 * fix possibility of spurious UnavailableException for LOCAL_QUORUM
   reads with dynamic snitch + read repair disabled (CASSANDRA-2870)
 * add ant-optional as dependence for the debian package (CASSANDRA-2164)
 * add option to specify limit for get_slice in the CLI (CASSANDRA-2646)
 * decrease HH page size (CASSANDRA-2832)
 * reset cli keyspace after dropping the current one (CASSANDRA-2763)
 * add KeyRange option to Hadoop inputformat (CASSANDRA-1125)
 * fix protocol versioning (CASSANDRA-2818, 2860)
 * support spaces in path to log4j configuration (CASSANDRA-2383)
 * avoid including inferred types in CF update (CASSANDRA-2809)
 * fix JMX bulkload call (CASSANDRA-2908)
 * fix updating KS with durable_writes=false (CASSANDRA-2907)
 * add simplified facade to SSTableWriter for bulk loading use
   (CASSANDRA-2911)
 * fix re-using index CF sstable names after drop/recreate (CASSANDRA-2872)
 * prepend CF to default index names (CASSANDRA-2903)
 * fix hint replay (CASSANDRA-2928)
 * Properly synchronize repair's merkle tree computation (CASSANDRA-2816)


0.8.1
 * CQL:
   - support for insert, delete in BATCH (CASSANDRA-2537)
   - support for IN to SELECT, UPDATE (CASSANDRA-2553)
   - timestamp support for INSERT, UPDATE, and BATCH (CASSANDRA-2555)
   - TTL support (CASSANDRA-2476)
   - counter support (CASSANDRA-2473)
   - ALTER COLUMNFAMILY (CASSANDRA-1709)
   - DROP INDEX (CASSANDRA-2617)
   - add SCHEMA/TABLE as aliases for KS/CF (CASSANDRA-2743)
   - server handles wait-for-schema-agreement (CASSANDRA-2756)
   - key alias support (CASSANDRA-2480)
 * add support for comparator parameters and a generic ReverseType
   (CASSANDRA-2355)
 * add CompositeType and DynamicCompositeType (CASSANDRA-2231)
 * optimize batches containing multiple updates to the same row
   (CASSANDRA-2583)
 * adjust hinted handoff page size to avoid OOM with large columns 
   (CASSANDRA-2652)
 * mark BRAF buffer invalid post-flush so we don't re-flush partial
   buffers again, especially on CL writes (CASSANDRA-2660)
 * add DROP INDEX support to CLI (CASSANDRA-2616)
 * don't perform HH to client-mode [storageproxy] nodes (CASSANDRA-2668)
 * Improve forceDeserialize/getCompactedRow encapsulation (CASSANDRA-2659)
 * Don't write CounterUpdateColumn to disk in tests (CASSANDRA-2650)
 * Add sstable bulk loading utility (CASSANDRA-1278)
 * avoid replaying hints to dropped columnfamilies (CASSANDRA-2685)
 * add placeholders for missing rows in range query pseudo-RR (CASSANDRA-2680)
 * remove no-op HHOM.renameHints (CASSANDRA-2693)
 * clone super columns to avoid modifying them during flush (CASSANDRA-2675)
 * allow writes to bypass the commitlog for certain keyspaces (CASSANDRA-2683)
 * avoid NPE when bypassing commitlog during memtable flush (CASSANDRA-2781)
 * Added support for making bootstrap retry if nodes flap (CASSANDRA-2644)
 * Added statusthrift to nodetool to report if thrift server is running (CASSANDRA-2722)
 * Fixed rows being cached if they do not exist (CASSANDRA-2723)
 * Support passing tableName and cfName to RowCacheProviders (CASSANDRA-2702)
 * close scrub file handles (CASSANDRA-2669)
 * throttle migration replay (CASSANDRA-2714)
 * optimize column serializer creation (CASSANDRA-2716)
 * Added support for making bootstrap retry if nodes flap (CASSANDRA-2644)
 * Added statusthrift to nodetool to report if thrift server is running
   (CASSANDRA-2722)
 * Fixed rows being cached if they do not exist (CASSANDRA-2723)
 * fix truncate/compaction race (CASSANDRA-2673)
 * workaround large resultsets causing large allocation retention
   by nio sockets (CASSANDRA-2654)
 * fix nodetool ring use with Ec2Snitch (CASSANDRA-2733)
 * fix removing columns and subcolumns that are supressed by a row or
   supercolumn tombstone during replica resolution (CASSANDRA-2590)
 * support sstable2json against snapshot sstables (CASSANDRA-2386)
 * remove active-pull schema requests (CASSANDRA-2715)
 * avoid marking entire list of sstables as actively being compacted
   in multithreaded compaction (CASSANDRA-2765)
 * seek back after deserializing a row to update cache with (CASSANDRA-2752)
 * avoid skipping rows in scrub for counter column family (CASSANDRA-2759)
 * fix ConcurrentModificationException in repair when dealing with 0.7 node
   (CASSANDRA-2767)
 * use threadsafe collections for StreamInSession (CASSANDRA-2766)
 * avoid infinite loop when creating merkle tree (CASSANDRA-2758)
 * avoids unmarking compacting sstable prematurely in cleanup (CASSANDRA-2769)
 * fix NPE when the commit log is bypassed (CASSANDRA-2718)
 * don't throw an exception in SS.isRPCServerRunning (CASSANDRA-2721)
 * make stress.jar executable (CASSANDRA-2744)
 * add daemon mode to java stress (CASSANDRA-2267)
 * expose the DC and rack of a node through JMX and nodetool ring (CASSANDRA-2531)
 * fix cache mbean getSize (CASSANDRA-2781)
 * Add Date, Float, Double, and Boolean types (CASSANDRA-2530)
 * Add startup flag to renew counter node id (CASSANDRA-2788)
 * add jamm agent to cassandra.bat (CASSANDRA-2787)
 * fix repair hanging if a neighbor has nothing to send (CASSANDRA-2797)
 * purge tombstone even if row is in only one sstable (CASSANDRA-2801)
 * Fix wrong purge of deleted cf during compaction (CASSANDRA-2786)
 * fix race that could result in Hadoop writer failing to throw an
   exception encountered after close() (CASSANDRA-2755)
 * fix scan wrongly throwing assertion error (CASSANDRA-2653)
 * Always use even distribution for merkle tree with RandomPartitionner
   (CASSANDRA-2841)
 * fix describeOwnership for OPP (CASSANDRA-2800)
 * ensure that string tokens do not contain commas (CASSANDRA-2762)


0.8.0-final
 * fix CQL grammar warning and cqlsh regression from CASSANDRA-2622
 * add ant generate-cql-html target (CASSANDRA-2526)
 * update CQL consistency levels (CASSANDRA-2566)
 * debian packaging fixes (CASSANDRA-2481, 2647)
 * fix UUIDType, IntegerType for direct buffers (CASSANDRA-2682, 2684)
 * switch to native Thrift for Hadoop map/reduce (CASSANDRA-2667)
 * fix StackOverflowError when building from eclipse (CASSANDRA-2687)
 * only provide replication_factor to strategy_options "help" for
   SimpleStrategy, OldNetworkTopologyStrategy (CASSANDRA-2678, 2713)
 * fix exception adding validators to non-string columns (CASSANDRA-2696)
 * avoid instantiating DatabaseDescriptor in JDBC (CASSANDRA-2694)
 * fix potential stack overflow during compaction (CASSANDRA-2626)
 * clone super columns to avoid modifying them during flush (CASSANDRA-2675)
 * reset underlying iterator in EchoedRow constructor (CASSANDRA-2653)


0.8.0-rc1
 * faster flushes and compaction from fixing excessively pessimistic 
   rebuffering in BRAF (CASSANDRA-2581)
 * fix returning null column values in the python cql driver (CASSANDRA-2593)
 * fix merkle tree splitting exiting early (CASSANDRA-2605)
 * snapshot_before_compaction directory name fix (CASSANDRA-2598)
 * Disable compaction throttling during bootstrap (CASSANDRA-2612) 
 * fix CQL treatment of > and < operators in range slices (CASSANDRA-2592)
 * fix potential double-application of counter updates on commitlog replay
   by moving replay position from header to sstable metadata (CASSANDRA-2419)
 * JDBC CQL driver exposes getColumn for access to timestamp
 * JDBC ResultSetMetadata properties added to AbstractType
 * r/m clustertool (CASSANDRA-2607)
 * add support for presenting row key as a column in CQL result sets 
   (CASSANDRA-2622)
 * Don't allow {LOCAL|EACH}_QUORUM unless strategy is NTS (CASSANDRA-2627)
 * validate keyspace strategy_options during CQL create (CASSANDRA-2624)
 * fix empty Result with secondary index when limit=1 (CASSANDRA-2628)
 * Fix regression where bootstrapping a node with no schema fails
   (CASSANDRA-2625)
 * Allow removing LocationInfo sstables (CASSANDRA-2632)
 * avoid attempting to replay mutations from dropped keyspaces (CASSANDRA-2631)
 * avoid using cached position of a key when GT is requested (CASSANDRA-2633)
 * fix counting bloom filter true positives (CASSANDRA-2637)
 * initialize local ep state prior to gossip startup if needed (CASSANDRA-2638)
 * fix counter increment lost after restart (CASSANDRA-2642)
 * add quote-escaping via backslash to CLI (CASSANDRA-2623)
 * fix pig example script (CASSANDRA-2487)
 * fix dynamic snitch race in adding latencies (CASSANDRA-2618)
 * Start/stop cassandra after more important services such as mdadm in
   debian packaging (CASSANDRA-2481)


0.8.0-beta2
 * fix NPE compacting index CFs (CASSANDRA-2528)
 * Remove checking all column families on startup for compaction candidates 
   (CASSANDRA-2444)
 * validate CQL create keyspace options (CASSANDRA-2525)
 * fix nodetool setcompactionthroughput (CASSANDRA-2550)
 * move	gossip heartbeat back to its own thread (CASSANDRA-2554)
 * validate cql TRUNCATE columnfamily before truncating (CASSANDRA-2570)
 * fix batch_mutate for mixed standard-counter mutations (CASSANDRA-2457)
 * disallow making schema changes to system keyspace (CASSANDRA-2563)
 * fix sending mutation messages multiple times (CASSANDRA-2557)
 * fix incorrect use of NBHM.size in ReadCallback that could cause
   reads to time out even when responses were received (CASSAMDRA-2552)
 * trigger read repair correctly for LOCAL_QUORUM reads (CASSANDRA-2556)
 * Allow configuring the number of compaction thread (CASSANDRA-2558)
 * forceUserDefinedCompaction will attempt to compact what it is given
   even if the pessimistic estimate is that there is not enough disk space;
   automatic compactions will only compact 2 or more sstables (CASSANDRA-2575)
 * refuse to apply migrations with older timestamps than the current 
   schema (CASSANDRA-2536)
 * remove unframed Thrift transport option
 * include indexes in snapshots (CASSANDRA-2596)
 * improve ignoring of obsolete mutations in index maintenance (CASSANDRA-2401)
 * recognize attempt to drop just the index while leaving the column
   definition alone (CASSANDRA-2619)
  

0.8.0-beta1
 * remove Avro RPC support (CASSANDRA-926)
 * support for columns that act as incr/decr counters 
   (CASSANDRA-1072, 1937, 1944, 1936, 2101, 2093, 2288, 2105, 2384, 2236, 2342,
   2454)
 * CQL (CASSANDRA-1703, 1704, 1705, 1706, 1707, 1708, 1710, 1711, 1940, 
   2124, 2302, 2277, 2493)
 * avoid double RowMutation serialization on write path (CASSANDRA-1800)
 * make NetworkTopologyStrategy the default (CASSANDRA-1960)
 * configurable internode encryption (CASSANDRA-1567, 2152)
 * human readable column names in sstable2json output (CASSANDRA-1933)
 * change default JMX port to 7199 (CASSANDRA-2027)
 * backwards compatible internal messaging (CASSANDRA-1015)
 * atomic switch of memtables and sstables (CASSANDRA-2284)
 * add pluggable SeedProvider (CASSANDRA-1669)
 * Fix clustertool to not throw exception when calling get_endpoints (CASSANDRA-2437)
 * upgrade to thrift 0.6 (CASSANDRA-2412) 
 * repair works on a token range instead of full ring (CASSANDRA-2324)
 * purge tombstones from row cache (CASSANDRA-2305)
 * push replication_factor into strategy_options (CASSANDRA-1263)
 * give snapshots the same name on each node (CASSANDRA-1791)
 * remove "nodetool loadbalance" (CASSANDRA-2448)
 * multithreaded compaction (CASSANDRA-2191)
 * compaction throttling (CASSANDRA-2156)
 * add key type information and alias (CASSANDRA-2311, 2396)
 * cli no longer divides read_repair_chance by 100 (CASSANDRA-2458)
 * made CompactionInfo.getTaskType return an enum (CASSANDRA-2482)
 * add a server-wide cap on measured memtable memory usage and aggressively
   flush to keep under that threshold (CASSANDRA-2006)
 * add unified UUIDType (CASSANDRA-2233)
 * add off-heap row cache support (CASSANDRA-1969)


0.7.5
 * improvements/fixes to PIG driver (CASSANDRA-1618, CASSANDRA-2387,
   CASSANDRA-2465, CASSANDRA-2484)
 * validate index names (CASSANDRA-1761)
 * reduce contention on Table.flusherLock (CASSANDRA-1954)
 * try harder to detect failures during streaming, cleaning up temporary
   files more reliably (CASSANDRA-2088)
 * shut down server for OOM on a Thrift thread (CASSANDRA-2269)
 * fix tombstone handling in repair and sstable2json (CASSANDRA-2279)
 * preserve version when streaming data from old sstables (CASSANDRA-2283)
 * don't start repair if a neighboring node is marked as dead (CASSANDRA-2290)
 * purge tombstones from row cache (CASSANDRA-2305)
 * Avoid seeking when sstable2json exports the entire file (CASSANDRA-2318)
 * clear Built flag in system table when dropping an index (CASSANDRA-2320)
 * don't allow arbitrary argument for stress.java (CASSANDRA-2323)
 * validate values for index predicates in get_indexed_slice (CASSANDRA-2328)
 * queue secondary indexes for flush before the parent (CASSANDRA-2330)
 * allow job configuration to set the CL used in Hadoop jobs (CASSANDRA-2331)
 * add memtable_flush_queue_size defaulting to 4 (CASSANDRA-2333)
 * Allow overriding of initial_token, storage_port and rpc_port from system
   properties (CASSANDRA-2343)
 * fix comparator used for non-indexed secondary expressions in index scan
   (CASSANDRA-2347)
 * ensure size calculation and write phase of large-row compaction use
   the same threshold for TTL expiration (CASSANDRA-2349)
 * fix race when iterating CFs during add/drop (CASSANDRA-2350)
 * add ConsistencyLevel command to CLI (CASSANDRA-2354)
 * allow negative numbers in the cli (CASSANDRA-2358)
 * hard code serialVersionUID for tokens class (CASSANDRA-2361)
 * fix potential infinite loop in ByteBufferUtil.inputStream (CASSANDRA-2365)
 * fix encoding bugs in HintedHandoffManager, SystemTable when default
   charset is not UTF8 (CASSANDRA-2367)
 * avoids having removed node reappearing in Gossip (CASSANDRA-2371)
 * fix incorrect truncation of long to int when reading columns via block
   index (CASSANDRA-2376)
 * fix NPE during stream session (CASSANDRA-2377)
 * fix race condition that could leave orphaned data files when dropping CF or
   KS (CASSANDRA-2381)
 * fsync statistics component on write (CASSANDRA-2382)
 * fix duplicate results from CFS.scan (CASSANDRA-2406)
 * add IntegerType to CLI help (CASSANDRA-2414)
 * avoid caching token-only decoratedkeys (CASSANDRA-2416)
 * convert mmap assertion to if/throw so scrub can catch it (CASSANDRA-2417)
 * don't overwrite gc log (CASSANDR-2418)
 * invalidate row cache for streamed row to avoid inconsitencies
   (CASSANDRA-2420)
 * avoid copies in range/index scans (CASSANDRA-2425)
 * make sure we don't wipe data during cleanup if the node has not join
   the ring (CASSANDRA-2428)
 * Try harder to close files after compaction (CASSANDRA-2431)
 * re-set bootstrapped flag after move finishes (CASSANDRA-2435)
 * display validation_class in CLI 'describe keyspace' (CASSANDRA-2442)
 * make cleanup compactions cleanup the row cache (CASSANDRA-2451)
 * add column fields validation to scrub (CASSANDRA-2460)
 * use 64KB flush buffer instead of in_memory_compaction_limit (CASSANDRA-2463)
 * fix backslash substitutions in CLI (CASSANDRA-2492)
 * disable cache saving for system CFS (CASSANDRA-2502)
 * fixes for verifying destination availability under hinted conditions
   so UE can be thrown intead of timing out (CASSANDRA-2514)
 * fix update of validation class in column metadata (CASSANDRA-2512)
 * support LOCAL_QUORUM, EACH_QUORUM CLs outside of NTS (CASSANDRA-2516)
 * preserve version when streaming data from old sstables (CASSANDRA-2283)
 * fix backslash substitutions in CLI (CASSANDRA-2492)
 * count a row deletion as one operation towards memtable threshold 
   (CASSANDRA-2519)
 * support LOCAL_QUORUM, EACH_QUORUM CLs outside of NTS (CASSANDRA-2516)


0.7.4
 * add nodetool join command (CASSANDRA-2160)
 * fix secondary indexes on pre-existing or streamed data (CASSANDRA-2244)
 * initialize endpoint in gossiper earlier (CASSANDRA-2228)
 * add ability to write to Cassandra from Pig (CASSANDRA-1828)
 * add rpc_[min|max]_threads (CASSANDRA-2176)
 * add CL.TWO, CL.THREE (CASSANDRA-2013)
 * avoid exporting an un-requested row in sstable2json, when exporting 
   a key that does not exist (CASSANDRA-2168)
 * add incremental_backups option (CASSANDRA-1872)
 * add configurable row limit to Pig loadfunc (CASSANDRA-2276)
 * validate column values in batches as well as single-Column inserts
   (CASSANDRA-2259)
 * move sample schema from cassandra.yaml to schema-sample.txt,
   a cli scripts (CASSANDRA-2007)
 * avoid writing empty rows when scrubbing tombstoned rows (CASSANDRA-2296)
 * fix assertion error in range and index scans for CL < ALL
   (CASSANDRA-2282)
 * fix commitlog replay when flush position refers to data that didn't
   get synced before server died (CASSANDRA-2285)
 * fix fd leak in sstable2json with non-mmap'd i/o (CASSANDRA-2304)
 * reduce memory use during streaming of multiple sstables (CASSANDRA-2301)
 * purge tombstoned rows from cache after GCGraceSeconds (CASSANDRA-2305)
 * allow zero replicas in a NTS datacenter (CASSANDRA-1924)
 * make range queries respect snitch for local replicas (CASSANDRA-2286)
 * fix HH delivery when column index is larger than 2GB (CASSANDRA-2297)
 * make 2ary indexes use parent CF flush thresholds during initial build
   (CASSANDRA-2294)
 * update memtable_throughput to be a long (CASSANDRA-2158)


0.7.3
 * Keep endpoint state until aVeryLongTime (CASSANDRA-2115)
 * lower-latency read repair (CASSANDRA-2069)
 * add hinted_handoff_throttle_delay_in_ms option (CASSANDRA-2161)
 * fixes for cache save/load (CASSANDRA-2172, -2174)
 * Handle whole-row deletions in CFOutputFormat (CASSANDRA-2014)
 * Make memtable_flush_writers flush in parallel (CASSANDRA-2178)
 * Add compaction_preheat_key_cache option (CASSANDRA-2175)
 * refactor stress.py to have only one copy of the format string 
   used for creating row keys (CASSANDRA-2108)
 * validate index names for \w+ (CASSANDRA-2196)
 * Fix Cassandra cli to respect timeout if schema does not settle 
   (CASSANDRA-2187)
 * fix for compaction and cleanup writing old-format data into new-version 
   sstable (CASSANDRA-2211, -2216)
 * add nodetool scrub (CASSANDRA-2217, -2240)
 * fix sstable2json large-row pagination (CASSANDRA-2188)
 * fix EOFing on requests for the last bytes in a file (CASSANDRA-2213)
 * fix BufferedRandomAccessFile bugs (CASSANDRA-2218, -2241)
 * check for memtable flush_after_mins exceeded every 10s (CASSANDRA-2183)
 * fix cache saving on Windows (CASSANDRA-2207)
 * add validateSchemaAgreement call + synchronization to schema
   modification operations (CASSANDRA-2222)
 * fix for reversed slice queries on large rows (CASSANDRA-2212)
 * fat clients were writing local data (CASSANDRA-2223)
 * set DEFAULT_MEMTABLE_LIFETIME_IN_MINS to 24h
 * improve detection and cleanup of partially-written sstables 
   (CASSANDRA-2206)
 * fix supercolumn de/serialization when subcolumn comparator is different
   from supercolumn's (CASSANDRA-2104)
 * fix starting up on Windows when CASSANDRA_HOME contains whitespace
   (CASSANDRA-2237)
 * add [get|set][row|key]cacheSavePeriod to JMX (CASSANDRA-2100)
 * fix Hadoop ColumnFamilyOutputFormat dropping of mutations
   when batch fills up (CASSANDRA-2255)
 * move file deletions off of scheduledtasks executor (CASSANDRA-2253)


0.7.2
 * copy DecoratedKey.key when inserting into caches to avoid retaining
   a reference to the underlying buffer (CASSANDRA-2102)
 * format subcolumn names with subcomparator (CASSANDRA-2136)
 * fix column bloom filter deserialization (CASSANDRA-2165)


0.7.1
 * refactor MessageDigest creation code. (CASSANDRA-2107)
 * buffer network stack to avoid inefficient small TCP messages while avoiding
   the nagle/delayed ack problem (CASSANDRA-1896)
 * check log4j configuration for changes every 10s (CASSANDRA-1525, 1907)
 * more-efficient cross-DC replication (CASSANDRA-1530, -2051, -2138)
 * avoid polluting page cache with commitlog or sstable writes
   and seq scan operations (CASSANDRA-1470)
 * add RMI authentication options to nodetool (CASSANDRA-1921)
 * make snitches configurable at runtime (CASSANDRA-1374)
 * retry hadoop split requests on connection failure (CASSANDRA-1927)
 * implement describeOwnership for BOP, COPP (CASSANDRA-1928)
 * make read repair behave as expected for ConsistencyLevel > ONE
   (CASSANDRA-982, 2038)
 * distributed test harness (CASSANDRA-1859, 1964)
 * reduce flush lock contention (CASSANDRA-1930)
 * optimize supercolumn deserialization (CASSANDRA-1891)
 * fix CFMetaData.apply to only compare objects of the same class 
   (CASSANDRA-1962)
 * allow specifying specific SSTables to compact from JMX (CASSANDRA-1963)
 * fix race condition in MessagingService.targets (CASSANDRA-1959, 2094, 2081)
 * refuse to open sstables from a future version (CASSANDRA-1935)
 * zero-copy reads (CASSANDRA-1714)
 * fix copy bounds for word Text in wordcount demo (CASSANDRA-1993)
 * fixes for contrib/javautils (CASSANDRA-1979)
 * check more frequently for memtable expiration (CASSANDRA-2000)
 * fix writing SSTable column count statistics (CASSANDRA-1976)
 * fix streaming of multiple CFs during bootstrap (CASSANDRA-1992)
 * explicitly set JVM GC new generation size with -Xmn (CASSANDRA-1968)
 * add short options for CLI flags (CASSANDRA-1565)
 * make keyspace argument to "describe keyspace" in CLI optional
   when authenticated to keyspace already (CASSANDRA-2029)
 * added option to specify -Dcassandra.join_ring=false on startup
   to allow "warm spare" nodes or performing JMX maintenance before
   joining the ring (CASSANDRA-526)
 * log migrations at INFO (CASSANDRA-2028)
 * add CLI verbose option in file mode (CASSANDRA-2030)
 * add single-line "--" comments to CLI (CASSANDRA-2032)
 * message serialization tests (CASSANDRA-1923)
 * switch from ivy to maven-ant-tasks (CASSANDRA-2017)
 * CLI attempts to block for new schema to propagate (CASSANDRA-2044)
 * fix potential overflow in nodetool cfstats (CASSANDRA-2057)
 * add JVM shutdownhook to sync commitlog (CASSANDRA-1919)
 * allow nodes to be up without being part of  normal traffic (CASSANDRA-1951)
 * fix CLI "show keyspaces" with null options on NTS (CASSANDRA-2049)
 * fix possible ByteBuffer race conditions (CASSANDRA-2066)
 * reduce garbage generated by MessagingService to prevent load spikes
   (CASSANDRA-2058)
 * fix math in RandomPartitioner.describeOwnership (CASSANDRA-2071)
 * fix deletion of sstable non-data components (CASSANDRA-2059)
 * avoid blocking gossip while deleting handoff hints (CASSANDRA-2073)
 * ignore messages from newer versions, keep track of nodes in gossip 
   regardless of version (CASSANDRA-1970)
 * cache writing moved to CompactionManager to reduce i/o contention and
   updated to use non-cache-polluting writes (CASSANDRA-2053)
 * page through large rows when exporting to JSON (CASSANDRA-2041)
 * add flush_largest_memtables_at and reduce_cache_sizes_at options
   (CASSANDRA-2142)
 * add cli 'describe cluster' command (CASSANDRA-2127)
 * add cli support for setting username/password at 'connect' command 
   (CASSANDRA-2111)
 * add -D option to Stress.java to allow reading hosts from a file 
   (CASSANDRA-2149)
 * bound hints CF throughput between 32M and 256M (CASSANDRA-2148)
 * continue starting when invalid saved cache entries are encountered
   (CASSANDRA-2076)
 * add max_hint_window_in_ms option (CASSANDRA-1459)


0.7.0-final
 * fix offsets to ByteBuffer.get (CASSANDRA-1939)


0.7.0-rc4
 * fix cli crash after backgrounding (CASSANDRA-1875)
 * count timeouts in storageproxy latencies, and include latency 
   histograms in StorageProxyMBean (CASSANDRA-1893)
 * fix CLI get recognition of supercolumns (CASSANDRA-1899)
 * enable keepalive on intra-cluster sockets (CASSANDRA-1766)
 * count timeouts towards dynamicsnitch latencies (CASSANDRA-1905)
 * Expose index-building status in JMX + cli schema description
   (CASSANDRA-1871)
 * allow [LOCAL|EACH]_QUORUM to be used with non-NetworkTopology 
   replication Strategies
 * increased amount of index locks for faster commitlog replay
 * collect secondary index tombstones immediately (CASSANDRA-1914)
 * revert commitlog changes from #1780 (CASSANDRA-1917)
 * change RandomPartitioner min token to -1 to avoid collision w/
   tokens on actual nodes (CASSANDRA-1901)
 * examine the right nibble when validating TimeUUID (CASSANDRA-1910)
 * include secondary indexes in cleanup (CASSANDRA-1916)
 * CFS.scrubDataDirectories should also cleanup invalid secondary indexes
   (CASSANDRA-1904)
 * ability to disable/enable gossip on nodes to force them down
   (CASSANDRA-1108)


0.7.0-rc3
 * expose getNaturalEndpoints in StorageServiceMBean taking byte[]
   key; RMI cannot serialize ByteBuffer (CASSANDRA-1833)
 * infer org.apache.cassandra.locator for replication strategy classes
   when not otherwise specified
 * validation that generates less garbage (CASSANDRA-1814)
 * add TTL support to CLI (CASSANDRA-1838)
 * cli defaults to bytestype for subcomparator when creating
   column families (CASSANDRA-1835)
 * unregister index MBeans when index is dropped (CASSANDRA-1843)
 * make ByteBufferUtil.clone thread-safe (CASSANDRA-1847)
 * change exception for read requests during bootstrap from 
   InvalidRequest to Unavailable (CASSANDRA-1862)
 * respect row-level tombstones post-flush in range scans
   (CASSANDRA-1837)
 * ReadResponseResolver check digests against each other (CASSANDRA-1830)
 * return InvalidRequest when remove of subcolumn without supercolumn
   is requested (CASSANDRA-1866)
 * flush before repair (CASSANDRA-1748)
 * SSTableExport validates key order (CASSANDRA-1884)
 * large row support for SSTableExport (CASSANDRA-1867)
 * Re-cache hot keys post-compaction without hitting disk (CASSANDRA-1878)
 * manage read repair in coordinator instead of data source, to
   provide latency information to dynamic snitch (CASSANDRA-1873)


0.7.0-rc2
 * fix live-column-count of slice ranges including tombstoned supercolumn 
   with live subcolumn (CASSANDRA-1591)
 * rename o.a.c.internal.AntientropyStage -> AntiEntropyStage,
   o.a.c.request.Request_responseStage -> RequestResponseStage,
   o.a.c.internal.Internal_responseStage -> InternalResponseStage
 * add AbstractType.fromString (CASSANDRA-1767)
 * require index_type to be present when specifying index_name
   on ColumnDef (CASSANDRA-1759)
 * fix add/remove index bugs in CFMetadata (CASSANDRA-1768)
 * rebuild Strategy during system_update_keyspace (CASSANDRA-1762)
 * cli updates prompt to ... in continuation lines (CASSANDRA-1770)
 * support multiple Mutations per key in hadoop ColumnFamilyOutputFormat
   (CASSANDRA-1774)
 * improvements to Debian init script (CASSANDRA-1772)
 * use local classloader to check for version.properties (CASSANDRA-1778)
 * Validate that column names in column_metadata are valid for the
   defined comparator, and decode properly in cli (CASSANDRA-1773)
 * use cross-platform newlines in cli (CASSANDRA-1786)
 * add ExpiringColumn support to sstable import/export (CASSANDRA-1754)
 * add flush for each append to periodic commitlog mode; added
   periodic_without_flush option to disable this (CASSANDRA-1780)
 * close file handle used for post-flush truncate (CASSANDRA-1790)
 * various code cleanup (CASSANDRA-1793, -1794, -1795)
 * fix range queries against wrapped range (CASSANDRA-1781)
 * fix consistencylevel calculations for NetworkTopologyStrategy
   (CASSANDRA-1804)
 * cli support index type enum names (CASSANDRA-1810)
 * improved validation of column_metadata (CASSANDRA-1813)
 * reads at ConsistencyLevel > 1 throw UnavailableException
   immediately if insufficient live nodes exist (CASSANDRA-1803)
 * copy bytebuffers for local writes to avoid retaining the entire
   Thrift frame (CASSANDRA-1801)
 * fix NPE adding index to column w/o prior metadata (CASSANDRA-1764)
 * reduce fat client timeout (CASSANDRA-1730)
 * fix botched merge of CASSANDRA-1316


0.7.0-rc1
 * fix compaction and flush races with schema updates (CASSANDRA-1715)
 * add clustertool, config-converter, sstablekeys, and schematool 
   Windows .bat files (CASSANDRA-1723)
 * reject range queries received during bootstrap (CASSANDRA-1739)
 * fix wrapping-range queries on non-minimum token (CASSANDRA-1700)
 * add nodetool cfhistogram (CASSANDRA-1698)
 * limit repaired ranges to what the nodes have in common (CASSANDRA-1674)
 * index scan treats missing columns as not matching secondary
   expressions (CASSANDRA-1745)
 * Fix misuse of DataOutputBuffer.getData in AntiEntropyService
   (CASSANDRA-1729)
 * detect and warn when obsolete version of JNA is present (CASSANDRA-1760)
 * reduce fat client timeout (CASSANDRA-1730)
 * cleanup smallest CFs first to increase free temp space for larger ones
   (CASSANDRA-1811)
 * Update windows .bat files to work outside of main Cassandra
   directory (CASSANDRA-1713)
 * fix read repair regression from 0.6.7 (CASSANDRA-1727)
 * more-efficient read repair (CASSANDRA-1719)
 * fix hinted handoff replay (CASSANDRA-1656)
 * log type of dropped messages (CASSANDRA-1677)
 * upgrade to SLF4J 1.6.1
 * fix ByteBuffer bug in ExpiringColumn.updateDigest (CASSANDRA-1679)
 * fix IntegerType.getString (CASSANDRA-1681)
 * make -Djava.net.preferIPv4Stack=true the default (CASSANDRA-628)
 * add INTERNAL_RESPONSE verb to differentiate from responses related
   to client requests (CASSANDRA-1685)
 * log tpstats when dropping messages (CASSANDRA-1660)
 * include unreachable nodes in describeSchemaVersions (CASSANDRA-1678)
 * Avoid dropping messages off the client request path (CASSANDRA-1676)
 * fix jna errno reporting (CASSANDRA-1694)
 * add friendlier error for UnknownHostException on startup (CASSANDRA-1697)
 * include jna dependency in RPM package (CASSANDRA-1690)
 * add --skip-keys option to stress.py (CASSANDRA-1696)
 * improve cli handling of non-string keys and column names 
   (CASSANDRA-1701, -1693)
 * r/m extra subcomparator line in cli keyspaces output (CASSANDRA-1712)
 * add read repair chance to cli "show keyspaces"
 * upgrade to ConcurrentLinkedHashMap 1.1 (CASSANDRA-975)
 * fix index scan routing (CASSANDRA-1722)
 * fix tombstoning of supercolumns in range queries (CASSANDRA-1734)
 * clear endpoint cache after updating keyspace metadata (CASSANDRA-1741)
 * fix wrapping-range queries on non-minimum token (CASSANDRA-1700)
 * truncate includes secondary indexes (CASSANDRA-1747)
 * retain reference to PendingFile sstables (CASSANDRA-1749)
 * fix sstableimport regression (CASSANDRA-1753)
 * fix for bootstrap when no non-system tables are defined (CASSANDRA-1732)
 * handle replica unavailability in index scan (CASSANDRA-1755)
 * fix service initialization order deadlock (CASSANDRA-1756)
 * multi-line cli commands (CASSANDRA-1742)
 * fix race between snapshot and compaction (CASSANDRA-1736)
 * add listEndpointsPendingHints, deleteHintsForEndpoint JMX methods 
   (CASSANDRA-1551)


0.7.0-beta3
 * add strategy options to describe_keyspace output (CASSANDRA-1560)
 * log warning when using randomly generated token (CASSANDRA-1552)
 * re-organize JMX into .db, .net, .internal, .request (CASSANDRA-1217)
 * allow nodes to change IPs between restarts (CASSANDRA-1518)
 * remember ring state between restarts by default (CASSANDRA-1518)
 * flush index built flag so we can read it before log replay (CASSANDRA-1541)
 * lock row cache updates to prevent race condition (CASSANDRA-1293)
 * remove assertion causing rare (and harmless) error messages in
   commitlog (CASSANDRA-1330)
 * fix moving nodes with no keyspaces defined (CASSANDRA-1574)
 * fix unbootstrap when no data is present in a transfer range (CASSANDRA-1573)
 * take advantage of AVRO-495 to simplify our avro IDL (CASSANDRA-1436)
 * extend authorization hierarchy to column family (CASSANDRA-1554)
 * deletion support in secondary indexes (CASSANDRA-1571)
 * meaningful error message for invalid replication strategy class 
   (CASSANDRA-1566)
 * allow keyspace creation with RF > N (CASSANDRA-1428)
 * improve cli error handling (CASSANDRA-1580)
 * add cache save/load ability (CASSANDRA-1417, 1606, 1647)
 * add StorageService.getDrainProgress (CASSANDRA-1588)
 * Disallow bootstrap to an in-use token (CASSANDRA-1561)
 * Allow dynamic secondary index creation and destruction (CASSANDRA-1532)
 * log auto-guessed memtable thresholds (CASSANDRA-1595)
 * add ColumnDef support to cli (CASSANDRA-1583)
 * reduce index sample time by 75% (CASSANDRA-1572)
 * add cli support for column, strategy metadata (CASSANDRA-1578, 1612)
 * add cli support for schema modification (CASSANDRA-1584)
 * delete temp files on failed compactions (CASSANDRA-1596)
 * avoid blocking for dead nodes during removetoken (CASSANDRA-1605)
 * remove ConsistencyLevel.ZERO (CASSANDRA-1607)
 * expose in-progress compaction type in jmx (CASSANDRA-1586)
 * removed IClock & related classes from internals (CASSANDRA-1502)
 * fix removing tokens from SystemTable on decommission and removetoken
   (CASSANDRA-1609)
 * include CF metadata in cli 'show keyspaces' (CASSANDRA-1613)
 * switch from Properties to HashMap in PropertyFileSnitch to
   avoid synchronization bottleneck (CASSANDRA-1481)
 * PropertyFileSnitch configuration file renamed to 
   cassandra-topology.properties
 * add cli support for get_range_slices (CASSANDRA-1088, CASSANDRA-1619)
 * Make memtable flush thresholds per-CF instead of global 
   (CASSANDRA-1007, 1637)
 * add cli support for binary data without CfDef hints (CASSANDRA-1603)
 * fix building SSTable statistics post-stream (CASSANDRA-1620)
 * fix potential infinite loop in 2ary index queries (CASSANDRA-1623)
 * allow creating NTS keyspaces with no replicas configured (CASSANDRA-1626)
 * add jmx histogram of sstables accessed per read (CASSANDRA-1624)
 * remove system_rename_column_family and system_rename_keyspace from the
   client API until races can be fixed (CASSANDRA-1630, CASSANDRA-1585)
 * add cli sanity tests (CASSANDRA-1582)
 * update GC settings in cassandra.bat (CASSANDRA-1636)
 * cli support for index queries (CASSANDRA-1635)
 * cli support for updating schema memtable settings (CASSANDRA-1634)
 * cli --file option (CASSANDRA-1616)
 * reduce automatically chosen memtable sizes by 50% (CASSANDRA-1641)
 * move endpoint cache from snitch to strategy (CASSANDRA-1643)
 * fix commitlog recovery deleting the newly-created segment as well as
   the old ones (CASSANDRA-1644)
 * upgrade to Thrift 0.5 (CASSANDRA-1367)
 * renamed CL.DCQUORUM to LOCAL_QUORUM and DCQUORUMSYNC to EACH_QUORUM
 * cli truncate support (CASSANDRA-1653)
 * update GC settings in cassandra.bat (CASSANDRA-1636)
 * avoid logging when a node's ip/token is gossipped back to it (CASSANDRA-1666)


0.7-beta2
 * always use UTF-8 for hint keys (CASSANDRA-1439)
 * remove cassandra.yaml dependency from Hadoop and Pig (CASSADRA-1322)
 * expose CfDef metadata in describe_keyspaces (CASSANDRA-1363)
 * restore use of mmap_index_only option (CASSANDRA-1241)
 * dropping a keyspace with no column families generated an error 
   (CASSANDRA-1378)
 * rename RackAwareStrategy to OldNetworkTopologyStrategy, RackUnawareStrategy 
   to SimpleStrategy, DatacenterShardStrategy to NetworkTopologyStrategy,
   AbstractRackAwareSnitch to AbstractNetworkTopologySnitch (CASSANDRA-1392)
 * merge StorageProxy.mutate, mutateBlocking (CASSANDRA-1396)
 * faster UUIDType, LongType comparisons (CASSANDRA-1386, 1393)
 * fix setting read_repair_chance from CLI addColumnFamily (CASSANDRA-1399)
 * fix updates to indexed columns (CASSANDRA-1373)
 * fix race condition leaving to FileNotFoundException (CASSANDRA-1382)
 * fix sharded lock hash on index write path (CASSANDRA-1402)
 * add support for GT/E, LT/E in subordinate index clauses (CASSANDRA-1401)
 * cfId counter got out of sync when CFs were added (CASSANDRA-1403)
 * less chatty schema updates (CASSANDRA-1389)
 * rename column family mbeans. 'type' will now include either 
   'IndexColumnFamilies' or 'ColumnFamilies' depending on the CFS type.
   (CASSANDRA-1385)
 * disallow invalid keyspace and column family names. This includes name that
   matches a '^\w+' regex. (CASSANDRA-1377)
 * use JNA, if present, to take snapshots (CASSANDRA-1371)
 * truncate hints if starting 0.7 for the first time (CASSANDRA-1414)
 * fix FD leak in single-row slicepredicate queries (CASSANDRA-1416)
 * allow index expressions against columns that are not part of the 
   SlicePredicate (CASSANDRA-1410)
 * config-converter properly handles snitches and framed support 
   (CASSANDRA-1420)
 * remove keyspace argument from multiget_count (CASSANDRA-1422)
 * allow specifying cassandra.yaml location as (local or remote) URL
   (CASSANDRA-1126)
 * fix using DynamicEndpointSnitch with NetworkTopologyStrategy
   (CASSANDRA-1429)
 * Add CfDef.default_validation_class (CASSANDRA-891)
 * fix EstimatedHistogram.max (CASSANDRA-1413)
 * quorum read optimization (CASSANDRA-1622)
 * handle zero-length (or missing) rows during HH paging (CASSANDRA-1432)
 * include secondary indexes during schema migrations (CASSANDRA-1406)
 * fix commitlog header race during schema change (CASSANDRA-1435)
 * fix ColumnFamilyStoreMBeanIterator to use new type name (CASSANDRA-1433)
 * correct filename generated by xml->yaml converter (CASSANDRA-1419)
 * add CMSInitiatingOccupancyFraction=75 and UseCMSInitiatingOccupancyOnly
   to default JVM options
 * decrease jvm heap for cassandra-cli (CASSANDRA-1446)
 * ability to modify keyspaces and column family definitions on a live cluster
   (CASSANDRA-1285)
 * support for Hadoop Streaming [non-jvm map/reduce via stdin/out]
   (CASSANDRA-1368)
 * Move persistent sstable stats from the system table to an sstable component
   (CASSANDRA-1430)
 * remove failed bootstrap attempt from pending ranges when gossip times
   it out after 1h (CASSANDRA-1463)
 * eager-create tcp connections to other cluster members (CASSANDRA-1465)
 * enumerate stages and derive stage from message type instead of 
   transmitting separately (CASSANDRA-1465)
 * apply reversed flag during collation from different data sources
   (CASSANDRA-1450)
 * make failure to remove commitlog segment non-fatal (CASSANDRA-1348)
 * correct ordering of drain operations so CL.recover is no longer 
   necessary (CASSANDRA-1408)
 * removed keyspace from describe_splits method (CASSANDRA-1425)
 * rename check_schema_agreement to describe_schema_versions
   (CASSANDRA-1478)
 * fix QUORUM calculation for RF > 3 (CASSANDRA-1487)
 * remove tombstones during non-major compactions when bloom filter
   verifies that row does not exist in other sstables (CASSANDRA-1074)
 * nodes that coordinated a loadbalance in the past could not be seen by
   newly added nodes (CASSANDRA-1467)
 * exposed endpoint states (gossip details) via jmx (CASSANDRA-1467)
 * ensure that compacted sstables are not included when new readers are
   instantiated (CASSANDRA-1477)
 * by default, calculate heap size and memtable thresholds at runtime (CASSANDRA-1469)
 * fix races dealing with adding/dropping keyspaces and column families in
   rapid succession (CASSANDRA-1477)
 * clean up of Streaming system (CASSANDRA-1503, 1504, 1506)
 * add options to configure Thrift socket keepalive and buffer sizes (CASSANDRA-1426)
 * make contrib CassandraServiceDataCleaner recursive (CASSANDRA-1509)
 * min, max compaction threshold are configurable and persistent 
   per-ColumnFamily (CASSANDRA-1468)
 * fix replaying the last mutation in a commitlog unnecessarily 
   (CASSANDRA-1512)
 * invoke getDefaultUncaughtExceptionHandler from DTPE with the original
   exception rather than the ExecutionException wrapper (CASSANDRA-1226)
 * remove Clock from the Thrift (and Avro) API (CASSANDRA-1501)
 * Close intra-node sockets when connection is broken (CASSANDRA-1528)
 * RPM packaging spec file (CASSANDRA-786)
 * weighted request scheduler (CASSANDRA-1485)
 * treat expired columns as deleted (CASSANDRA-1539)
 * make IndexInterval configurable (CASSANDRA-1488)
 * add describe_snitch to Thrift API (CASSANDRA-1490)
 * MD5 authenticator compares plain text submitted password with MD5'd
   saved property, instead of vice versa (CASSANDRA-1447)
 * JMX MessagingService pending and completed counts (CASSANDRA-1533)
 * fix race condition processing repair responses (CASSANDRA-1511)
 * make repair blocking (CASSANDRA-1511)
 * create EndpointSnitchInfo and MBean to expose rack and DC (CASSANDRA-1491)
 * added option to contrib/word_count to output results back to Cassandra
   (CASSANDRA-1342)
 * rewrite Hadoop ColumnFamilyRecordWriter to pool connections, retry to
   multiple Cassandra nodes, and smooth impact on the Cassandra cluster
   by using smaller batch sizes (CASSANDRA-1434)
 * fix setting gc_grace_seconds via CLI (CASSANDRA-1549)
 * support TTL'd index values (CASSANDRA-1536)
 * make removetoken work like decommission (CASSANDRA-1216)
 * make cli comparator-aware and improve quote rules (CASSANDRA-1523,-1524)
 * make nodetool compact and cleanup blocking (CASSANDRA-1449)
 * add memtable, cache information to GCInspector logs (CASSANDRA-1558)
 * enable/disable HintedHandoff via JMX (CASSANDRA-1550)
 * Ignore stray files in the commit log directory (CASSANDRA-1547)
 * Disallow bootstrap to an in-use token (CASSANDRA-1561)


0.7-beta1
 * sstable versioning (CASSANDRA-389)
 * switched to slf4j logging (CASSANDRA-625)
 * add (optional) expiration time for column (CASSANDRA-699)
 * access levels for authentication/authorization (CASSANDRA-900)
 * add ReadRepairChance to CF definition (CASSANDRA-930)
 * fix heisenbug in system tests, especially common on OS X (CASSANDRA-944)
 * convert to byte[] keys internally and all public APIs (CASSANDRA-767)
 * ability to alter schema definitions on a live cluster (CASSANDRA-44)
 * renamed configuration file to cassandra.xml, and log4j.properties to
   log4j-server.properties, which must now be loaded from
   the classpath (which is how our scripts in bin/ have always done it)
   (CASSANDRA-971)
 * change get_count to require a SlicePredicate. create multi_get_count
   (CASSANDRA-744)
 * re-organized endpointsnitch implementations and added SimpleSnitch
   (CASSANDRA-994)
 * Added preload_row_cache option (CASSANDRA-946)
 * add CRC to commitlog header (CASSANDRA-999)
 * removed deprecated batch_insert and get_range_slice methods (CASSANDRA-1065)
 * add truncate thrift method (CASSANDRA-531)
 * http mini-interface using mx4j (CASSANDRA-1068)
 * optimize away copy of sliced row on memtable read path (CASSANDRA-1046)
 * replace constant-size 2GB mmaped segments and special casing for index 
   entries spanning segment boundaries, with SegmentedFile that computes 
   segments that always contain entire entries/rows (CASSANDRA-1117)
 * avoid reading large rows into memory during compaction (CASSANDRA-16)
 * added hadoop OutputFormat (CASSANDRA-1101)
 * efficient Streaming (no more anticompaction) (CASSANDRA-579)
 * split commitlog header into separate file and add size checksum to
   mutations (CASSANDRA-1179)
 * avoid allocating a new byte[] for each mutation on replay (CASSANDRA-1219)
 * revise HH schema to be per-endpoint (CASSANDRA-1142)
 * add joining/leaving status to nodetool ring (CASSANDRA-1115)
 * allow multiple repair sessions per node (CASSANDRA-1190)
 * optimize away MessagingService for local range queries (CASSANDRA-1261)
 * make framed transport the default so malformed requests can't OOM the 
   server (CASSANDRA-475)
 * significantly faster reads from row cache (CASSANDRA-1267)
 * take advantage of row cache during range queries (CASSANDRA-1302)
 * make GCGraceSeconds a per-ColumnFamily value (CASSANDRA-1276)
 * keep persistent row size and column count statistics (CASSANDRA-1155)
 * add IntegerType (CASSANDRA-1282)
 * page within a single row during hinted handoff (CASSANDRA-1327)
 * push DatacenterShardStrategy configuration into keyspace definition,
   eliminating datacenter.properties. (CASSANDRA-1066)
 * optimize forward slices starting with '' and single-index-block name 
   queries by skipping the column index (CASSANDRA-1338)
 * streaming refactor (CASSANDRA-1189)
 * faster comparison for UUID types (CASSANDRA-1043)
 * secondary index support (CASSANDRA-749 and subtasks)
 * make compaction buckets deterministic (CASSANDRA-1265)


0.6.6
 * Allow using DynamicEndpointSnitch with RackAwareStrategy (CASSANDRA-1429)
 * remove the remaining vestiges of the unfinished DatacenterShardStrategy 
   (replaced by NetworkTopologyStrategy in 0.7)
   

0.6.5
 * fix key ordering in range query results with RandomPartitioner
   and ConsistencyLevel > ONE (CASSANDRA-1145)
 * fix for range query starting with the wrong token range (CASSANDRA-1042)
 * page within a single row during hinted handoff (CASSANDRA-1327)
 * fix compilation on non-sun JDKs (CASSANDRA-1061)
 * remove String.trim() call on row keys in batch mutations (CASSANDRA-1235)
 * Log summary of dropped messages instead of spamming log (CASSANDRA-1284)
 * add dynamic endpoint snitch (CASSANDRA-981)
 * fix streaming for keyspaces with hyphens in their name (CASSANDRA-1377)
 * fix errors in hard-coded bloom filter optKPerBucket by computing it
   algorithmically (CASSANDRA-1220
 * remove message deserialization stage, and uncap read/write stages
   so slow reads/writes don't block gossip processing (CASSANDRA-1358)
 * add jmx port configuration to Debian package (CASSANDRA-1202)
 * use mlockall via JNA, if present, to prevent Linux from swapping
   out parts of the JVM (CASSANDRA-1214)


0.6.4
 * avoid queuing multiple hint deliveries for the same endpoint
   (CASSANDRA-1229)
 * better performance for and stricter checking of UTF8 column names
   (CASSANDRA-1232)
 * extend option to lower compaction priority to hinted handoff
   as well (CASSANDRA-1260)
 * log errors in gossip instead of re-throwing (CASSANDRA-1289)
 * avoid aborting commitlog replay prematurely if a flushed-but-
   not-removed commitlog segment is encountered (CASSANDRA-1297)
 * fix duplicate rows being read during mapreduce (CASSANDRA-1142)
 * failure detection wasn't closing command sockets (CASSANDRA-1221)
 * cassandra-cli.bat works on windows (CASSANDRA-1236)
 * pre-emptively drop requests that cannot be processed within RPCTimeout
   (CASSANDRA-685)
 * add ack to Binary write verb and update CassandraBulkLoader
   to wait for acks for each row (CASSANDRA-1093)
 * added describe_partitioner Thrift method (CASSANDRA-1047)
 * Hadoop jobs no longer require the Cassandra storage-conf.xml
   (CASSANDRA-1280, CASSANDRA-1047)
 * log thread pool stats when GC is excessive (CASSANDRA-1275)
 * remove gossip message size limit (CASSANDRA-1138)
 * parallelize local and remote reads during multiget, and respect snitch 
   when determining whether to do local read for CL.ONE (CASSANDRA-1317)
 * fix read repair to use requested consistency level on digest mismatch,
   rather than assuming QUORUM (CASSANDRA-1316)
 * process digest mismatch re-reads in parallel (CASSANDRA-1323)
 * switch hints CF comparator to BytesType (CASSANDRA-1274)


0.6.3
 * retry to make streaming connections up to 8 times. (CASSANDRA-1019)
 * reject describe_ring() calls on invalid keyspaces (CASSANDRA-1111)
 * fix cache size calculation for size of 100% (CASSANDRA-1129)
 * fix cache capacity only being recalculated once (CASSANDRA-1129)
 * remove hourly scan of all hints on the off chance that the gossiper
   missed a status change; instead, expose deliverHintsToEndpoint to JMX
   so it can be done manually, if necessary (CASSANDRA-1141)
 * don't reject reads at CL.ALL (CASSANDRA-1152)
 * reject deletions to supercolumns in CFs containing only standard
   columns (CASSANDRA-1139)
 * avoid preserving login information after client disconnects
   (CASSANDRA-1057)
 * prefer sun jdk to openjdk in debian init script (CASSANDRA-1174)
 * detect partioner config changes between restarts and fail fast 
   (CASSANDRA-1146)
 * use generation time to resolve node token reassignment disagreements
   (CASSANDRA-1118)
 * restructure the startup ordering of Gossiper and MessageService to avoid
   timing anomalies (CASSANDRA-1160)
 * detect incomplete commit log hearders (CASSANDRA-1119)
 * force anti-entropy service to stream files on the stream stage to avoid
   sending streams out of order (CASSANDRA-1169)
 * remove inactive stream managers after AES streams files (CASSANDRA-1169)
 * allow removing entire row through batch_mutate Deletion (CASSANDRA-1027)
 * add JMX metrics for row-level bloom filter false positives (CASSANDRA-1212)
 * added a redhat init script to contrib (CASSANDRA-1201)
 * use midpoint when bootstrapping a new machine into range with not
   much data yet instead of random token (CASSANDRA-1112)
 * kill server on OOM in executor stage as well as Thrift (CASSANDRA-1226)
 * remove opportunistic repairs, when two machines with overlapping replica
   responsibilities happen to finish major compactions of the same CF near
   the same time.  repairs are now fully manual (CASSANDRA-1190)
 * add ability to lower compaction priority (default is no change from 0.6.2)
   (CASSANDRA-1181)


0.6.2
 * fix contrib/word_count build. (CASSANDRA-992)
 * split CommitLogExecutorService into BatchCommitLogExecutorService and 
   PeriodicCommitLogExecutorService (CASSANDRA-1014)
 * add latency histograms to CFSMBean (CASSANDRA-1024)
 * make resolving timestamp ties deterministic by using value bytes
   as a tiebreaker (CASSANDRA-1039)
 * Add option to turn off Hinted Handoff (CASSANDRA-894)
 * fix windows startup (CASSANDRA-948)
 * make concurrent_reads, concurrent_writes configurable at runtime via JMX
   (CASSANDRA-1060)
 * disable GCInspector on non-Sun JVMs (CASSANDRA-1061)
 * fix tombstone handling in sstable rows with no other data (CASSANDRA-1063)
 * fix size of row in spanned index entries (CASSANDRA-1056)
 * install json2sstable, sstable2json, and sstablekeys to Debian package
 * StreamingService.StreamDestinations wouldn't empty itself after streaming
   finished (CASSANDRA-1076)
 * added Collections.shuffle(splits) before returning the splits in 
   ColumnFamilyInputFormat (CASSANDRA-1096)
 * do not recalculate cache capacity post-compaction if it's been manually 
   modified (CASSANDRA-1079)
 * better defaults for flush sorter + writer executor queue sizes
   (CASSANDRA-1100)
 * windows scripts for SSTableImport/Export (CASSANDRA-1051)
 * windows script for nodetool (CASSANDRA-1113)
 * expose PhiConvictThreshold (CASSANDRA-1053)
 * make repair of RF==1 a no-op (CASSANDRA-1090)
 * improve default JVM GC options (CASSANDRA-1014)
 * fix SlicePredicate serialization inside Hadoop jobs (CASSANDRA-1049)
 * close Thrift sockets in Hadoop ColumnFamilyRecordReader (CASSANDRA-1081)


0.6.1
 * fix NPE in sstable2json when no excluded keys are given (CASSANDRA-934)
 * keep the replica set constant throughout the read repair process
   (CASSANDRA-937)
 * allow querying getAllRanges with empty token list (CASSANDRA-933)
 * fix command line arguments inversion in clustertool (CASSANDRA-942)
 * fix race condition that could trigger a false-positive assertion
   during post-flush discard of old commitlog segments (CASSANDRA-936)
 * fix neighbor calculation for anti-entropy repair (CASSANDRA-924)
 * perform repair even for small entropy differences (CASSANDRA-924)
 * Use hostnames in CFInputFormat to allow Hadoop's naive string-based
   locality comparisons to work (CASSANDRA-955)
 * cache read-only BufferedRandomAccessFile length to avoid
   3 system calls per invocation (CASSANDRA-950)
 * nodes with IPv6 (and no IPv4) addresses could not join cluster
   (CASSANDRA-969)
 * Retrieve the correct number of undeleted columns, if any, from
   a supercolumn in a row that had been deleted previously (CASSANDRA-920)
 * fix index scans that cross the 2GB mmap boundaries for both mmap
   and standard i/o modes (CASSANDRA-866)
 * expose drain via nodetool (CASSANDRA-978)


0.6.0-RC1
 * JMX drain to flush memtables and run through commit log (CASSANDRA-880)
 * Bootstrapping can skip ranges under the right conditions (CASSANDRA-902)
 * fix merging row versions in range_slice for CL > ONE (CASSANDRA-884)
 * default write ConsistencyLeven chaned from ZERO to ONE
 * fix for index entries spanning mmap buffer boundaries (CASSANDRA-857)
 * use lexical comparison if time part of TimeUUIDs are the same 
   (CASSANDRA-907)
 * bound read, mutation, and response stages to fix possible OOM
   during log replay (CASSANDRA-885)
 * Use microseconds-since-epoch (UTC) in cli, instead of milliseconds
 * Treat batch_mutate Deletion with null supercolumn as "apply this predicate 
   to top level supercolumns" (CASSANDRA-834)
 * Streaming destination nodes do not update their JMX status (CASSANDRA-916)
 * Fix internal RPC timeout calculation (CASSANDRA-911)
 * Added Pig loadfunc to contrib/pig (CASSANDRA-910)


0.6.0-beta3
 * fix compaction bucketing bug (CASSANDRA-814)
 * update windows batch file (CASSANDRA-824)
 * deprecate KeysCachedFraction configuration directive in favor
   of KeysCached; move to unified-per-CF key cache (CASSANDRA-801)
 * add invalidateRowCache to ColumnFamilyStoreMBean (CASSANDRA-761)
 * send Handoff hints to natural locations to reduce load on
   remaining nodes in a failure scenario (CASSANDRA-822)
 * Add RowWarningThresholdInMB configuration option to warn before very 
   large rows get big enough to threaten node stability, and -x option to
   be able to remove them with sstable2json if the warning is unheeded
   until it's too late (CASSANDRA-843)
 * Add logging of GC activity (CASSANDRA-813)
 * fix ConcurrentModificationException in commitlog discard (CASSANDRA-853)
 * Fix hardcoded row count in Hadoop RecordReader (CASSANDRA-837)
 * Add a jmx status to the streaming service and change several DEBUG
   messages to INFO (CASSANDRA-845)
 * fix classpath in cassandra-cli.bat for Windows (CASSANDRA-858)
 * allow re-specifying host, port to cassandra-cli if invalid ones
   are first tried (CASSANDRA-867)
 * fix race condition handling rpc timeout in the coordinator
   (CASSANDRA-864)
 * Remove CalloutLocation and StagingFileDirectory from storage-conf files 
   since those settings are no longer used (CASSANDRA-878)
 * Parse a long from RowWarningThresholdInMB instead of an int (CASSANDRA-882)
 * Remove obsolete ControlPort code from DatabaseDescriptor (CASSANDRA-886)
 * move skipBytes side effect out of assert (CASSANDRA-899)
 * add "double getLoad" to StorageServiceMBean (CASSANDRA-898)
 * track row stats per CF at compaction time (CASSANDRA-870)
 * disallow CommitLogDirectory matching a DataFileDirectory (CASSANDRA-888)
 * default key cache size is 200k entries, changed from 10% (CASSANDRA-863)
 * add -Dcassandra-foreground=yes to cassandra.bat
 * exit if cluster name is changed unexpectedly (CASSANDRA-769)


0.6.0-beta1/beta2
 * add batch_mutate thrift command, deprecating batch_insert (CASSANDRA-336)
 * remove get_key_range Thrift API, deprecated in 0.5 (CASSANDRA-710)
 * add optional login() Thrift call for authentication (CASSANDRA-547)
 * support fat clients using gossiper and StorageProxy to perform
   replication in-process [jvm-only] (CASSANDRA-535)
 * support mmapped I/O for reads, on by default on 64bit JVMs 
   (CASSANDRA-408, CASSANDRA-669)
 * improve insert concurrency, particularly during Hinted Handoff
   (CASSANDRA-658)
 * faster network code (CASSANDRA-675)
 * stress.py moved to contrib (CASSANDRA-635)
 * row caching [must be explicitly enabled per-CF in config] (CASSANDRA-678)
 * present a useful measure of compaction progress in JMX (CASSANDRA-599)
 * add bin/sstablekeys (CASSNADRA-679)
 * add ConsistencyLevel.ANY (CASSANDRA-687)
 * make removetoken remove nodes from gossip entirely (CASSANDRA-644)
 * add ability to set cache sizes at runtime (CASSANDRA-708)
 * report latency and cache hit rate statistics with lifetime totals
   instead of average over the last minute (CASSANDRA-702)
 * support get_range_slice for RandomPartitioner (CASSANDRA-745)
 * per-keyspace replication factory and replication strategy (CASSANDRA-620)
 * track latency in microseconds (CASSANDRA-733)
 * add describe_ Thrift methods, deprecating get_string_property and 
   get_string_list_property
 * jmx interface for tracking operation mode and streams in general.
   (CASSANDRA-709)
 * keep memtables in sorted order to improve range query performance
   (CASSANDRA-799)
 * use while loop instead of recursion when trimming sstables compaction list 
   to avoid blowing stack in pathological cases (CASSANDRA-804)
 * basic Hadoop map/reduce support (CASSANDRA-342)


0.5.1
 * ensure all files for an sstable are streamed to the same directory.
   (CASSANDRA-716)
 * more accurate load estimate for bootstrapping (CASSANDRA-762)
 * tolerate dead or unavailable bootstrap target on write (CASSANDRA-731)
 * allow larger numbers of keys (> 140M) in a sstable bloom filter
   (CASSANDRA-790)
 * include jvm argument improvements from CASSANDRA-504 in debian package
 * change streaming chunk size to 32MB to accomodate Windows XP limitations
   (was 64MB) (CASSANDRA-795)
 * fix get_range_slice returning results in the wrong order (CASSANDRA-781)
 

0.5.0 final
 * avoid attempting to delete temporary bootstrap files twice (CASSANDRA-681)
 * fix bogus NaN in nodeprobe cfstats output (CASSANDRA-646)
 * provide a policy for dealing with single thread executors w/ a full queue
   (CASSANDRA-694)
 * optimize inner read in MessagingService, vastly improving multiple-node
   performance (CASSANDRA-675)
 * wait for table flush before streaming data back to a bootstrapping node.
   (CASSANDRA-696)
 * keep track of bootstrapping sources by table so that bootstrapping doesn't 
   give the indication of finishing early (CASSANDRA-673)


0.5.0 RC3
 * commit the correct version of the patch for CASSANDRA-663


0.5.0 RC2 (unreleased)
 * fix bugs in converting get_range_slice results to Thrift 
   (CASSANDRA-647, CASSANDRA-649)
 * expose java.util.concurrent.TimeoutException in StorageProxy methods
   (CASSANDRA-600)
 * TcpConnectionManager was holding on to disconnected connections, 
   giving the false indication they were being used. (CASSANDRA-651)
 * Remove duplicated write. (CASSANDRA-662)
 * Abort bootstrap if IP is already in the token ring (CASSANDRA-663)
 * increase default commitlog sync period, and wait for last sync to 
   finish before submitting another (CASSANDRA-668)


0.5.0 RC1
 * Fix potential NPE in get_range_slice (CASSANDRA-623)
 * add CRC32 to commitlog entries (CASSANDRA-605)
 * fix data streaming on windows (CASSANDRA-630)
 * GC compacted sstables after cleanup and compaction (CASSANDRA-621)
 * Speed up anti-entropy validation (CASSANDRA-629)
 * Fix anti-entropy assertion error (CASSANDRA-639)
 * Fix pending range conflicts when bootstapping or moving
   multiple nodes at once (CASSANDRA-603)
 * Handle obsolete gossip related to node movement in the case where
   one or more nodes is down when the movement occurs (CASSANDRA-572)
 * Include dead nodes in gossip to avoid a variety of problems
   and fix HH to removed nodes (CASSANDRA-634)
 * return an InvalidRequestException for mal-formed SlicePredicates
   (CASSANDRA-643)
 * fix bug determining closest neighbor for use in multiple datacenters
   (CASSANDRA-648)
 * Vast improvements in anticompaction speed (CASSANDRA-607)
 * Speed up log replay and writes by avoiding redundant serializations
   (CASSANDRA-652)


0.5.0 beta 2
 * Bootstrap improvements (several tickets)
 * add nodeprobe repair anti-entropy feature (CASSANDRA-193, CASSANDRA-520)
 * fix possibility of partition when many nodes restart at once
   in clusters with multiple seeds (CASSANDRA-150)
 * fix NPE in get_range_slice when no data is found (CASSANDRA-578)
 * fix potential NPE in hinted handoff (CASSANDRA-585)
 * fix cleanup of local "system" keyspace (CASSANDRA-576)
 * improve computation of cluster load balance (CASSANDRA-554)
 * added super column read/write, column count, and column/row delete to
   cassandra-cli (CASSANDRA-567, CASSANDRA-594)
 * fix returning live subcolumns of deleted supercolumns (CASSANDRA-583)
 * respect JAVA_HOME in bin/ scripts (several tickets)
 * add StorageService.initClient for fat clients on the JVM (CASSANDRA-535)
   (see contrib/client_only for an example of use)
 * make consistency_level functional in get_range_slice (CASSANDRA-568)
 * optimize key deserialization for RandomPartitioner (CASSANDRA-581)
 * avoid GCing tombstones except on major compaction (CASSANDRA-604)
 * increase failure conviction threshold, resulting in less nodes
   incorrectly (and temporarily) marked as down (CASSANDRA-610)
 * respect memtable thresholds during log replay (CASSANDRA-609)
 * support ConsistencyLevel.ALL on read (CASSANDRA-584)
 * add nodeprobe removetoken command (CASSANDRA-564)


0.5.0 beta
 * Allow multiple simultaneous flushes, improving flush throughput 
   on multicore systems (CASSANDRA-401)
 * Split up locks to improve write and read throughput on multicore systems
   (CASSANDRA-444, CASSANDRA-414)
 * More efficient use of memory during compaction (CASSANDRA-436)
 * autobootstrap option: when enabled, all non-seed nodes will attempt
   to bootstrap when started, until bootstrap successfully
   completes. -b option is removed.  (CASSANDRA-438)
 * Unless a token is manually specified in the configuration xml,
   a bootstraping node will use a token that gives it half the
   keys from the most-heavily-loaded node in the cluster,
   instead of generating a random token. 
   (CASSANDRA-385, CASSANDRA-517)
 * Miscellaneous bootstrap fixes (several tickets)
 * Ability to change a node's token even after it has data on it
   (CASSANDRA-541)
 * Ability to decommission a live node from the ring (CASSANDRA-435)
 * Semi-automatic loadbalancing via nodeprobe (CASSANDRA-192)
 * Add ability to set compaction thresholds at runtime via
   JMX / nodeprobe.  (CASSANDRA-465)
 * Add "comment" field to ColumnFamily definition. (CASSANDRA-481)
 * Additional JMX metrics (CASSANDRA-482)
 * JSON based export and import tools (several tickets)
 * Hinted Handoff fixes (several tickets)
 * Add key cache to improve read performance (CASSANDRA-423)
 * Simplified construction of custom ReplicationStrategy classes
   (CASSANDRA-497)
 * Graphical application (Swing) for ring integrity verification and 
   visualization was added to contrib (CASSANDRA-252)
 * Add DCQUORUM, DCQUORUMSYNC consistency levels and corresponding
   ReplicationStrategy / EndpointSnitch classes.  Experimental.
   (CASSANDRA-492)
 * Web client interface added to contrib (CASSANDRA-457)
 * More-efficient flush for Random, CollatedOPP partitioners 
   for normal writes (CASSANDRA-446) and bulk load (CASSANDRA-420)
 * Add MemtableFlushAfterMinutes, a global replacement for the old 
   per-CF FlushPeriodInMinutes setting (CASSANDRA-463)
 * optimizations to slice reading (CASSANDRA-350) and supercolumn
   queries (CASSANDRA-510)
 * force binding to given listenaddress for nodes with multiple
   interfaces (CASSANDRA-546)
 * stress.py benchmarking tool improvements (several tickets)
 * optimized replica placement code (CASSANDRA-525)
 * faster log replay on restart (CASSANDRA-539, CASSANDRA-540)
 * optimized local-node writes (CASSANDRA-558)
 * added get_range_slice, deprecating get_key_range (CASSANDRA-344)
 * expose TimedOutException to thrift (CASSANDRA-563)
 

0.4.2
 * Add validation disallowing null keys (CASSANDRA-486)
 * Fix race conditions in TCPConnectionManager (CASSANDRA-487)
 * Fix using non-utf8-aware comparison as a sanity check.
   (CASSANDRA-493)
 * Improve default garbage collector options (CASSANDRA-504)
 * Add "nodeprobe flush" (CASSANDRA-505)
 * remove NotFoundException from get_slice throws list (CASSANDRA-518)
 * fix get (not get_slice) of entire supercolumn (CASSANDRA-508)
 * fix null token during bootstrap (CASSANDRA-501)


0.4.1
 * Fix FlushPeriod columnfamily configuration regression
   (CASSANDRA-455)
 * Fix long column name support (CASSANDRA-460)
 * Fix for serializing a row that only contains tombstones
   (CASSANDRA-458)
 * Fix for discarding unneeded commitlog segments (CASSANDRA-459)
 * Add SnapshotBeforeCompaction configuration option (CASSANDRA-426)
 * Fix compaction abort under insufficient disk space (CASSANDRA-473)
 * Fix reading subcolumn slice from tombstoned CF (CASSANDRA-484)
 * Fix race condition in RVH causing occasional NPE (CASSANDRA-478)


0.4.0
 * fix get_key_range problems when a node is down (CASSANDRA-440)
   and add UnavailableException to more Thrift methods
 * Add example EndPointSnitch contrib code (several tickets)


0.4.0 RC2
 * fix SSTable generation clash during compaction (CASSANDRA-418)
 * reject method calls with null parameters (CASSANDRA-308)
 * properly order ranges in nodeprobe output (CASSANDRA-421)
 * fix logging of certain errors on executor threads (CASSANDRA-425)


0.4.0 RC1
 * Bootstrap feature is live; use -b on startup (several tickets)
 * Added multiget api (CASSANDRA-70)
 * fix Deadlock with SelectorManager.doProcess and TcpConnection.write
   (CASSANDRA-392)
 * remove key cache b/c of concurrency bugs in third-party
   CLHM library (CASSANDRA-405)
 * update non-major compaction logic to use two threshold values
   (CASSANDRA-407)
 * add periodic / batch commitlog sync modes (several tickets)
 * inline BatchMutation into batch_insert params (CASSANDRA-403)
 * allow setting the logging level at runtime via mbean (CASSANDRA-402)
 * change default comparator to BytesType (CASSANDRA-400)
 * add forwards-compatible ConsistencyLevel parameter to get_key_range
   (CASSANDRA-322)
 * r/m special case of blocking for local destination when writing with 
   ConsistencyLevel.ZERO (CASSANDRA-399)
 * Fixes to make BinaryMemtable [bulk load interface] useful (CASSANDRA-337);
   see contrib/bmt_example for an example of using it.
 * More JMX properties added (several tickets)
 * Thrift changes (several tickets)
    - Merged _super get methods with the normal ones; return values
      are now of ColumnOrSuperColumn.
    - Similarly, merged batch_insert_super into batch_insert.



0.4.0 beta
 * On-disk data format has changed to allow billions of keys/rows per
   node instead of only millions
 * Multi-keyspace support
 * Scan all sstables for all queries to avoid situations where
   different types of operation on the same ColumnFamily could
   disagree on what data was present
 * Snapshot support via JMX
 * Thrift API has changed a _lot_:
    - removed time-sorted CFs; instead, user-defined comparators
      may be defined on the column names, which are now byte arrays.
      Default comparators are provided for UTF8, Bytes, Ascii, Long (i64),
      and UUID types.
    - removed colon-delimited strings in thrift api in favor of explicit
      structs such as ColumnPath, ColumnParent, etc.  Also normalized
      thrift struct and argument naming.
    - Added columnFamily argument to get_key_range.
    - Change signature of get_slice to accept starting and ending
      columns as well as an offset.  (This allows use of indexes.)
      Added "ascending" flag to allow reasonably-efficient reverse
      scans as well.  Removed get_slice_by_range as redundant.
    - get_key_range operates on one CF at a time
    - changed `block` boolean on insert methods to ConsistencyLevel enum,
      with options of NONE, ONE, QUORUM, and ALL.
    - added similar consistency_level parameter to read methods
    - column-name-set slice with no names given now returns zero columns
      instead of all of them.  ("all" can run your server out of memory.
      use a range-based slice with a high max column count instead.)
 * Removed the web interface. Node information can now be obtained by 
   using the newly introduced nodeprobe utility.
 * More JMX stats
 * Remove magic values from internals (e.g. special key to indicate
   when to flush memtables)
 * Rename configuration "table" to "keyspace"
 * Moved to crash-only design; no more shutdown (just kill the process)
 * Lots of bug fixes

Full list of issues resolved in 0.4 is at https://issues.apache.org/jira/secure/IssueNavigator.jspa?reset=true&&pid=12310865&fixfor=12313862&resolution=1&sorter/field=issuekey&sorter/order=DESC


0.3.0 RC3
 * Fix potential deadlock under load in TCPConnection.
   (CASSANDRA-220)


0.3.0 RC2
 * Fix possible data loss when server is stopped after replaying
   log but before new inserts force memtable flush.
   (CASSANDRA-204)
 * Added BUGS file


0.3.0 RC1
 * Range queries on keys, including user-defined key collation
 * Remove support
 * Workarounds for a weird bug in JDK select/register that seems
   particularly common on VM environments. Cassandra should deploy
   fine on EC2 now
 * Much improved infrastructure: the beginnings of a decent test suite
   ("ant test" for unit tests; "nosetests" for system tests), code
   coverage reporting, etc.
 * Expanded node status reporting via JMX
 * Improved error reporting/logging on both server and client
 * Reduced memory footprint in default configuration
 * Combined blocking and non-blocking versions of insert APIs
 * Added FlushPeriodInMinutes configuration parameter to force
   flushing of infrequently-updated ColumnFamilies<|MERGE_RESOLUTION|>--- conflicted
+++ resolved
@@ -15,10 +15,6 @@
  * allow configuration of internode socket buffer (CASSANDRA-3378)
  * Make sstable directory picking blacklist-aware again (CASSANDRA-5193)
  * Correctly expire gossip states for edge cases (CASSANDRA-5216)
-<<<<<<< HEAD
-
-=======
->>>>>>> 75d0f7a3
 
 1.2.1
  * stream undelivered hints on decommission (CASSANDRA-5128)
