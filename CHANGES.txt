--- conflicted
+++ resolved
@@ -1,14 +1,10 @@
-<<<<<<< HEAD
 3.0.7
  * Use CFS.initialDirectories when clearing snapshots (CASSANDRA-11705)
  * Allow compaction strategies to disable early open (CASSANDRA-11754)
  * Refactor Materialized View code (CASSANDRA-11475)
  * Update Java Driver (CASSANDRA-11615)
 Merged from 2.2:
-=======
-2.2.7
  * Enable client encryption in sstableloader with cli options (CASSANDRA-11708)
->>>>>>> 148f369d
  * Possible memory leak in NIODataInputStream (CASSANDRA-11867)
  * Add message dropped tasks to nodetool netstats (CASSANDRA-11855)
  * Add seconds to cqlsh tracing session duration (CASSANDRA-11753)
