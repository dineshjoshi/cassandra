4.0
 * Auto-expand replication_factor for NetworkTopologyStrategy (CASSANDRA-14303)
 * Transient Replication: support EACH_QUORUM (CASSANDRA-14727)
 * BufferPool: allocating thread for new chunks should acquire directly (CASSANDRA-14832)
 * Send correct messaging version in internode messaging handshake's third message (CASSANDRA-14896)
 * Make Read and Write Latency columns consistent for proxyhistograms and tablehistograms (CASSANDRA-11939)
 * Make protocol checksum type option case insensitive (CASSANDRA-14716)
 * Forbid re-adding static columns as regular and vice versa (CASSANDRA-14913)
 * Audit log allows system keyspaces to be audited via configuration options (CASSANDRA-14498)
 * Lower default chunk_length_in_kb from 64kb to 16kb (CASSANDRA-13241)
 * Startup checker should wait for count rather than percentage (CASSANDRA-14297)
 * Fix incorrect sorting of replicas in SimpleStrategy.calculateNaturalReplicas (CASSANDRA-14862)
 * Partitioned outbound internode TCP connections can occur when nodes restart (CASSANDRA-14358)
 * Don't write to system_distributed.repair_history, system_traces.sessions, system_traces.events in mixed version 3.X/4.0 clusters (CASSANDRA-14841)
 * Avoid running query to self through messaging service (CASSANDRA-14807)
 * Allow using custom script for chronicle queue BinLog archival (CASSANDRA-14373)
 * Transient->Full range movements mishandle consistency level upgrade (CASSANDRA-14759)
 * ReplicaCollection follow-up (CASSANDRA-14726)
 * Transient node receives full data requests (CASSANDRA-14762)
 * Enable snapshot artifacts publish (CASSANDRA-12704)
 * Introduce RangesAtEndpoint.unwrap to simplify StreamSession.addTransferRanges (CASSANDRA-14770)
 * LOCAL_QUORUM may speculate to non-local nodes, resulting in Timeout instead of Unavailable (CASSANDRA-14735)
 * Avoid creating empty compaction tasks after truncate (CASSANDRA-14780)
 * Fail incremental repair prepare phase if it encounters sstables from un-finalized sessions (CASSANDRA-14763)
 * Add a check for receiving digest response from transient node (CASSANDRA-14750)
 * Fail query on transient replica if coordinator only expects full data (CASSANDRA-14704)
 * Remove mentions of transient replication from repair path (CASSANDRA-14698)
 * Fix handleRepairStatusChangedNotification to remove first then add (CASSANDRA-14720)
 * Allow transient node to serve as a repair coordinator (CASSANDRA-14693)
 * DecayingEstimatedHistogramReservoir.EstimatedHistogramReservoirSnapshot returns wrong value for size() and incorrectly calculates count (CASSANDRA-14696)
 * AbstractReplicaCollection equals and hash code should throw due to conflict between order sensitive/insensitive uses (CASSANDRA-14700)
 * Detect inconsistencies in repaired data on the read path (CASSANDRA-14145)
 * Add checksumming to the native protocol (CASSANDRA-13304)
 * Make AuthCache more easily extendable (CASSANDRA-14662)
 * Extend RolesCache to include detailed role info (CASSANDRA-14497)
 * Add fqltool compare (CASSANDRA-14619)
 * Add fqltool replay (CASSANDRA-14618)
 * Log keyspace in full query log (CASSANDRA-14656)
 * Transient Replication and Cheap Quorums (CASSANDRA-14404)
 * Log server-generated timestamp and nowInSeconds used by queries in FQL (CASSANDRA-14675)
 * Add diagnostic events for read repairs (CASSANDRA-14668)
 * Use consistent nowInSeconds and timestamps values within a request (CASSANDRA-14671)
 * Add sampler for query time and expose with nodetool (CASSANDRA-14436)
 * Clean up Message.Request implementations (CASSANDRA-14677)
 * Disable old native protocol versions on demand (CASANDRA-14659)
 * Allow specifying now-in-seconds in native protocol (CASSANDRA-14664)
 * Improve BTree build performance by avoiding data copy (CASSANDRA-9989)
 * Make monotonic read / read repair configurable (CASSANDRA-14635)
 * Refactor CompactionStrategyManager (CASSANDRA-14621)
 * Flush netty client messages immediately by default (CASSANDRA-13651)
 * Improve read repair blocking behavior (CASSANDRA-10726)
 * Add a virtual table to expose settings (CASSANDRA-14573)
 * Fix up chunk cache handling of metrics (CASSANDRA-14628)
 * Extend IAuthenticator to accept peer SSL certificates (CASSANDRA-14652)
 * Incomplete handling of exceptions when decoding incoming messages (CASSANDRA-14574)
 * Add diagnostic events for user audit logging (CASSANDRA-13668)
 * Allow retrieving diagnostic events via JMX (CASSANDRA-14435)
 * Add base classes for diagnostic events (CASSANDRA-13457)
 * Clear view system metadata when dropping keyspace (CASSANDRA-14646)
 * Allocate ReentrantLock on-demand in java11 AtomicBTreePartitionerBase (CASSANDRA-14637)
 * Make all existing virtual tables use LocalPartitioner (CASSANDRA-14640)
 * Revert 4.0 GC alg back to CMS (CASANDRA-14636)
 * Remove hardcoded java11 jvm args in idea workspace files (CASSANDRA-14627)
 * Update netty to 4.1.128 (CASSANDRA-14633)
 * Add a virtual table to expose thread pools (CASSANDRA-14523)
 * Add a virtual table to expose caches (CASSANDRA-14538, CASSANDRA-14626)
 * Fix toDate function for timestamp arguments (CASSANDRA-14502)
 * Revert running dtests by default in circleci (CASSANDRA-14614)
 * Stream entire SSTables when possible (CASSANDRA-14556)
 * Cell reconciliation should not depend on nowInSec (CASSANDRA-14592)
 * Add experimental support for Java 11 (CASSANDRA-9608)
 * Make PeriodicCommitLogService.blockWhenSyncLagsNanos configurable (CASSANDRA-14580)
 * Improve logging in MessageInHandler's constructor (CASSANDRA-14576)
 * Set broadcast address in internode messaging handshake (CASSANDRA-14579)
 * Wait for schema agreement prior to building MVs (CASSANDRA-14571)
 * Make all DDL statements idempotent and not dependent on global state (CASSANDRA-13426)
 * Bump the hints messaging version to match the current one (CASSANDRA-14536)
 * OffsetAwareConfigurationLoader doesn't set ssl storage port causing bind errors in CircleCI (CASSANDRA-14546)
 * Report why native_transport_port fails to bind (CASSANDRA-14544)
 * Optimize internode messaging protocol (CASSANDRA-14485)
 * Internode messaging handshake sends wrong messaging version number (CASSANDRA-14540)
 * Add a virtual table to expose active client connections (CASSANDRA-14458)
 * Clean up and refactor client metrics (CASSANDRA-14524)
 * Nodetool import row cache invalidation races with adding sstables to tracker (CASSANDRA-14529)
 * Fix assertions in LWTs after TableMetadata was made immutable (CASSANDRA-14356)
 * Abort compactions quicker (CASSANDRA-14397)
 * Support light-weight transactions in cassandra-stress (CASSANDRA-13529)
 * Make AsyncOneResponse use the correct timeout (CASSANDRA-14509)
 * Add option to sanity check tombstones on reads/compactions (CASSANDRA-14467)
 * Add a virtual table to expose all running sstable tasks (CASSANDRA-14457)
 * Let nodetool import take a list of directories (CASSANDRA-14442)
 * Avoid unneeded memory allocations / cpu for disabled log levels (CASSANDRA-14488)
 * Implement virtual keyspace interface (CASSANDRA-7622)
 * nodetool import cleanup and improvements (CASSANDRA-14417)
 * Bump jackson version to >= 2.9.5 (CASSANDRA-14427)
 * Allow nodetool toppartitions without specifying table (CASSANDRA-14360)
 * Audit logging for database activity (CASSANDRA-12151)
 * Clean up build artifacts in docs container (CASSANDRA-14432)
 * Minor network authz improvements (Cassandra-14413)
 * Automatic sstable upgrades (CASSANDRA-14197)
 * Replace deprecated junit.framework.Assert usages with org.junit.Assert (CASSANDRA-14431)
 * Cassandra-stress throws NPE if insert section isn't specified in user profile (CASSSANDRA-14426)
 * List clients by protocol versions `nodetool clientstats --by-protocol` (CASSANDRA-14335)
 * Improve LatencyMetrics performance by reducing write path processing (CASSANDRA-14281)
 * Add network authz (CASSANDRA-13985)
 * Use the correct IP/Port for Streaming when localAddress is left unbound (CASSANDRA-14389)
 * nodetool listsnapshots is missing local system keyspace snapshots (CASSANDRA-14381)
 * Remove StreamCoordinator.streamExecutor thread pool (CASSANDRA-14402)
 * Rename nodetool --with-port to --print-port to disambiguate from --port (CASSANDRA-14392)
 * Client TOPOLOGY_CHANGE messages have wrong port. (CASSANDRA-14398)
 * Add ability to load new SSTables from a separate directory (CASSANDRA-6719)
 * Eliminate background repair and probablistic read_repair_chance table options
   (CASSANDRA-13910)
 * Bind to correct local address in 4.0 streaming (CASSANDRA-14362)
 * Use standard Amazon naming for datacenter and rack in Ec2Snitch (CASSANDRA-7839)
 * Fix junit failure for SSTableReaderTest (CASSANDRA-14387)
 * Abstract write path for pluggable storage (CASSANDRA-14118)
 * nodetool describecluster should be more informative (CASSANDRA-13853)
 * Compaction performance improvements (CASSANDRA-14261) 
 * Refactor Pair usage to avoid boxing ints/longs (CASSANDRA-14260)
 * Add options to nodetool tablestats to sort and limit output (CASSANDRA-13889)
 * Rename internals to reflect CQL vocabulary (CASSANDRA-14354)
 * Add support for hybrid MIN(), MAX() speculative retry policies
   (CASSANDRA-14293, CASSANDRA-14338, CASSANDRA-14352)
 * Fix some regressions caused by 14058 (CASSANDRA-14353)
 * Abstract repair for pluggable storage (CASSANDRA-14116)
 * Add meaningful toString() impls (CASSANDRA-13653)
 * Add sstableloader option to accept target keyspace name (CASSANDRA-13884)
 * Move processing of EchoMessage response to gossip stage (CASSANDRA-13713)
 * Add coordinator write metric per CF (CASSANDRA-14232)
 * Correct and clarify SSLFactory.getSslContext method and call sites (CASSANDRA-14314)
 * Handle static and partition deletion properly on ThrottledUnfilteredIterator (CASSANDRA-14315)
 * NodeTool clientstats should show SSL Cipher (CASSANDRA-14322)
 * Add ability to specify driver name and version (CASSANDRA-14275)
 * Abstract streaming for pluggable storage (CASSANDRA-14115)
 * Forced incremental repairs should promote sstables if they can (CASSANDRA-14294)
 * Use Murmur3 for validation compactions (CASSANDRA-14002)
 * Comma at the end of the seed list is interpretated as localhost (CASSANDRA-14285)
 * Refactor read executor and response resolver, abstract read repair (CASSANDRA-14058)
 * Add optional startup delay to wait until peers are ready (CASSANDRA-13993)
 * Add a few options to nodetool verify (CASSANDRA-14201)
 * CVE-2017-5929 Security vulnerability and redefine default log rotation policy (CASSANDRA-14183)
 * Use JVM default SSL validation algorithm instead of custom default (CASSANDRA-13259)
 * Better document in code InetAddressAndPort usage post 7544, incorporate port into UUIDGen node (CASSANDRA-14226)
 * Fix sstablemetadata date string for minLocalDeletionTime (CASSANDRA-14132)
 * Make it possible to change neverPurgeTombstones during runtime (CASSANDRA-14214)
 * Remove GossipDigestSynVerbHandler#doSort() (CASSANDRA-14174)
 * Add nodetool clientlist (CASSANDRA-13665)
 * Revert ProtocolVersion changes from CASSANDRA-7544 (CASSANDRA-14211)
 * Non-disruptive seed node list reload (CASSANDRA-14190)
 * Nodetool tablehistograms to print statics for all the tables (CASSANDRA-14185)
 * Migrate dtests to use pytest and python3 (CASSANDRA-14134)
 * Allow storage port to be configurable per node (CASSANDRA-7544)
 * Make sub-range selection for non-frozen collections return null instead of empty (CASSANDRA-14182)
 * BloomFilter serialization format should not change byte ordering (CASSANDRA-9067)
 * Remove unused on-heap BloomFilter implementation (CASSANDRA-14152)
 * Delete temp test files on exit (CASSANDRA-14153)
 * Make PartitionUpdate and Mutation immutable (CASSANDRA-13867)
 * Fix CommitLogReplayer exception for CDC data (CASSANDRA-14066)
 * Fix cassandra-stress startup failure (CASSANDRA-14106)
 * Remove initialDirectories from CFS (CASSANDRA-13928)
 * Fix trivial log format error (CASSANDRA-14015)
 * Allow sstabledump to do a json object per partition (CASSANDRA-13848)
 * Add option to optimise merkle tree comparison across replicas (CASSANDRA-3200)
 * Remove unused and deprecated methods from AbstractCompactionStrategy (CASSANDRA-14081)
 * Fix Distribution.average in cassandra-stress (CASSANDRA-14090)
 * Support a means of logging all queries as they were invoked (CASSANDRA-13983)
 * Presize collections (CASSANDRA-13760)
 * Add GroupCommitLogService (CASSANDRA-13530)
 * Parallelize initial materialized view build (CASSANDRA-12245)
 * Fix flaky SecondaryIndexManagerTest.assert[Not]MarkedAsBuilt (CASSANDRA-13965)
 * Make LWTs send resultset metadata on every request (CASSANDRA-13992)
 * Fix flaky indexWithFailedInitializationIsNotQueryableAfterPartialRebuild (CASSANDRA-13963)
 * Introduce leaf-only iterator (CASSANDRA-9988)
 * Upgrade Guava to 23.3 and Airline to 0.8 (CASSANDRA-13997)
 * Allow only one concurrent call to StatusLogger (CASSANDRA-12182)
 * Refactoring to specialised functional interfaces (CASSANDRA-13982)
 * Speculative retry should allow more friendly params (CASSANDRA-13876)
 * Throw exception if we send/receive repair messages to incompatible nodes (CASSANDRA-13944)
 * Replace usages of MessageDigest with Guava's Hasher (CASSANDRA-13291)
 * Add nodetool cmd to print hinted handoff window (CASSANDRA-13728)
 * Fix some alerts raised by static analysis (CASSANDRA-13799)
 * Checksum sstable metadata (CASSANDRA-13321, CASSANDRA-13593)
 * Add result set metadata to prepared statement MD5 hash calculation (CASSANDRA-10786)
 * Refactor GcCompactionTest to avoid boxing (CASSANDRA-13941)
 * Expose recent histograms in JmxHistograms (CASSANDRA-13642)
 * Fix buffer length comparison when decompressing in netty-based streaming (CASSANDRA-13899)
 * Properly close StreamCompressionInputStream to release any ByteBuf (CASSANDRA-13906)
 * Add SERIAL and LOCAL_SERIAL support for cassandra-stress (CASSANDRA-13925)
 * LCS needlessly checks for L0 STCS candidates multiple times (CASSANDRA-12961)
 * Correctly close netty channels when a stream session ends (CASSANDRA-13905)
 * Update lz4 to 1.4.0 (CASSANDRA-13741)
 * Optimize Paxos prepare and propose stage for local requests (CASSANDRA-13862)
 * Throttle base partitions during MV repair streaming to prevent OOM (CASSANDRA-13299)
 * Use compaction threshold for STCS in L0 (CASSANDRA-13861)
 * Fix problem with min_compress_ratio: 1 and disallow ratio < 1 (CASSANDRA-13703)
 * Add extra information to SASI timeout exception (CASSANDRA-13677)
 * Add incremental repair support for --hosts, --force, and subrange repair (CASSANDRA-13818)
 * Rework CompactionStrategyManager.getScanners synchronization (CASSANDRA-13786)
 * Add additional unit tests for batch behavior, TTLs, Timestamps (CASSANDRA-13846)
 * Add keyspace and table name in schema validation exception (CASSANDRA-13845)
 * Emit metrics whenever we hit tombstone failures and warn thresholds (CASSANDRA-13771)
 * Make netty EventLoopGroups daemon threads (CASSANDRA-13837)
 * Race condition when closing stream sessions (CASSANDRA-13852)
 * NettyFactoryTest is failing in trunk on macOS (CASSANDRA-13831)
 * Allow changing log levels via nodetool for related classes (CASSANDRA-12696)
 * Add stress profile yaml with LWT (CASSANDRA-7960)
 * Reduce memory copies and object creations when acting on ByteBufs (CASSANDRA-13789)
 * Simplify mx4j configuration (Cassandra-13578)
 * Fix trigger example on 4.0 (CASSANDRA-13796)
 * Force minumum timeout value (CASSANDRA-9375)
 * Use netty for streaming (CASSANDRA-12229)
 * Use netty for internode messaging (CASSANDRA-8457)
 * Add bytes repaired/unrepaired to nodetool tablestats (CASSANDRA-13774)
 * Don't delete incremental repair sessions if they still have sstables (CASSANDRA-13758)
 * Fix pending repair manager index out of bounds check (CASSANDRA-13769)
 * Don't use RangeFetchMapCalculator when RF=1 (CASSANDRA-13576)
 * Don't optimise trivial ranges in RangeFetchMapCalculator (CASSANDRA-13664)
 * Use an ExecutorService for repair commands instead of new Thread(..).start() (CASSANDRA-13594)
 * Fix race / ref leak in anticompaction (CASSANDRA-13688)
 * Expose tasks queue length via JMX (CASSANDRA-12758)
 * Fix race / ref leak in PendingRepairManager (CASSANDRA-13751)
 * Enable ppc64le runtime as unsupported architecture (CASSANDRA-13615)
 * Improve sstablemetadata output (CASSANDRA-11483)
 * Support for migrating legacy users to roles has been dropped (CASSANDRA-13371)
 * Introduce error metrics for repair (CASSANDRA-13387)
 * Refactoring to primitive functional interfaces in AuthCache (CASSANDRA-13732)
 * Update metrics to 3.1.5 (CASSANDRA-13648)
 * batch_size_warn_threshold_in_kb can now be set at runtime (CASSANDRA-13699)
 * Avoid always rebuilding secondary indexes at startup (CASSANDRA-13725)
 * Upgrade JMH from 1.13 to 1.19 (CASSANDRA-13727)
 * Upgrade SLF4J from 1.7.7 to 1.7.25 (CASSANDRA-12996)
 * Default for start_native_transport now true if not set in config (CASSANDRA-13656)
 * Don't add localhost to the graph when calculating where to stream from (CASSANDRA-13583)
 * Make CDC availability more deterministic via hard-linking (CASSANDRA-12148)
 * Allow skipping equality-restricted clustering columns in ORDER BY clause (CASSANDRA-10271)
 * Use common nowInSec for validation compactions (CASSANDRA-13671)
 * Improve handling of IR prepare failures (CASSANDRA-13672)
 * Send IR coordinator messages synchronously (CASSANDRA-13673)
 * Flush system.repair table before IR finalize promise (CASSANDRA-13660)
 * Fix column filter creation for wildcard queries (CASSANDRA-13650)
 * Add 'nodetool getbatchlogreplaythrottle' and 'nodetool setbatchlogreplaythrottle' (CASSANDRA-13614)
 * fix race condition in PendingRepairManager (CASSANDRA-13659)
 * Allow noop incremental repair state transitions (CASSANDRA-13658)
 * Run repair with down replicas (CASSANDRA-10446)
 * Added started & completed repair metrics (CASSANDRA-13598)
 * Added started & completed repair metrics (CASSANDRA-13598)
 * Improve secondary index (re)build failure and concurrency handling (CASSANDRA-10130)
 * Improve calculation of available disk space for compaction (CASSANDRA-13068)
 * Change the accessibility of RowCacheSerializer for third party row cache plugins (CASSANDRA-13579)
 * Allow sub-range repairs for a preview of repaired data (CASSANDRA-13570)
 * NPE in IR cleanup when columnfamily has no sstables (CASSANDRA-13585)
 * Fix Randomness of stress values (CASSANDRA-12744)
 * Allow selecting Map values and Set elements (CASSANDRA-7396)
 * Fast and garbage-free Streaming Histogram (CASSANDRA-13444)
 * Update repairTime for keyspaces on completion (CASSANDRA-13539)
 * Add configurable upper bound for validation executor threads (CASSANDRA-13521)
 * Bring back maxHintTTL propery (CASSANDRA-12982)
 * Add testing guidelines (CASSANDRA-13497)
 * Add more repair metrics (CASSANDRA-13531)
 * RangeStreamer should be smarter when picking endpoints for streaming (CASSANDRA-4650)
 * Avoid rewrapping an exception thrown for cache load functions (CASSANDRA-13367)
 * Log time elapsed for each incremental repair phase (CASSANDRA-13498)
 * Add multiple table operation support to cassandra-stress (CASSANDRA-8780)
 * Fix incorrect cqlsh results when selecting same columns multiple times (CASSANDRA-13262)
 * Fix WriteResponseHandlerTest is sensitive to test execution order (CASSANDRA-13421)
 * Improve incremental repair logging (CASSANDRA-13468)
 * Start compaction when incremental repair finishes (CASSANDRA-13454)
 * Add repair streaming preview (CASSANDRA-13257)
 * Cleanup isIncremental/repairedAt usage (CASSANDRA-13430)
 * Change protocol to allow sending key space independent of query string (CASSANDRA-10145)
 * Make gc_log and gc_warn settable at runtime (CASSANDRA-12661)
 * Take number of files in L0 in account when estimating remaining compaction tasks (CASSANDRA-13354)
 * Skip building views during base table streams on range movements (CASSANDRA-13065)
 * Improve error messages for +/- operations on maps and tuples (CASSANDRA-13197)
 * Remove deprecated repair JMX APIs (CASSANDRA-11530)
 * Fix version check to enable streaming keep-alive (CASSANDRA-12929)
 * Make it possible to monitor an ideal consistency level separate from actual consistency level (CASSANDRA-13289)
 * Outbound TCP connections ignore internode authenticator (CASSANDRA-13324)
 * Upgrade junit from 4.6 to 4.12 (CASSANDRA-13360)
 * Cleanup ParentRepairSession after repairs (CASSANDRA-13359)
 * Upgrade snappy-java to 1.1.2.6 (CASSANDRA-13336)
 * Incremental repair not streaming correct sstables (CASSANDRA-13328)
 * Upgrade the jna version to 4.3.0 (CASSANDRA-13300)
 * Add the currentTimestamp, currentDate, currentTime and currentTimeUUID functions (CASSANDRA-13132)
 * Remove config option index_interval (CASSANDRA-10671)
 * Reduce lock contention for collection types and serializers (CASSANDRA-13271)
 * Make it possible to override MessagingService.Verb ids (CASSANDRA-13283)
 * Avoid synchronized on prepareForRepair in ActiveRepairService (CASSANDRA-9292)
 * Adds the ability to use uncompressed chunks in compressed files (CASSANDRA-10520)
 * Don't flush sstables when streaming for incremental repair (CASSANDRA-13226)
 * Remove unused method (CASSANDRA-13227)
 * Fix minor bugs related to #9143 (CASSANDRA-13217)
 * Output warning if user increases RF (CASSANDRA-13079)
 * Remove pre-3.0 streaming compatibility code for 4.0 (CASSANDRA-13081)
 * Add support for + and - operations on dates (CASSANDRA-11936)
 * Fix consistency of incrementally repaired data (CASSANDRA-9143)
 * Increase commitlog version (CASSANDRA-13161)
 * Make TableMetadata immutable, optimize Schema (CASSANDRA-9425)
 * Refactor ColumnCondition (CASSANDRA-12981)
 * Parallelize streaming of different keyspaces (CASSANDRA-4663)
 * Improved compactions metrics (CASSANDRA-13015)
 * Speed-up start-up sequence by avoiding un-needed flushes (CASSANDRA-13031)
 * Use Caffeine (W-TinyLFU) for on-heap caches (CASSANDRA-10855)
 * Thrift removal (CASSANDRA-11115)
 * Remove pre-3.0 compatibility code for 4.0 (CASSANDRA-12716)
 * Add column definition kind to dropped columns in schema (CASSANDRA-12705)
 * Add (automate) Nodetool Documentation (CASSANDRA-12672)
 * Update bundled cqlsh python driver to 3.7.0 (CASSANDRA-12736)
 * Reject invalid replication settings when creating or altering a keyspace (CASSANDRA-12681)
 * Clean up the SSTableReader#getScanner API wrt removal of RateLimiter (CASSANDRA-12422)
 * Use new token allocation for non bootstrap case as well (CASSANDRA-13080)
 * Avoid byte-array copy when key cache is disabled (CASSANDRA-13084)
 * Require forceful decommission if number of nodes is less than replication factor (CASSANDRA-12510)
 * Allow IN restrictions on column families with collections (CASSANDRA-12654)
 * Log message size in trace message in OutboundTcpConnection (CASSANDRA-13028)
 * Add timeUnit Days for cassandra-stress (CASSANDRA-13029)
 * Add mutation size and batch metrics (CASSANDRA-12649)
 * Add method to get size of endpoints to TokenMetadata (CASSANDRA-12999)
 * Expose time spent waiting in thread pool queue (CASSANDRA-8398)
 * Conditionally update index built status to avoid unnecessary flushes (CASSANDRA-12969)
 * cqlsh auto completion: refactor definition of compaction strategy options (CASSANDRA-12946)
 * Add support for arithmetic operators (CASSANDRA-11935)
 * Add histogram for delay to deliver hints (CASSANDRA-13234)
 * Fix cqlsh automatic protocol downgrade regression (CASSANDRA-13307)
 * Changing `max_hint_window_in_ms` at runtime (CASSANDRA-11720)
 * Trivial format error in StorageProxy (CASSANDRA-13551)
 * Nodetool repair can hang forever if we lose the notification for the repair completing/failing (CASSANDRA-13480)
 * Anticompaction can cause noisy log messages (CASSANDRA-13684)
 * Switch to client init for sstabledump (CASSANDRA-13683)
 * CQLSH: Don't pause when capturing data (CASSANDRA-13743)
 * nodetool clearsnapshot requires --all to clear all snapshots (CASSANDRA-13391)
 * Correctly count range tombstones in traces and tombstone thresholds (CASSANDRA-8527)
 * cqlshrc.sample uses incorrect option for time formatting (CASSANDRA-14243)


3.11.4
 * Make stop-server.bat wait for Cassandra to terminate (CASSANDRA-14829)
 * Correct sstable sorting for garbagecollect and levelled compaction (CASSANDRA-14870)
Merged from 3.0:
<<<<<<< HEAD
=======
 * Fix cassandra-stress write hang with default options (CASSANDRA-14616)
 * Differentiate between slices and RTs when decoding legacy bounds (CASSANDRA-14919)
>>>>>>> 6a449b88
 * Netty epoll IOExceptions caused by unclean client disconnects being logged at INFO (CASSANDRA-14909)
 * Unfiltered.isEmpty conflicts with Row extends AbstractCollection.isEmpty (CASSANDRA-14588)
 * RangeTombstoneList doesn't properly clean up mergeable or superseded rts in some cases (CASSANDRA-14894)
 * Fix handling of collection tombstones for dropped columns from legacy sstables (CASSANDRA-14912)
 * Throw exception if Columns serialized subset encode more columns than possible (CASSANDRA-14591)
 * Drop/add column name with different Kind can result in corruption (CASSANDRA-14843)
 * Fix missing rows when reading 2.1 SSTables with static columns in 3.0 (CASSANDRA-14873)
 * Move TWCS message 'No compaction necessary for bucket size' to Trace level (CASSANDRA-14884)
 * Sstable min/max metadata can cause data loss (CASSANDRA-14861)
 * Dropped columns can cause reverse sstable iteration to return prematurely (CASSANDRA-14838)
 * Legacy sstables with  multi block range tombstones create invalid bound sequences (CASSANDRA-14823)
 * Expand range tombstone validation checks to multiple interim request stages (CASSANDRA-14824)
 * Reverse order reads can return incomplete results (CASSANDRA-14803)
 * Avoid calling iter.next() in a loop when notifying indexers about range tombstones (CASSANDRA-14794)
 * Fix purging semi-expired RT boundaries in reversed iterators (CASSANDRA-14672)
 * DESC order reads can fail to return the last Unfiltered in the partition (CASSANDRA-14766)
 * Fix corrupted collection deletions for dropped columns in 3.0 <-> 2.{1,2} messages (CASSANDRA-14568)
 * Fix corrupted static collection deletions in 3.0 <-> 2.{1,2} messages (CASSANDRA-14568)
 * Handle failures in parallelAllSSTableOperation (cleanup/upgradesstables/etc) (CASSANDRA-14657)
 * Improve TokenMetaData cache populating performance avoid long locking (CASSANDRA-14660)
 * Backport: Flush netty client messages immediately (not by default) (CASSANDRA-13651)
 * Fix static column order for SELECT * wildcard queries (CASSANDRA-14638)
 * sstableloader should use discovered broadcast address to connect intra-cluster (CASSANDRA-14522)
 * Fix reading columns with non-UTF names from schema (CASSANDRA-14468)
 Merged from 2.2:
 * Returns null instead of NaN or Infinity in JSON strings (CASSANDRA-14377)


3.11.3
 * Validate supported column type with SASI analyzer (CASSANDRA-13669)
 * Remove BTree.Builder Recycler to reduce memory usage (CASSANDRA-13929)
 * Reduce nodetool GC thread count (CASSANDRA-14475)
 * Fix New SASI view creation during Index Redistribution (CASSANDRA-14055)
 * Remove string formatting lines from BufferPool hot path (CASSANDRA-14416)
 * Detect OpenJDK jvm type and architecture (CASSANDRA-12793)
 * Don't use guava collections in the non-system keyspace jmx attributes (CASSANDRA-12271)
 * Allow existing nodes to use all peers in shadow round (CASSANDRA-13851)
 * Fix cqlsh to read connection.ssl cqlshrc option again (CASSANDRA-14299)
 * Downgrade log level to trace for CommitLogSegmentManager (CASSANDRA-14370)
 * CQL fromJson(null) throws NullPointerException (CASSANDRA-13891)
 * Serialize empty buffer as empty string for json output format (CASSANDRA-14245)
 * Allow logging implementation to be interchanged for embedded testing (CASSANDRA-13396)
 * SASI tokenizer for simple delimiter based entries (CASSANDRA-14247)
 * Fix Loss of digits when doing CAST from varint/bigint to decimal (CASSANDRA-14170)
 * RateBasedBackPressure unnecessarily invokes a lock on the Guava RateLimiter (CASSANDRA-14163)
 * Fix wildcard GROUP BY queries (CASSANDRA-14209)
Merged from 3.0:
 * Fix corrupted static collection deletions in 3.0 -> 2.{1,2} messages (CASSANDRA-14568)
 * Fix potential IndexOutOfBoundsException with counters (CASSANDRA-14167)
 * Always close RT markers returned by ReadCommand#executeLocally() (CASSANDRA-14515)
 * Reverse order queries with range tombstones can cause data loss (CASSANDRA-14513)
 * Fix regression of lagging commitlog flush log message (CASSANDRA-14451)
 * Add Missing dependencies in pom-all (CASSANDRA-14422)
 * Cleanup StartupClusterConnectivityChecker and PING Verb (CASSANDRA-14447)
 * Cassandra not starting when using enhanced startup scripts in windows (CASSANDRA-14418)
 * Fix progress stats and units in compactionstats (CASSANDRA-12244)
 * Better handle missing partition columns in system_schema.columns (CASSANDRA-14379)
 * Delay hints store excise by write timeout to avoid race with decommission (CASSANDRA-13740)
 * Add missed CQL keywords to documentation (CASSANDRA-14359)
 * Fix unbounded validation compactions on repair / revert CASSANDRA-13797 (CASSANDRA-14332)
 * Avoid deadlock when running nodetool refresh before node is fully up (CASSANDRA-14310)
 * Handle all exceptions when opening sstables (CASSANDRA-14202)
 * Handle incompletely written hint descriptors during startup (CASSANDRA-14080)
 * Handle repeat open bound from SRP in read repair (CASSANDRA-14330)
 * Use zero as default score in DynamicEndpointSnitch (CASSANDRA-14252)
 * Respect max hint window when hinting for LWT (CASSANDRA-14215)
 * Adding missing WriteType enum values to v3, v4, and v5 spec (CASSANDRA-13697)
 * Don't regenerate bloomfilter and summaries on startup (CASSANDRA-11163)
 * Fix NPE when performing comparison against a null frozen in LWT (CASSANDRA-14087)
 * Log when SSTables are deleted (CASSANDRA-14302)
 * Fix batch commitlog sync regression (CASSANDRA-14292)
 * Write to pending endpoint when view replica is also base replica (CASSANDRA-14251)
 * Chain commit log marker potential performance regression in batch commit mode (CASSANDRA-14194)
 * Fully utilise specified compaction threads (CASSANDRA-14210)
 * Pre-create deletion log records to finish compactions quicker (CASSANDRA-12763)
Merged from 2.2:
 * Fix compaction failure caused by reading un-flushed data (CASSANDRA-12743)
 * Use Bounds instead of Range for sstables in anticompaction (CASSANDRA-14411)
 * Fix JSON queries with IN restrictions and ORDER BY clause (CASSANDRA-14286)
 * CQL fromJson(null) throws NullPointerException (CASSANDRA-13891)
Merged from 2.1:
 * Check checksum before decompressing data (CASSANDRA-14284)


3.11.2
 * Fix ReadCommandTest (CASSANDRA-14234)
 * Remove trailing period from latency reports at keyspace level (CASSANDRA-14233)
 * Remove dependencies on JVM internal classes from JMXServerUtils (CASSANDRA-14173) 
 * Add DEFAULT, UNSET, MBEAN and MBEANS to `ReservedKeywords` (CASSANDRA-14205)
 * Print correct snitch info from nodetool describecluster (CASSANDRA-13528)
 * Enable CDC unittest (CASSANDRA-14141)
 * Acquire read lock before accessing CompactionStrategyManager fields (CASSANDRA-14139)
 * Avoid invalidating disk boundaries unnecessarily (CASSANDRA-14083)
 * Avoid exposing compaction strategy index externally (CASSANDRA-14082)
 * Fix imbalanced disks when replacing node with same address with JBOD (CASSANDRA-14084)
 * Reload compaction strategies when disk boundaries are invalidated (CASSANDRA-13948)
 * Remove OpenJDK log warning (CASSANDRA-13916)
 * Prevent compaction strategies from looping indefinitely (CASSANDRA-14079)
 * Cache disk boundaries (CASSANDRA-13215)
 * Add asm jar to build.xml for maven builds (CASSANDRA-11193)
 * Round buffer size to powers of 2 for the chunk cache (CASSANDRA-13897)
 * Update jackson JSON jars (CASSANDRA-13949)
 * Avoid locks when checking LCS fanout and if we should defrag (CASSANDRA-13930)
Merged from 3.0:
 * Fix unit test failures in ViewComplexTest (CASSANDRA-14219)
 * Add MinGW uname check to start scripts (CASSANDRA-12840)
 * Use the correct digest file and reload sstable metadata in nodetool verify (CASSANDRA-14217)
 * Handle failure when mutating repaired status in Verifier (CASSANDRA-13933)
 * Set encoding for javadoc generation (CASSANDRA-14154)
 * Fix index target computation for dense composite tables with dropped compact storage (CASSANDRA-14104)
 * Improve commit log chain marker updating (CASSANDRA-14108)
 * Extra range tombstone bound creates double rows (CASSANDRA-14008)
 * Fix SStable ordering by max timestamp in SinglePartitionReadCommand (CASSANDRA-14010)
 * Accept role names containing forward-slash (CASSANDRA-14088)
 * Optimize CRC check chance probability calculations (CASSANDRA-14094)
 * Fix cleanup on keyspace with no replicas (CASSANDRA-13526)
 * Fix updating base table rows with TTL not removing materialized view entries (CASSANDRA-14071)
 * Reduce garbage created by DynamicSnitch (CASSANDRA-14091)
 * More frequent commitlog chained markers (CASSANDRA-13987)
 * Fix serialized size of DataLimits (CASSANDRA-14057)
 * Add flag to allow dropping oversized read repair mutations (CASSANDRA-13975)
 * Fix SSTableLoader logger message (CASSANDRA-14003)
 * Fix repair race that caused gossip to block (CASSANDRA-13849)
 * Tracing interferes with digest requests when using RandomPartitioner (CASSANDRA-13964)
 * Add flag to disable materialized views, and warnings on creation (CASSANDRA-13959)
 * Don't let user drop or generally break tables in system_distributed (CASSANDRA-13813)
 * Provide a JMX call to sync schema with local storage (CASSANDRA-13954)
 * Mishandling of cells for removed/dropped columns when reading legacy files (CASSANDRA-13939)
 * Deserialise sstable metadata in nodetool verify (CASSANDRA-13922)
Merged from 2.2:
 * Fix the inspectJvmOptions startup check (CASSANDRA-14112)
 * Fix race that prevents submitting compaction for a table when executor is full (CASSANDRA-13801)
 * Rely on the JVM to handle OutOfMemoryErrors (CASSANDRA-13006)
 * Grab refs during scrub/index redistribution/cleanup (CASSANDRA-13873)
Merged from 2.1:
 * Protect against overflow of local expiration time (CASSANDRA-14092)
 * RPM package spec: fix permissions for installed jars and config files (CASSANDRA-14181)
 * More PEP8 compliance for cqlsh


3.11.1
 * Fix the computation of cdc_total_space_in_mb for exabyte filesystems (CASSANDRA-13808)
 * AbstractTokenTreeBuilder#serializedSize returns wrong value when there is a single leaf and overflow collisions (CASSANDRA-13869)
 * Add a compaction option to TWCS to ignore sstables overlapping checks (CASSANDRA-13418)
 * BTree.Builder memory leak (CASSANDRA-13754)
 * Revert CASSANDRA-10368 of supporting non-pk column filtering due to correctness (CASSANDRA-13798)
 * Add a skip read validation flag to cassandra-stress (CASSANDRA-13772)
 * Fix cassandra-stress hang issues when an error during cluster connection happens (CASSANDRA-12938)
 * Better bootstrap failure message when blocked by (potential) range movement (CASSANDRA-13744)
 * "ignore" option is ignored in sstableloader (CASSANDRA-13721)
 * Deadlock in AbstractCommitLogSegmentManager (CASSANDRA-13652)
 * Duplicate the buffer before passing it to analyser in SASI operation (CASSANDRA-13512)
 * Properly evict pstmts from prepared statements cache (CASSANDRA-13641)
Merged from 3.0:
 * Improve TRUNCATE performance (CASSANDRA-13909)
 * Implement short read protection on partition boundaries (CASSANDRA-13595)
 * Fix ISE thrown by UPI.Serializer.hasNext() for some SELECT queries (CASSANDRA-13911)
 * Filter header only commit logs before recovery (CASSANDRA-13918)
 * AssertionError prepending to a list (CASSANDRA-13149)
 * Fix support for SuperColumn tables (CASSANDRA-12373)
 * Handle limit correctly on tables with strict liveness (CASSANDRA-13883)
 * Fix missing original update in TriggerExecutor (CASSANDRA-13894)
 * Remove non-rpc-ready nodes from counter leader candidates (CASSANDRA-13043)
 * Improve short read protection performance (CASSANDRA-13794)
 * Fix sstable reader to support range-tombstone-marker for multi-slices (CASSANDRA-13787)
 * Fix short read protection for tables with no clustering columns (CASSANDRA-13880)
 * Make isBuilt volatile in PartitionUpdate (CASSANDRA-13619)
 * Prevent integer overflow of timestamps in CellTest and RowsTest (CASSANDRA-13866)
 * Fix counter application order in short read protection (CASSANDRA-12872)
 * Don't block RepairJob execution on validation futures (CASSANDRA-13797)
 * Wait for all management tasks to complete before shutting down CLSM (CASSANDRA-13123)
 * INSERT statement fails when Tuple type is used as clustering column with default DESC order (CASSANDRA-13717)
 * Fix pending view mutations handling and cleanup batchlog when there are local and remote paired mutations (CASSANDRA-13069)
 * Improve config validation and documentation on overflow and NPE (CASSANDRA-13622)
 * Range deletes in a CAS batch are ignored (CASSANDRA-13655)
 * Avoid assertion error when IndexSummary > 2G (CASSANDRA-12014)
 * Change repair midpoint logging for tiny ranges (CASSANDRA-13603)
 * Better handle corrupt final commitlog segment (CASSANDRA-11995)
 * StreamingHistogram is not thread safe (CASSANDRA-13756)
 * Fix MV timestamp issues (CASSANDRA-11500)
 * Better tolerate improperly formatted bcrypt hashes (CASSANDRA-13626)
 * Fix race condition in read command serialization (CASSANDRA-13363)
 * Fix AssertionError in short read protection (CASSANDRA-13747)
 * Don't skip corrupted sstables on startup (CASSANDRA-13620)
 * Fix the merging of cells with different user type versions (CASSANDRA-13776)
 * Copy session properties on cqlsh.py do_login (CASSANDRA-13640)
 * Potential AssertionError during ReadRepair of range tombstone and partition deletions (CASSANDRA-13719)
 * Don't let stress write warmup data if n=0 (CASSANDRA-13773)
 * Gossip thread slows down when using batch commit log (CASSANDRA-12966)
 * Randomize batchlog endpoint selection with only 1 or 2 racks (CASSANDRA-12884)
 * Fix digest calculation for counter cells (CASSANDRA-13750)
 * Fix ColumnDefinition.cellValueType() for non-frozen collection and change SSTabledump to use type.toJSONString() (CASSANDRA-13573)
 * Skip materialized view addition if the base table doesn't exist (CASSANDRA-13737)
 * Drop table should remove corresponding entries in dropped_columns table (CASSANDRA-13730)
 * Log warn message until legacy auth tables have been migrated (CASSANDRA-13371)
 * Fix incorrect [2.1 <- 3.0] serialization of counter cells created in 2.0 (CASSANDRA-13691)
 * Fix invalid writetime for null cells (CASSANDRA-13711)
 * Fix ALTER TABLE statement to atomically propagate changes to the table and its MVs (CASSANDRA-12952)
 * Fixed ambiguous output of nodetool tablestats command (CASSANDRA-13722)
 * Fix Digest mismatch Exception if hints file has UnknownColumnFamily (CASSANDRA-13696)
 * Purge tombstones created by expired cells (CASSANDRA-13643)
 * Make concat work with iterators that have different subsets of columns (CASSANDRA-13482)
 * Set test.runners based on cores and memory size (CASSANDRA-13078)
 * Allow different NUMACTL_ARGS to be passed in (CASSANDRA-13557)
 * Allow native function calls in CQLSSTableWriter (CASSANDRA-12606)
 * Fix secondary index queries on COMPACT tables (CASSANDRA-13627)
 * Nodetool listsnapshots output is missing a newline, if there are no snapshots (CASSANDRA-13568)
 * sstabledump reports incorrect usage for argument order (CASSANDRA-13532)
Merged from 2.2:
 * Safely handle empty buffers when outputting to JSON (CASSANDRA-13868)
 * Copy session properties on cqlsh.py do_login (CASSANDRA-13847)
 * Fix load over calculated issue in IndexSummaryRedistribution (CASSANDRA-13738)
 * Fix compaction and flush exception not captured (CASSANDRA-13833)
 * Uncaught exceptions in Netty pipeline (CASSANDRA-13649)
 * Prevent integer overflow on exabyte filesystems (CASSANDRA-13067)
 * Fix queries with LIMIT and filtering on clustering columns (CASSANDRA-11223)
 * Fix potential NPE when resume bootstrap fails (CASSANDRA-13272)
 * Fix toJSONString for the UDT, tuple and collection types (CASSANDRA-13592)
 * Fix nested Tuples/UDTs validation (CASSANDRA-13646)
Merged from 2.1:
 * Clone HeartBeatState when building gossip messages. Make its generation/version volatile (CASSANDRA-13700)


3.11.0
 * Allow native function calls in CQLSSTableWriter (CASSANDRA-12606)
 * Replace string comparison with regex/number checks in MessagingService test (CASSANDRA-13216)
 * Fix formatting of duration columns in CQLSH (CASSANDRA-13549)
 * Fix the problem with duplicated rows when using paging with SASI (CASSANDRA-13302)
 * Allow CONTAINS statements filtering on the partition key and it’s parts (CASSANDRA-13275)
 * Fall back to even ranges calculation in clusters with vnodes when tokens are distributed unevenly (CASSANDRA-13229)
 * Fix duration type validation to prevent overflow (CASSANDRA-13218)
 * Forbid unsupported creation of SASI indexes over partition key columns (CASSANDRA-13228)
 * Reject multiple values for a key in CQL grammar. (CASSANDRA-13369)
 * UDA fails without input rows (CASSANDRA-13399)
 * Fix compaction-stress by using daemonInitialization (CASSANDRA-13188)
 * V5 protocol flags decoding broken (CASSANDRA-13443)
 * Use write lock not read lock for removing sstables from compaction strategies. (CASSANDRA-13422)
 * Use corePoolSize equal to maxPoolSize in JMXEnabledThreadPoolExecutors (CASSANDRA-13329)
 * Avoid rebuilding SASI indexes containing no values (CASSANDRA-12962)
 * Add charset to Analyser input stream (CASSANDRA-13151)
 * Fix testLimitSSTables flake caused by concurrent flush (CASSANDRA-12820)
 * cdc column addition strikes again (CASSANDRA-13382)
 * Fix static column indexes (CASSANDRA-13277)
 * DataOutputBuffer.asNewBuffer broken (CASSANDRA-13298)
 * unittest CipherFactoryTest failed on MacOS (CASSANDRA-13370)
 * Forbid SELECT restrictions and CREATE INDEX over non-frozen UDT columns (CASSANDRA-13247)
 * Default logging we ship will incorrectly print "?:?" for "%F:%L" pattern (CASSANDRA-13317)
 * Possible AssertionError in UnfilteredRowIteratorWithLowerBound (CASSANDRA-13366)
 * Support unaligned memory access for AArch64 (CASSANDRA-13326)
 * Improve SASI range iterator efficiency on intersection with an empty range (CASSANDRA-12915).
 * Fix equality comparisons of columns using the duration type (CASSANDRA-13174)
 * Move to FastThreadLocalThread and FastThreadLocal (CASSANDRA-13034)
 * nodetool stopdaemon errors out (CASSANDRA-13030)
 * Tables in system_distributed should not use gcgs of 0 (CASSANDRA-12954)
 * Fix primary index calculation for SASI (CASSANDRA-12910)
 * More fixes to the TokenAllocator (CASSANDRA-12990)
 * NoReplicationTokenAllocator should work with zero replication factor (CASSANDRA-12983)
 * Address message coalescing regression (CASSANDRA-12676)
 * Delete illegal character from StandardTokenizerImpl.jflex (CASSANDRA-13417)
 * Fix cqlsh automatic protocol downgrade regression (CASSANDRA-13307)
 * Tracing payload not passed from QueryMessage to tracing session (CASSANDRA-12835)
Merged from 3.0:
 * Filter header only commit logs before recovery (CASSANDRA-13918)
 * Ensure int overflow doesn't occur when calculating large partition warning size (CASSANDRA-13172)
 * Ensure consistent view of partition columns between coordinator and replica in ColumnFilter (CASSANDRA-13004)
 * Failed unregistering mbean during drop keyspace (CASSANDRA-13346)
 * nodetool scrub/cleanup/upgradesstables exit code is wrong (CASSANDRA-13542)
 * Fix the reported number of sstable data files accessed per read (CASSANDRA-13120)
 * Fix schema digest mismatch during rolling upgrades from versions before 3.0.12 (CASSANDRA-13559)
 * Upgrade JNA version to 4.4.0 (CASSANDRA-13072)
 * Interned ColumnIdentifiers should use minimal ByteBuffers (CASSANDRA-13533)
 * Fix repair process violating start/end token limits for small ranges (CASSANDRA-13052)
 * Add storage port options to sstableloader (CASSANDRA-13518)
 * Properly handle quoted index names in cqlsh DESCRIBE output (CASSANDRA-12847)
 * Fix NPE in StorageService.excise() (CASSANDRA-13163)
 * Expire OutboundTcpConnection messages by a single Thread (CASSANDRA-13265)
 * Fail repair if insufficient responses received (CASSANDRA-13397)
 * Fix SSTableLoader fail when the loaded table contains dropped columns (CASSANDRA-13276)
 * Avoid name clashes in CassandraIndexTest (CASSANDRA-13427)
 * Handling partially written hint files (CASSANDRA-12728)
 * Interrupt replaying hints on decommission (CASSANDRA-13308)
 * Handling partially written hint files (CASSANDRA-12728)
 * Fix NPE issue in StorageService (CASSANDRA-13060)
 * Make reading of range tombstones more reliable (CASSANDRA-12811)
 * Fix startup problems due to schema tables not completely flushed (CASSANDRA-12213)
 * Fix view builder bug that can filter out data on restart (CASSANDRA-13405)
 * Fix 2i page size calculation when there are no regular columns (CASSANDRA-13400)
 * Fix the conversion of 2.X expired rows without regular column data (CASSANDRA-13395)
 * Fix hint delivery when using ext+internal IPs with prefer_local enabled (CASSANDRA-13020)
 * Legacy deserializer can create empty range tombstones (CASSANDRA-13341)
 * Legacy caching options can prevent 3.0 upgrade (CASSANDRA-13384)
 * Use the Kernel32 library to retrieve the PID on Windows and fix startup checks (CASSANDRA-13333)
 * Fix code to not exchange schema across major versions (CASSANDRA-13274)
 * Dropping column results in "corrupt" SSTable (CASSANDRA-13337)
 * Bugs handling range tombstones in the sstable iterators (CASSANDRA-13340)
 * Fix CONTAINS filtering for null collections (CASSANDRA-13246)
 * Applying: Use a unique metric reservoir per test run when using Cassandra-wide metrics residing in MBeans (CASSANDRA-13216)
 * Propagate row deletions in 2i tables on upgrade (CASSANDRA-13320)
 * Slice.isEmpty() returns false for some empty slices (CASSANDRA-13305)
 * Add formatted row output to assertEmpty in CQL Tester (CASSANDRA-13238)
 * Prevent data loss on upgrade 2.1 - 3.0 by adding component separator to LogRecord absolute path (CASSANDRA-13294)
 * Improve testing on macOS by eliminating sigar logging (CASSANDRA-13233)
 * Cqlsh copy-from should error out when csv contains invalid data for collections (CASSANDRA-13071)
 * Fix "multiple versions of ant detected..." when running ant test (CASSANDRA-13232)
 * Coalescing strategy sleeps too much (CASSANDRA-13090)
 * Faster StreamingHistogram (CASSANDRA-13038)
 * Legacy deserializer can create unexpected boundary range tombstones (CASSANDRA-13237)
 * Remove unnecessary assertion from AntiCompactionTest (CASSANDRA-13070)
 * Fix cqlsh COPY for dates before 1900 (CASSANDRA-13185)
 * Use keyspace replication settings on system.size_estimates table (CASSANDRA-9639)
 * Add vm.max_map_count StartupCheck (CASSANDRA-13008)
 * Obfuscate password in stress-graphs (CASSANDRA-12233)
 * Hint related logging should include the IP address of the destination in addition to
   host ID (CASSANDRA-13205)
 * Reloading logback.xml does not work (CASSANDRA-13173)
 * Lightweight transactions temporarily fail after upgrade from 2.1 to 3.0 (CASSANDRA-13109)
 * Duplicate rows after upgrading from 2.1.16 to 3.0.10/3.9 (CASSANDRA-13125)
 * Fix UPDATE queries with empty IN restrictions (CASSANDRA-13152)
 * Fix handling of partition with partition-level deletion plus
   live rows in sstabledump (CASSANDRA-13177)
 * Provide user workaround when system_schema.columns does not contain entries
   for a table that's in system_schema.tables (CASSANDRA-13180)
 * Nodetool upgradesstables/scrub/compact ignores system tables (CASSANDRA-13410)
 * Fix schema version calculation for rolling upgrades (CASSANDRA-13441)
Merged from 2.2:
 * Nodes started with join_ring=False should be able to serve requests when authentication is enabled (CASSANDRA-11381)
 * cqlsh COPY FROM: increment error count only for failures, not for attempts (CASSANDRA-13209)
 * Avoid starting gossiper in RemoveTest (CASSANDRA-13407)
 * Fix weightedSize() for row-cache reported by JMX and NodeTool (CASSANDRA-13393)
 * Fix JVM metric names (CASSANDRA-13103)
 * Honor truststore-password parameter in cassandra-stress (CASSANDRA-12773)
 * Discard in-flight shadow round responses (CASSANDRA-12653)
 * Don't anti-compact repaired data to avoid inconsistencies (CASSANDRA-13153)
 * Wrong logger name in AnticompactionTask (CASSANDRA-13343)
 * Commitlog replay may fail if last mutation is within 4 bytes of end of segment (CASSANDRA-13282)
 * Fix queries updating multiple time the same list (CASSANDRA-13130)
 * Fix GRANT/REVOKE when keyspace isn't specified (CASSANDRA-13053)
 * Fix flaky LongLeveledCompactionStrategyTest (CASSANDRA-12202)
 * Fix failing COPY TO STDOUT (CASSANDRA-12497)
 * Fix ColumnCounter::countAll behaviour for reverse queries (CASSANDRA-13222)
 * Exceptions encountered calling getSeeds() breaks OTC thread (CASSANDRA-13018)
 * Fix negative mean latency metric (CASSANDRA-12876)
 * Use only one file pointer when creating commitlog segments (CASSANDRA-12539)
Merged from 2.1:
 * Fix 2ndary index queries on partition keys for tables with static columns (CASSANDRA-13147)
 * Fix ParseError unhashable type list in cqlsh copy from (CASSANDRA-13364)
 * Remove unused repositories (CASSANDRA-13278)
 * Log stacktrace of uncaught exceptions (CASSANDRA-13108)
 * Use portable stderr for java error in startup (CASSANDRA-13211)
 * Fix Thread Leak in OutboundTcpConnection (CASSANDRA-13204)
 * Upgrade netty version to fix memory leak with client encryption (CASSANDRA-13114)
 * Coalescing strategy can enter infinite loop (CASSANDRA-13159)


3.10
 * Fix secondary index queries regression (CASSANDRA-13013)
 * Add duration type to the protocol V5 (CASSANDRA-12850)
 * Fix duration type validation (CASSANDRA-13143)
 * Fix flaky GcCompactionTest (CASSANDRA-12664)
 * Fix TestHintedHandoff.hintedhandoff_decom_test (CASSANDRA-13058)
 * Fixed query monitoring for range queries (CASSANDRA-13050)
 * Remove outboundBindAny configuration property (CASSANDRA-12673)
 * Use correct bounds for all-data range when filtering (CASSANDRA-12666)
 * Remove timing window in test case (CASSANDRA-12875)
 * Resolve unit testing without JCE security libraries installed (CASSANDRA-12945)
 * Fix inconsistencies in cassandra-stress load balancing policy (CASSANDRA-12919)
 * Fix validation of non-frozen UDT cells (CASSANDRA-12916)
 * Don't shut down socket input/output on StreamSession (CASSANDRA-12903)
 * Fix Murmur3PartitionerTest (CASSANDRA-12858)
 * Move cqlsh syntax rules into separate module and allow easier customization (CASSANDRA-12897)
 * Fix CommitLogSegmentManagerTest (CASSANDRA-12283)
 * Fix cassandra-stress truncate option (CASSANDRA-12695)
 * Fix crossNode value when receiving messages (CASSANDRA-12791)
 * Don't load MX4J beans twice (CASSANDRA-12869)
 * Extend native protocol request flags, add versions to SUPPORTED, and introduce ProtocolVersion enum (CASSANDRA-12838)
 * Set JOINING mode when running pre-join tasks (CASSANDRA-12836)
 * remove net.mintern.primitive library due to license issue (CASSANDRA-12845)
 * Properly format IPv6 addresses when logging JMX service URL (CASSANDRA-12454)
 * Optimize the vnode allocation for single replica per DC (CASSANDRA-12777)
 * Use non-token restrictions for bounds when token restrictions are overridden (CASSANDRA-12419)
 * Fix CQLSH auto completion for PER PARTITION LIMIT (CASSANDRA-12803)
 * Use different build directories for Eclipse and Ant (CASSANDRA-12466)
 * Avoid potential AttributeError in cqlsh due to no table metadata (CASSANDRA-12815)
 * Fix RandomReplicationAwareTokenAllocatorTest.testExistingCluster (CASSANDRA-12812)
 * Upgrade commons-codec to 1.9 (CASSANDRA-12790)
 * Add duration data type (CASSANDRA-11873)
 * Make the fanout size for LeveledCompactionStrategy to be configurable (CASSANDRA-11550)
 * Fix timeout in ReplicationAwareTokenAllocatorTest (CASSANDRA-12784)
 * Improve sum aggregate functions (CASSANDRA-12417)
 * Make cassandra.yaml docs for batch_size_*_threshold_in_kb reflect changes in CASSANDRA-10876 (CASSANDRA-12761)
 * cqlsh fails to format collections when using aliases (CASSANDRA-11534)
 * Check for hash conflicts in prepared statements (CASSANDRA-12733)
 * Exit query parsing upon first error (CASSANDRA-12598)
 * Fix cassandra-stress to use single seed in UUID generation (CASSANDRA-12729)
 * CQLSSTableWriter does not allow Update statement (CASSANDRA-12450)
 * Config class uses boxed types but DD exposes primitive types (CASSANDRA-12199)
 * Add pre- and post-shutdown hooks to Storage Service (CASSANDRA-12461)
 * Add hint delivery metrics (CASSANDRA-12693)
 * Remove IndexInfo cache from FileIndexInfoRetriever (CASSANDRA-12731)
 * ColumnIndex does not reuse buffer (CASSANDRA-12502)
 * cdc column addition still breaks schema migration tasks (CASSANDRA-12697)
 * Upgrade metrics-reporter dependencies (CASSANDRA-12089)
 * Tune compaction thread count via nodetool (CASSANDRA-12248)
 * Add +=/-= shortcut syntax for update queries (CASSANDRA-12232)
 * Include repair session IDs in repair start message (CASSANDRA-12532)
 * Add a blocking task to Index, run before joining the ring (CASSANDRA-12039)
 * Fix NPE when using CQLSSTableWriter (CASSANDRA-12667)
 * Support optional backpressure strategies at the coordinator (CASSANDRA-9318)
 * Make randompartitioner work with new vnode allocation (CASSANDRA-12647)
 * Fix cassandra-stress graphing (CASSANDRA-12237)
 * Allow filtering on partition key columns for queries without secondary indexes (CASSANDRA-11031)
 * Fix Cassandra Stress reporting thread model and precision (CASSANDRA-12585)
 * Add JMH benchmarks.jar (CASSANDRA-12586)
 * Cleanup uses of AlterTableStatementColumn (CASSANDRA-12567)
 * Add keep-alive to streaming (CASSANDRA-11841)
 * Tracing payload is passed through newSession(..) (CASSANDRA-11706)
 * avoid deleting non existing sstable files and improve related log messages (CASSANDRA-12261)
 * json/yaml output format for nodetool compactionhistory (CASSANDRA-12486)
 * Retry all internode messages once after a connection is
   closed and reopened (CASSANDRA-12192)
 * Add support to rebuild from targeted replica (CASSANDRA-9875)
 * Add sequence distribution type to cassandra stress (CASSANDRA-12490)
 * "SELECT * FROM foo LIMIT ;" does not error out (CASSANDRA-12154)
 * Define executeLocally() at the ReadQuery Level (CASSANDRA-12474)
 * Extend read/write failure messages with a map of replica addresses
   to error codes in the v5 native protocol (CASSANDRA-12311)
 * Fix rebuild of SASI indexes with existing index files (CASSANDRA-12374)
 * Let DatabaseDescriptor not implicitly startup services (CASSANDRA-9054, 12550)
 * Fix clustering indexes in presence of static columns in SASI (CASSANDRA-12378)
 * Fix queries on columns with reversed type on SASI indexes (CASSANDRA-12223)
 * Added slow query log (CASSANDRA-12403)
 * Count full coordinated request against timeout (CASSANDRA-12256)
 * Allow TTL with null value on insert and update (CASSANDRA-12216)
 * Make decommission operation resumable (CASSANDRA-12008)
 * Add support to one-way targeted repair (CASSANDRA-9876)
 * Remove clientutil jar (CASSANDRA-11635)
 * Fix compaction throughput throttle (CASSANDRA-12366, CASSANDRA-12717)
 * Delay releasing Memtable memory on flush until PostFlush has finished running (CASSANDRA-12358)
 * Cassandra stress should dump all setting on startup (CASSANDRA-11914)
 * Make it possible to compact a given token range (CASSANDRA-10643)
 * Allow updating DynamicEndpointSnitch properties via JMX (CASSANDRA-12179)
 * Collect metrics on queries by consistency level (CASSANDRA-7384)
 * Add support for GROUP BY to SELECT statement (CASSANDRA-10707)
 * Deprecate memtable_cleanup_threshold and update default for memtable_flush_writers (CASSANDRA-12228)
 * Upgrade to OHC 0.4.4 (CASSANDRA-12133)
 * Add version command to cassandra-stress (CASSANDRA-12258)
 * Create compaction-stress tool (CASSANDRA-11844)
 * Garbage-collecting compaction operation and schema option (CASSANDRA-7019)
 * Add beta protocol flag for v5 native protocol (CASSANDRA-12142)
 * Support filtering on non-PRIMARY KEY columns in the CREATE
   MATERIALIZED VIEW statement's WHERE clause (CASSANDRA-10368)
 * Unify STDOUT and SYSTEMLOG logback format (CASSANDRA-12004)
 * COPY FROM should raise error for non-existing input files (CASSANDRA-12174)
 * Faster write path (CASSANDRA-12269)
 * Option to leave omitted columns in INSERT JSON unset (CASSANDRA-11424)
 * Support json/yaml output in nodetool tpstats (CASSANDRA-12035)
 * Expose metrics for successful/failed authentication attempts (CASSANDRA-10635)
 * Prepend snapshot name with "truncated" or "dropped" when a snapshot
   is taken before truncating or dropping a table (CASSANDRA-12178)
 * Optimize RestrictionSet (CASSANDRA-12153)
 * cqlsh does not automatically downgrade CQL version (CASSANDRA-12150)
 * Omit (de)serialization of state variable in UDAs (CASSANDRA-9613)
 * Create a system table to expose prepared statements (CASSANDRA-8831)
 * Reuse DataOutputBuffer from ColumnIndex (CASSANDRA-11970)
 * Remove DatabaseDescriptor dependency from SegmentedFile (CASSANDRA-11580)
 * Add supplied username to authentication error messages (CASSANDRA-12076)
 * Remove pre-startup check for open JMX port (CASSANDRA-12074)
 * Remove compaction Severity from DynamicEndpointSnitch (CASSANDRA-11738)
 * Restore resumable hints delivery (CASSANDRA-11960)
 * Properly record CAS contention (CASSANDRA-12626)
Merged from 3.0:
 * Dump threads when unit tests time out (CASSANDRA-13117)
 * Better error when modifying function permissions without explicit keyspace (CASSANDRA-12925)
 * Indexer is not correctly invoked when building indexes over sstables (CASSANDRA-13075)
 * Stress daemon help is incorrect (CASSANDRA-12563)
 * Read repair is not blocking repair to finish in foreground repair (CASSANDRA-13115)
 * Replace empty strings with null values if they cannot be converted (CASSANDRA-12794)
 * Remove support for non-JavaScript UDFs (CASSANDRA-12883)
 * Fix deserialization of 2.x DeletedCells (CASSANDRA-12620)
 * Add parent repair session id to anticompaction log message (CASSANDRA-12186)
 * Improve contention handling on failure to acquire MV lock for streaming and hints (CASSANDRA-12905)
 * Fix DELETE and UPDATE queries with empty IN restrictions (CASSANDRA-12829)
 * Mark MVs as built after successful bootstrap (CASSANDRA-12984)
 * Estimated TS drop-time histogram updated with Cell.NO_DELETION_TIME (CASSANDRA-13040)
 * Nodetool compactionstats fails with NullPointerException (CASSANDRA-13021)
 * Thread local pools never cleaned up (CASSANDRA-13033)
 * Set RPC_READY to false when draining or if a node is marked as shutdown (CASSANDRA-12781)
 * CQL often queries static columns unnecessarily (CASSANDRA-12768)
 * Make sure sstables only get committed when it's safe to discard commit log records (CASSANDRA-12956)
 * Reject default_time_to_live option when creating or altering MVs (CASSANDRA-12868)
 * Nodetool should use a more sane max heap size (CASSANDRA-12739)
 * LocalToken ensures token values are cloned on heap (CASSANDRA-12651)
 * AnticompactionRequestSerializer serializedSize is incorrect (CASSANDRA-12934)
 * Prevent reloading of logback.xml from UDF sandbox (CASSANDRA-12535)
 * Reenable HeapPool (CASSANDRA-12900)
 * Disallow offheap_buffers memtable allocation (CASSANDRA-11039)
 * Fix CommitLogSegmentManagerTest (CASSANDRA-12283)
 * Pass root cause to CorruptBlockException when uncompression failed (CASSANDRA-12889)
 * Batch with multiple conditional updates for the same partition causes AssertionError (CASSANDRA-12867)
 * Make AbstractReplicationStrategy extendable from outside its package (CASSANDRA-12788)
 * Don't tell users to turn off consistent rangemovements during rebuild. (CASSANDRA-12296)
 * Fix CommitLogTest.testDeleteIfNotDirty (CASSANDRA-12854)
 * Avoid deadlock due to MV lock contention (CASSANDRA-12689)
 * Fix for KeyCacheCqlTest flakiness (CASSANDRA-12801)
 * Include SSTable filename in compacting large row message (CASSANDRA-12384)
 * Fix potential socket leak (CASSANDRA-12329, CASSANDRA-12330)
 * Fix ViewTest.testCompaction (CASSANDRA-12789)
 * Improve avg aggregate functions (CASSANDRA-12417)
 * Preserve quoted reserved keyword column names in MV creation (CASSANDRA-11803)
 * nodetool stopdaemon errors out (CASSANDRA-12646)
 * Split materialized view mutations on build to prevent OOM (CASSANDRA-12268)
 * mx4j does not work in 3.0.8 (CASSANDRA-12274)
 * Abort cqlsh copy-from in case of no answer after prolonged period of time (CASSANDRA-12740)
 * Avoid sstable corrupt exception due to dropped static column (CASSANDRA-12582)
 * Make stress use client mode to avoid checking commit log size on startup (CASSANDRA-12478)
 * Fix exceptions with new vnode allocation (CASSANDRA-12715)
 * Unify drain and shutdown processes (CASSANDRA-12509)
 * Fix NPE in ComponentOfSlice.isEQ() (CASSANDRA-12706)
 * Fix failure in LogTransactionTest (CASSANDRA-12632)
 * Fix potentially incomplete non-frozen UDT values when querying with the
   full primary key specified (CASSANDRA-12605)
 * Make sure repaired tombstones are dropped when only_purge_repaired_tombstones is enabled (CASSANDRA-12703)
 * Skip writing MV mutations to commitlog on mutation.applyUnsafe() (CASSANDRA-11670)
 * Establish consistent distinction between non-existing partition and NULL value for LWTs on static columns (CASSANDRA-12060)
 * Extend ColumnIdentifier.internedInstances key to include the type that generated the byte buffer (CASSANDRA-12516)
 * Handle composite prefixes with final EOC=0 as in 2.x and refactor LegacyLayout.decodeBound (CASSANDRA-12423)
 * select_distinct_with_deletions_test failing on non-vnode environments (CASSANDRA-11126)
 * Stack Overflow returned to queries while upgrading (CASSANDRA-12527)
 * Fix legacy regex for temporary files from 2.2 (CASSANDRA-12565)
 * Add option to state current gc_grace_seconds to tools/bin/sstablemetadata (CASSANDRA-12208)
 * Fix file system race condition that may cause LogAwareFileLister to fail to classify files (CASSANDRA-11889)
 * Fix file handle leaks due to simultaneous compaction/repair and
   listing snapshots, calculating snapshot sizes, or making schema
   changes (CASSANDRA-11594)
 * Fix nodetool repair exits with 0 for some errors (CASSANDRA-12508)
 * Do not shut down BatchlogManager twice during drain (CASSANDRA-12504)
 * Disk failure policy should not be invoked on out of space (CASSANDRA-12385)
 * Calculate last compacted key on startup (CASSANDRA-6216)
 * Add schema to snapshot manifest, add USING TIMESTAMP clause to ALTER TABLE statements (CASSANDRA-7190)
 * If CF has no clustering columns, any row cache is full partition cache (CASSANDRA-12499)
 * Correct log message for statistics of offheap memtable flush (CASSANDRA-12776)
 * Explicitly set locale for string validation (CASSANDRA-12541,CASSANDRA-12542,CASSANDRA-12543,CASSANDRA-12545)
Merged from 2.2:
 * Fix speculative retry bugs (CASSANDRA-13009)
 * Fix handling of nulls and unsets in IN conditions (CASSANDRA-12981)
 * Fix race causing infinite loop if Thrift server is stopped before it starts listening (CASSANDRA-12856)
 * CompactionTasks now correctly drops sstables out of compaction when not enough disk space is available (CASSANDRA-12979)
 * Fix DynamicEndpointSnitch noop in multi-datacenter situations (CASSANDRA-13074)
 * cqlsh copy-from: encode column names to avoid primary key parsing errors (CASSANDRA-12909)
 * Temporarily fix bug that creates commit log when running offline tools (CASSANDRA-8616)
 * Reduce granuality of OpOrder.Group during index build (CASSANDRA-12796)
 * Test bind parameters and unset parameters in InsertUpdateIfConditionTest (CASSANDRA-12980)
 * Use saved tokens when setting local tokens on StorageService.joinRing (CASSANDRA-12935)
 * cqlsh: fix DESC TYPES errors (CASSANDRA-12914)
 * Fix leak on skipped SSTables in sstableupgrade (CASSANDRA-12899)
 * Avoid blocking gossip during pending range calculation (CASSANDRA-12281)
 * Fix purgeability of tombstones with max timestamp (CASSANDRA-12792)
 * Fail repair if participant dies during sync or anticompaction (CASSANDRA-12901)
 * cqlsh COPY: unprotected pk values before converting them if not using prepared statements (CASSANDRA-12863)
 * Fix Util.spinAssertEquals (CASSANDRA-12283)
 * Fix potential NPE for compactionstats (CASSANDRA-12462)
 * Prepare legacy authenticate statement if credentials table initialised after node startup (CASSANDRA-12813)
 * Change cassandra.wait_for_tracing_events_timeout_secs default to 0 (CASSANDRA-12754)
 * Clean up permissions when a UDA is dropped (CASSANDRA-12720)
 * Limit colUpdateTimeDelta histogram updates to reasonable deltas (CASSANDRA-11117)
 * Fix leak errors and execution rejected exceptions when draining (CASSANDRA-12457)
 * Fix merkle tree depth calculation (CASSANDRA-12580)
 * Make Collections deserialization more robust (CASSANDRA-12618)
 * Fix exceptions when enabling gossip on nodes that haven't joined the ring (CASSANDRA-12253)
 * Fix authentication problem when invoking cqlsh copy from a SOURCE command (CASSANDRA-12642)
 * Decrement pending range calculator jobs counter in finally block
 * cqlshlib tests: increase default execute timeout (CASSANDRA-12481)
 * Forward writes to replacement node when replace_address != broadcast_address (CASSANDRA-8523)
 * Fail repair on non-existing table (CASSANDRA-12279)
 * Enable repair -pr and -local together (fix regression of CASSANDRA-7450) (CASSANDRA-12522)
 * Better handle invalid system roles table (CASSANDRA-12700)
 * Split consistent range movement flag correction (CASSANDRA-12786)
Merged from 2.1:
 * cqlsh copy-from: sort user type fields in csv (CASSANDRA-12959)
 * Don't skip sstables based on maxLocalDeletionTime (CASSANDRA-12765)


3.8, 3.9
 * Fix value skipping with counter columns (CASSANDRA-11726)
 * Fix nodetool tablestats miss SSTable count (CASSANDRA-12205)
 * Fixed flacky SSTablesIteratedTest (CASSANDRA-12282)
 * Fixed flacky SSTableRewriterTest: check file counts before calling validateCFS (CASSANDRA-12348)
 * cqlsh: Fix handling of $$-escaped strings (CASSANDRA-12189)
 * Fix SSL JMX requiring truststore containing server cert (CASSANDRA-12109)
 * RTE from new CDC column breaks in flight queries (CASSANDRA-12236)
 * Fix hdr logging for single operation workloads (CASSANDRA-12145)
 * Fix SASI PREFIX search in CONTAINS mode with partial terms (CASSANDRA-12073)
 * Increase size of flushExecutor thread pool (CASSANDRA-12071)
 * Partial revert of CASSANDRA-11971, cannot recycle buffer in SP.sendMessagesToNonlocalDC (CASSANDRA-11950)
 * Upgrade netty to 4.0.39 (CASSANDRA-12032, CASSANDRA-12034)
 * Improve details in compaction log message (CASSANDRA-12080)
 * Allow unset values in CQLSSTableWriter (CASSANDRA-11911)
 * Chunk cache to request compressor-compatible buffers if pool space is exhausted (CASSANDRA-11993)
 * Remove DatabaseDescriptor dependencies from SequentialWriter (CASSANDRA-11579)
 * Move skip_stop_words filter before stemming (CASSANDRA-12078)
 * Support seek() in EncryptedFileSegmentInputStream (CASSANDRA-11957)
 * SSTable tools mishandling LocalPartitioner (CASSANDRA-12002)
 * When SEPWorker assigned work, set thread name to match pool (CASSANDRA-11966)
 * Add cross-DC latency metrics (CASSANDRA-11596)
 * Allow terms in selection clause (CASSANDRA-10783)
 * Add bind variables to trace (CASSANDRA-11719)
 * Switch counter shards' clock to timestamps (CASSANDRA-9811)
 * Introduce HdrHistogram and response/service/wait separation to stress tool (CASSANDRA-11853)
 * entry-weighers in QueryProcessor should respect partitionKeyBindIndexes field (CASSANDRA-11718)
 * Support older ant versions (CASSANDRA-11807)
 * Estimate compressed on disk size when deciding if sstable size limit reached (CASSANDRA-11623)
 * cassandra-stress profiles should support case sensitive schemas (CASSANDRA-11546)
 * Remove DatabaseDescriptor dependency from FileUtils (CASSANDRA-11578)
 * Faster streaming (CASSANDRA-9766)
 * Add prepared query parameter to trace for "Execute CQL3 prepared query" session (CASSANDRA-11425)
 * Add repaired percentage metric (CASSANDRA-11503)
 * Add Change-Data-Capture (CASSANDRA-8844)
Merged from 3.0:
 * Fix paging for 2.x to 3.x upgrades (CASSANDRA-11195)
 * Fix clean interval not sent to commit log for empty memtable flush (CASSANDRA-12436)
 * Fix potential resource leak in RMIServerSocketFactoryImpl (CASSANDRA-12331)
 * Make sure compaction stats are updated when compaction is interrupted (CASSANDRA-12100)
 * Change commitlog and sstables to track dirty and clean intervals (CASSANDRA-11828)
 * NullPointerException during compaction on table with static columns (CASSANDRA-12336)
 * Fixed ConcurrentModificationException when reading metrics in GraphiteReporter (CASSANDRA-11823)
 * Fix upgrade of super columns on thrift (CASSANDRA-12335)
 * Fixed flacky BlacklistingCompactionsTest, switched to fixed size types and increased corruption size (CASSANDRA-12359)
 * Rerun ReplicationAwareTokenAllocatorTest on failure to avoid flakiness (CASSANDRA-12277)
 * Exception when computing read-repair for range tombstones (CASSANDRA-12263)
 * Lost counter writes in compact table and static columns (CASSANDRA-12219)
 * AssertionError with MVs on updating a row that isn't indexed due to a null value (CASSANDRA-12247)
 * Disable RR and speculative retry with EACH_QUORUM reads (CASSANDRA-11980)
 * Add option to override compaction space check (CASSANDRA-12180)
 * Faster startup by only scanning each directory for temporary files once (CASSANDRA-12114)
 * Respond with v1/v2 protocol header when responding to driver that attempts
   to connect with too low of a protocol version (CASSANDRA-11464)
 * NullPointerExpception when reading/compacting table (CASSANDRA-11988)
 * Fix problem with undeleteable rows on upgrade to new sstable format (CASSANDRA-12144)
 * Fix potential bad messaging service message for paged range reads
   within mixed-version 3.x clusters (CASSANDRA-12249)
 * Fix paging logic for deleted partitions with static columns (CASSANDRA-12107)
 * Wait until the message is being send to decide which serializer must be used (CASSANDRA-11393)
 * Fix migration of static thrift column names with non-text comparators (CASSANDRA-12147)
 * Fix upgrading sparse tables that are incorrectly marked as dense (CASSANDRA-11315)
 * Fix reverse queries ignoring range tombstones (CASSANDRA-11733)
 * Avoid potential race when rebuilding CFMetaData (CASSANDRA-12098)
 * Avoid missing sstables when getting the canonical sstables (CASSANDRA-11996)
 * Always select the live sstables when getting sstables in bounds (CASSANDRA-11944)
 * Fix column ordering of results with static columns for Thrift requests in
   a mixed 2.x/3.x cluster, also fix potential non-resolved duplication of
   those static columns in query results (CASSANDRA-12123)
 * Avoid digest mismatch with empty but static rows (CASSANDRA-12090)
 * Fix EOF exception when altering column type (CASSANDRA-11820)
 * Fix potential race in schema during new table creation (CASSANDRA-12083)
 * cqlsh: fix error handling in rare COPY FROM failure scenario (CASSANDRA-12070)
 * Disable autocompaction during drain (CASSANDRA-11878)
 * Add a metrics timer to MemtablePool and use it to track time spent blocked on memory in MemtableAllocator (CASSANDRA-11327)
 * Fix upgrading schema with super columns with non-text subcomparators (CASSANDRA-12023)
 * Add TimeWindowCompactionStrategy (CASSANDRA-9666)
 * Fix JsonTransformer output of partition with deletion info (CASSANDRA-12418)
 * Fix NPE in SSTableLoader when specifying partial directory path (CASSANDRA-12609)
Merged from 2.2:
 * Add local address entry in PropertyFileSnitch (CASSANDRA-11332)
 * cqlsh copy: fix missing counter values (CASSANDRA-12476)
 * Move migration tasks to non-periodic queue, assure flush executor shutdown after non-periodic executor (CASSANDRA-12251)
 * cqlsh copy: fixed possible race in initializing feeding thread (CASSANDRA-11701)
 * Only set broadcast_rpc_address on Ec2MultiRegionSnitch if it's not set (CASSANDRA-11357)
 * Update StorageProxy range metrics for timeouts, failures and unavailables (CASSANDRA-9507)
 * Add Sigar to classes included in clientutil.jar (CASSANDRA-11635)
 * Add decay to histograms and timers used for metrics (CASSANDRA-11752)
 * Fix hanging stream session (CASSANDRA-10992)
 * Fix INSERT JSON, fromJson() support of smallint, tinyint types (CASSANDRA-12371)
 * Restore JVM metric export for metric reporters (CASSANDRA-12312)
 * Release sstables of failed stream sessions only when outgoing transfers are finished (CASSANDRA-11345)
 * Wait for tracing events before returning response and query at same consistency level client side (CASSANDRA-11465)
 * cqlsh copyutil should get host metadata by connected address (CASSANDRA-11979)
 * Fixed cqlshlib.test.remove_test_db (CASSANDRA-12214)
 * Synchronize ThriftServer::stop() (CASSANDRA-12105)
 * Use dedicated thread for JMX notifications (CASSANDRA-12146)
 * Improve streaming synchronization and fault tolerance (CASSANDRA-11414)
 * MemoryUtil.getShort() should return an unsigned short also for architectures not supporting unaligned memory accesses (CASSANDRA-11973)
Merged from 2.1:
 * Fix queries with empty ByteBuffer values in clustering column restrictions (CASSANDRA-12127)
 * Disable passing control to post-flush after flush failure to prevent data loss (CASSANDRA-11828)
 * Allow STCS-in-L0 compactions to reduce scope with LCS (CASSANDRA-12040)
 * cannot use cql since upgrading python to 2.7.11+ (CASSANDRA-11850)
 * Fix filtering on clustering columns when 2i is used (CASSANDRA-11907)


3.0.8
 * Fix potential race in schema during new table creation (CASSANDRA-12083)
 * cqlsh: fix error handling in rare COPY FROM failure scenario (CASSANDRA-12070)
 * Disable autocompaction during drain (CASSANDRA-11878)
 * Add a metrics timer to MemtablePool and use it to track time spent blocked on memory in MemtableAllocator (CASSANDRA-11327)
 * Fix upgrading schema with super columns with non-text subcomparators (CASSANDRA-12023)
 * Add TimeWindowCompactionStrategy (CASSANDRA-9666)
Merged from 2.2:
 * Allow nodetool info to run with readonly JMX access (CASSANDRA-11755)
 * Validate bloom_filter_fp_chance against lowest supported
   value when the table is created (CASSANDRA-11920)
 * Don't send erroneous NEW_NODE notifications on restart (CASSANDRA-11038)
 * StorageService shutdown hook should use a volatile variable (CASSANDRA-11984)
Merged from 2.1:
 * Add system property to set the max number of native transport requests in queue (CASSANDRA-11363)
 * Fix queries with empty ByteBuffer values in clustering column restrictions (CASSANDRA-12127)
 * Disable passing control to post-flush after flush failure to prevent data loss (CASSANDRA-11828)
 * Allow STCS-in-L0 compactions to reduce scope with LCS (CASSANDRA-12040)
 * cannot use cql since upgrading python to 2.7.11+ (CASSANDRA-11850)
 * Fix filtering on clustering columns when 2i is used (CASSANDRA-11907)
 * Avoid stalling paxos when the paxos state expires (CASSANDRA-12043)
 * Remove finished incoming streaming connections from MessagingService (CASSANDRA-11854)
 * Don't try to get sstables for non-repairing column families (CASSANDRA-12077)
 * Avoid marking too many sstables as repaired (CASSANDRA-11696)
 * Prevent select statements with clustering key > 64k (CASSANDRA-11882)
 * Fix clock skew corrupting other nodes with paxos (CASSANDRA-11991)
 * Remove distinction between non-existing static columns and existing but null in LWTs (CASSANDRA-9842)
 * Cache local ranges when calculating repair neighbors (CASSANDRA-11934)
 * Allow LWT operation on static column with only partition keys (CASSANDRA-10532)
 * Create interval tree over canonical sstables to avoid missing sstables during streaming (CASSANDRA-11886)
 * cqlsh COPY FROM: shutdown parent cluster after forking, to avoid corrupting SSL connections (CASSANDRA-11749)


3.7
 * Support multiple folders for user defined compaction tasks (CASSANDRA-11765)
 * Fix race in CompactionStrategyManager's pause/resume (CASSANDRA-11922)
Merged from 3.0:
 * Fix legacy serialization of Thrift-generated non-compound range tombstones
   when communicating with 2.x nodes (CASSANDRA-11930)
 * Fix Directories instantiations where CFS.initialDirectories should be used (CASSANDRA-11849)
 * Avoid referencing DatabaseDescriptor in AbstractType (CASSANDRA-11912)
 * Don't use static dataDirectories field in Directories instances (CASSANDRA-11647)
 * Fix sstables not being protected from removal during index build (CASSANDRA-11905)
 * cqlsh: Suppress stack trace from Read/WriteFailures (CASSANDRA-11032)
 * Remove unneeded code to repair index summaries that have
   been improperly down-sampled (CASSANDRA-11127)
 * Avoid WriteTimeoutExceptions during commit log replay due to materialized
   view lock contention (CASSANDRA-11891)
 * Prevent OOM failures on SSTable corruption, improve tests for corruption detection (CASSANDRA-9530)
 * Use CFS.initialDirectories when clearing snapshots (CASSANDRA-11705)
 * Allow compaction strategies to disable early open (CASSANDRA-11754)
 * Refactor Materialized View code (CASSANDRA-11475)
 * Update Java Driver (CASSANDRA-11615)
Merged from 2.2:
 * Persist local metadata earlier in startup sequence (CASSANDRA-11742)
 * cqlsh: fix tab completion for case-sensitive identifiers (CASSANDRA-11664)
 * Avoid showing estimated key as -1 in tablestats (CASSANDRA-11587)
 * Fix possible race condition in CommitLog.recover (CASSANDRA-11743)
 * Enable client encryption in sstableloader with cli options (CASSANDRA-11708)
 * Possible memory leak in NIODataInputStream (CASSANDRA-11867)
 * Add seconds to cqlsh tracing session duration (CASSANDRA-11753)
 * Fix commit log replay after out-of-order flush completion (CASSANDRA-9669)
 * Prohibit Reversed Counter type as part of the PK (CASSANDRA-9395)
 * cqlsh: correctly handle non-ascii chars in error messages (CASSANDRA-11626)
Merged from 2.1:
 * Run CommitLog tests with different compression settings (CASSANDRA-9039)
 * cqlsh: apply current keyspace to source command (CASSANDRA-11152)
 * Clear out parent repair session if repair coordinator dies (CASSANDRA-11824)
 * Set default streaming_socket_timeout_in_ms to 24 hours (CASSANDRA-11840)
 * Do not consider local node a valid source during replace (CASSANDRA-11848)
 * Add message dropped tasks to nodetool netstats (CASSANDRA-11855)
 * Avoid holding SSTableReaders for duration of incremental repair (CASSANDRA-11739)


3.6
 * Correctly migrate schema for frozen UDTs during 2.x -> 3.x upgrades
   (does not affect any released versions) (CASSANDRA-11613)
 * Allow server startup if JMX is configured directly (CASSANDRA-11725)
 * Prevent direct memory OOM on buffer pool allocations (CASSANDRA-11710)
 * Enhanced Compaction Logging (CASSANDRA-10805)
 * Make prepared statement cache size configurable (CASSANDRA-11555)
 * Integrated JMX authentication and authorization (CASSANDRA-10091)
 * Add units to stress ouput (CASSANDRA-11352)
 * Fix PER PARTITION LIMIT for single and multi partitions queries (CASSANDRA-11603)
 * Add uncompressed chunk cache for RandomAccessReader (CASSANDRA-5863)
 * Clarify ClusteringPrefix hierarchy (CASSANDRA-11213)
 * Always perform collision check before joining ring (CASSANDRA-10134)
 * SSTableWriter output discrepancy (CASSANDRA-11646)
 * Fix potential timeout in NativeTransportService.testConcurrentDestroys (CASSANDRA-10756)
 * Support large partitions on the 3.0 sstable format (CASSANDRA-11206,11763)
 * Add support to rebuild from specific range (CASSANDRA-10406)
 * Optimize the overlapping lookup by calculating all the
   bounds in advance (CASSANDRA-11571)
 * Support json/yaml output in nodetool tablestats (CASSANDRA-5977)
 * (stress) Add datacenter option to -node options (CASSANDRA-11591)
 * Fix handling of empty slices (CASSANDRA-11513)
 * Make number of cores used by cqlsh COPY visible to testing code (CASSANDRA-11437)
 * Allow filtering on clustering columns for queries without secondary indexes (CASSANDRA-11310)
 * Refactor Restriction hierarchy (CASSANDRA-11354)
 * Eliminate allocations in R/W path (CASSANDRA-11421)
 * Update Netty to 4.0.36 (CASSANDRA-11567)
 * Fix PER PARTITION LIMIT for queries requiring post-query ordering (CASSANDRA-11556)
 * Allow instantiation of UDTs and tuples in UDFs (CASSANDRA-10818)
 * Support UDT in CQLSSTableWriter (CASSANDRA-10624)
 * Support for non-frozen user-defined types, updating
   individual fields of user-defined types (CASSANDRA-7423)
 * Make LZ4 compression level configurable (CASSANDRA-11051)
 * Allow per-partition LIMIT clause in CQL (CASSANDRA-7017)
 * Make custom filtering more extensible with UserExpression (CASSANDRA-11295)
 * Improve field-checking and error reporting in cassandra.yaml (CASSANDRA-10649)
 * Print CAS stats in nodetool proxyhistograms (CASSANDRA-11507)
 * More user friendly error when providing an invalid token to nodetool (CASSANDRA-9348)
 * Add static column support to SASI index (CASSANDRA-11183)
 * Support EQ/PREFIX queries in SASI CONTAINS mode without tokenization (CASSANDRA-11434)
 * Support LIKE operator in prepared statements (CASSANDRA-11456)
 * Add a command to see if a Materialized View has finished building (CASSANDRA-9967)
 * Log endpoint and port associated with streaming operation (CASSANDRA-8777)
 * Print sensible units for all log messages (CASSANDRA-9692)
 * Upgrade Netty to version 4.0.34 (CASSANDRA-11096)
 * Break the CQL grammar into separate Parser and Lexer (CASSANDRA-11372)
 * Compress only inter-dc traffic by default (CASSANDRA-8888)
 * Add metrics to track write amplification (CASSANDRA-11420)
 * cassandra-stress: cannot handle "value-less" tables (CASSANDRA-7739)
 * Add/drop multiple columns in one ALTER TABLE statement (CASSANDRA-10411)
 * Add require_endpoint_verification opt for internode encryption (CASSANDRA-9220)
 * Add auto import java.util for UDF code block (CASSANDRA-11392)
 * Add --hex-format option to nodetool getsstables (CASSANDRA-11337)
 * sstablemetadata should print sstable min/max token (CASSANDRA-7159)
 * Do not wrap CassandraException in TriggerExecutor (CASSANDRA-9421)
 * COPY TO should have higher double precision (CASSANDRA-11255)
 * Stress should exit with non-zero status after failure (CASSANDRA-10340)
 * Add client to cqlsh SHOW_SESSION (CASSANDRA-8958)
 * Fix nodetool tablestats keyspace level metrics (CASSANDRA-11226)
 * Store repair options in parent_repair_history (CASSANDRA-11244)
 * Print current leveling in sstableofflinerelevel (CASSANDRA-9588)
 * Change repair message for keyspaces with RF 1 (CASSANDRA-11203)
 * Remove hard-coded SSL cipher suites and protocols (CASSANDRA-10508)
 * Improve concurrency in CompactionStrategyManager (CASSANDRA-10099)
 * (cqlsh) interpret CQL type for formatting blobs (CASSANDRA-11274)
 * Refuse to start and print txn log information in case of disk
   corruption (CASSANDRA-10112)
 * Resolve some eclipse-warnings (CASSANDRA-11086)
 * (cqlsh) Show static columns in a different color (CASSANDRA-11059)
 * Allow to remove TTLs on table with default_time_to_live (CASSANDRA-11207)
Merged from 3.0:
 * Disallow creating view with a static column (CASSANDRA-11602)
 * Reduce the amount of object allocations caused by the getFunctions methods (CASSANDRA-11593)
 * Potential error replaying commitlog with smallint/tinyint/date/time types (CASSANDRA-11618)
 * Fix queries with filtering on counter columns (CASSANDRA-11629)
 * Improve tombstone printing in sstabledump (CASSANDRA-11655)
 * Fix paging for range queries where all clustering columns are specified (CASSANDRA-11669)
 * Don't require HEAP_NEW_SIZE to be set when using G1 (CASSANDRA-11600)
 * Fix sstabledump not showing cells after tombstone marker (CASSANDRA-11654)
 * Ignore all LocalStrategy keyspaces for streaming and other related
   operations (CASSANDRA-11627)
 * Ensure columnfilter covers indexed columns for thrift 2i queries (CASSANDRA-11523)
 * Only open one sstable scanner per sstable (CASSANDRA-11412)
 * Option to specify ProtocolVersion in cassandra-stress (CASSANDRA-11410)
 * ArithmeticException in avgFunctionForDecimal (CASSANDRA-11485)
 * LogAwareFileLister should only use OLD sstable files in current folder to determine disk consistency (CASSANDRA-11470)
 * Notify indexers of expired rows during compaction (CASSANDRA-11329)
 * Properly respond with ProtocolError when a v1/v2 native protocol
   header is received (CASSANDRA-11464)
 * Validate that num_tokens and initial_token are consistent with one another (CASSANDRA-10120)
Merged from 2.2:
 * Exit JVM if JMX server fails to startup (CASSANDRA-11540)
 * Produce a heap dump when exiting on OOM (CASSANDRA-9861)
 * Restore ability to filter on clustering columns when using a 2i (CASSANDRA-11510)
 * JSON datetime formatting needs timezone (CASSANDRA-11137)
 * Fix is_dense recalculation for Thrift-updated tables (CASSANDRA-11502)
 * Remove unnescessary file existence check during anticompaction (CASSANDRA-11660)
 * Add missing files to debian packages (CASSANDRA-11642)
 * Avoid calling Iterables::concat in loops during ModificationStatement::getFunctions (CASSANDRA-11621)
 * cqlsh: COPY FROM should use regular inserts for single statement batches and
   report errors correctly if workers processes crash on initialization (CASSANDRA-11474)
 * Always close cluster with connection in CqlRecordWriter (CASSANDRA-11553)
 * Allow only DISTINCT queries with partition keys restrictions (CASSANDRA-11339)
 * CqlConfigHelper no longer requires both a keystore and truststore to work (CASSANDRA-11532)
 * Make deprecated repair methods backward-compatible with previous notification service (CASSANDRA-11430)
 * IncomingStreamingConnection version check message wrong (CASSANDRA-11462)
Merged from 2.1:
 * Support mlockall on IBM POWER arch (CASSANDRA-11576)
 * Add option to disable use of severity in DynamicEndpointSnitch (CASSANDRA-11737)
 * cqlsh COPY FROM fails for null values with non-prepared statements (CASSANDRA-11631)
 * Make cython optional in pylib/setup.py (CASSANDRA-11630)
 * Change order of directory searching for cassandra.in.sh to favor local one (CASSANDRA-11628)
 * cqlsh COPY FROM fails with []{} chars in UDT/tuple fields/values (CASSANDRA-11633)
 * clqsh: COPY FROM throws TypeError with Cython extensions enabled (CASSANDRA-11574)
 * cqlsh: COPY FROM ignores NULL values in conversion (CASSANDRA-11549)
 * Validate levels when building LeveledScanner to avoid overlaps with orphaned sstables (CASSANDRA-9935)


3.5
 * StaticTokenTreeBuilder should respect posibility of duplicate tokens (CASSANDRA-11525)
 * Correctly fix potential assertion error during compaction (CASSANDRA-11353)
 * Avoid index segment stitching in RAM which lead to OOM on big SSTable files (CASSANDRA-11383)
 * Fix clustering and row filters for LIKE queries on clustering columns (CASSANDRA-11397)
Merged from 3.0:
 * Fix rare NPE on schema upgrade from 2.x to 3.x (CASSANDRA-10943)
 * Improve backoff policy for cqlsh COPY FROM (CASSANDRA-11320)
 * Improve IF NOT EXISTS check in CREATE INDEX (CASSANDRA-11131)
 * Upgrade ohc to 0.4.3
 * Enable SO_REUSEADDR for JMX RMI server sockets (CASSANDRA-11093)
 * Allocate merkletrees with the correct size (CASSANDRA-11390)
 * Support streaming pre-3.0 sstables (CASSANDRA-10990)
 * Add backpressure to compressed or encrypted commit log (CASSANDRA-10971)
 * SSTableExport supports secondary index tables (CASSANDRA-11330)
 * Fix sstabledump to include missing info in debug output (CASSANDRA-11321)
 * Establish and implement canonical bulk reading workload(s) (CASSANDRA-10331)
 * Fix paging for IN queries on tables without clustering columns (CASSANDRA-11208)
 * Remove recursive call from CompositesSearcher (CASSANDRA-11304)
 * Fix filtering on non-primary key columns for queries without index (CASSANDRA-6377)
 * Fix sstableloader fail when using materialized view (CASSANDRA-11275)
Merged from 2.2:
 * DatabaseDescriptor should log stacktrace in case of Eception during seed provider creation (CASSANDRA-11312)
 * Use canonical path for directory in SSTable descriptor (CASSANDRA-10587)
 * Add cassandra-stress keystore option (CASSANDRA-9325)
 * Dont mark sstables as repairing with sub range repairs (CASSANDRA-11451)
 * Notify when sstables change after cancelling compaction (CASSANDRA-11373)
 * cqlsh: COPY FROM should check that explicit column names are valid (CASSANDRA-11333)
 * Add -Dcassandra.start_gossip startup option (CASSANDRA-10809)
 * Fix UTF8Validator.validate() for modified UTF-8 (CASSANDRA-10748)
 * Clarify that now() function is calculated on the coordinator node in CQL documentation (CASSANDRA-10900)
 * Fix bloom filter sizing with LCS (CASSANDRA-11344)
 * (cqlsh) Fix error when result is 0 rows with EXPAND ON (CASSANDRA-11092)
 * Add missing newline at end of bin/cqlsh (CASSANDRA-11325)
 * Unresolved hostname leads to replace being ignored (CASSANDRA-11210)
 * Only log yaml config once, at startup (CASSANDRA-11217)
 * Reference leak with parallel repairs on the same table (CASSANDRA-11215)
Merged from 2.1:
 * Add a -j parameter to scrub/cleanup/upgradesstables to state how
   many threads to use (CASSANDRA-11179)
 * COPY FROM on large datasets: fix progress report and debug performance (CASSANDRA-11053)
 * InvalidateKeys should have a weak ref to key cache (CASSANDRA-11176)


3.4
 * (cqlsh) add cqlshrc option to always connect using ssl (CASSANDRA-10458)
 * Cleanup a few resource warnings (CASSANDRA-11085)
 * Allow custom tracing implementations (CASSANDRA-10392)
 * Extract LoaderOptions to be able to be used from outside (CASSANDRA-10637)
 * fix OnDiskIndexTest to properly treat empty ranges (CASSANDRA-11205)
 * fix TrackerTest to handle new notifications (CASSANDRA-11178)
 * add SASI validation for partitioner and complex columns (CASSANDRA-11169)
 * Add caching of encrypted credentials in PasswordAuthenticator (CASSANDRA-7715)
 * fix SASI memtable switching on flush (CASSANDRA-11159)
 * Remove duplicate offline compaction tracking (CASSANDRA-11148)
 * fix EQ semantics of analyzed SASI indexes (CASSANDRA-11130)
 * Support long name output for nodetool commands (CASSANDRA-7950)
 * Encrypted hints (CASSANDRA-11040)
 * SASI index options validation (CASSANDRA-11136)
 * Optimize disk seek using min/max column name meta data when the LIMIT clause is used
   (CASSANDRA-8180)
 * Add LIKE support to CQL3 (CASSANDRA-11067)
 * Generic Java UDF types (CASSANDRA-10819)
 * cqlsh: Include sub-second precision in timestamps by default (CASSANDRA-10428)
 * Set javac encoding to utf-8 (CASSANDRA-11077)
 * Integrate SASI index into Cassandra (CASSANDRA-10661)
 * Add --skip-flush option to nodetool snapshot
 * Skip values for non-queried columns (CASSANDRA-10657)
 * Add support for secondary indexes on static columns (CASSANDRA-8103)
 * CommitLogUpgradeTestMaker creates broken commit logs (CASSANDRA-11051)
 * Add metric for number of dropped mutations (CASSANDRA-10866)
 * Simplify row cache invalidation code (CASSANDRA-10396)
 * Support user-defined compaction through nodetool (CASSANDRA-10660)
 * Stripe view locks by key and table ID to reduce contention (CASSANDRA-10981)
 * Add nodetool gettimeout and settimeout commands (CASSANDRA-10953)
 * Add 3.0 metadata to sstablemetadata output (CASSANDRA-10838)
Merged from 3.0:
 * MV should only query complex columns included in the view (CASSANDRA-11069)
 * Failed aggregate creation breaks server permanently (CASSANDRA-11064)
 * Add sstabledump tool (CASSANDRA-7464)
 * Introduce backpressure for hints (CASSANDRA-10972)
 * Fix ClusteringPrefix not being able to read tombstone range boundaries (CASSANDRA-11158)
 * Prevent logging in sandboxed state (CASSANDRA-11033)
 * Disallow drop/alter operations of UDTs used by UDAs (CASSANDRA-10721)
 * Add query time validation method on Index (CASSANDRA-11043)
 * Avoid potential AssertionError in mixed version cluster (CASSANDRA-11128)
 * Properly handle hinted handoff after topology changes (CASSANDRA-5902)
 * AssertionError when listing sstable files on inconsistent disk state (CASSANDRA-11156)
 * Fix wrong rack counting and invalid conditions check for TokenAllocation
   (CASSANDRA-11139)
 * Avoid creating empty hint files (CASSANDRA-11090)
 * Fix leak detection strong reference loop using weak reference (CASSANDRA-11120)
 * Configurie BatchlogManager to stop delayed tasks on shutdown (CASSANDRA-11062)
 * Hadoop integration is incompatible with Cassandra Driver 3.0.0 (CASSANDRA-11001)
 * Add dropped_columns to the list of schema table so it gets handled
   properly (CASSANDRA-11050)
 * Fix NPE when using forceRepairRangeAsync without DC (CASSANDRA-11239)
Merged from 2.2:
 * Preserve order for preferred SSL cipher suites (CASSANDRA-11164)
 * Range.compareTo() violates the contract of Comparable (CASSANDRA-11216)
 * Avoid NPE when serializing ErrorMessage with null message (CASSANDRA-11167)
 * Replacing an aggregate with a new version doesn't reset INITCOND (CASSANDRA-10840)
 * (cqlsh) cqlsh cannot be called through symlink (CASSANDRA-11037)
 * fix ohc and java-driver pom dependencies in build.xml (CASSANDRA-10793)
 * Protect from keyspace dropped during repair (CASSANDRA-11065)
 * Handle adding fields to a UDT in SELECT JSON and toJson() (CASSANDRA-11146)
 * Better error message for cleanup (CASSANDRA-10991)
 * cqlsh pg-style-strings broken if line ends with ';' (CASSANDRA-11123)
 * Always persist upsampled index summaries (CASSANDRA-10512)
 * (cqlsh) Fix inconsistent auto-complete (CASSANDRA-10733)
 * Make SELECT JSON and toJson() threadsafe (CASSANDRA-11048)
 * Fix SELECT on tuple relations for mixed ASC/DESC clustering order (CASSANDRA-7281)
 * Use cloned TokenMetadata in size estimates to avoid race against membership check
   (CASSANDRA-10736)
 * (cqlsh) Support utf-8/cp65001 encoding on Windows (CASSANDRA-11030)
 * Fix paging on DISTINCT queries repeats result when first row in partition changes
   (CASSANDRA-10010)
 * (cqlsh) Support timezone conversion using pytz (CASSANDRA-10397)
 * cqlsh: change default encoding to UTF-8 (CASSANDRA-11124)
Merged from 2.1:
 * Checking if an unlogged batch is local is inefficient (CASSANDRA-11529)
 * Fix out-of-space error treatment in memtable flushing (CASSANDRA-11448).
 * Don't do defragmentation if reading from repaired sstables (CASSANDRA-10342)
 * Fix streaming_socket_timeout_in_ms not enforced (CASSANDRA-11286)
 * Avoid dropping message too quickly due to missing unit conversion (CASSANDRA-11302)
 * Don't remove FailureDetector history on removeEndpoint (CASSANDRA-10371)
 * Only notify if repair status changed (CASSANDRA-11172)
 * Use logback setting for 'cassandra -v' command (CASSANDRA-10767)
 * Fix sstableloader to unthrottle streaming by default (CASSANDRA-9714)
 * Fix incorrect warning in 'nodetool status' (CASSANDRA-10176)
 * Properly release sstable ref when doing offline scrub (CASSANDRA-10697)
 * Improve nodetool status performance for large cluster (CASSANDRA-7238)
 * Gossiper#isEnabled is not thread safe (CASSANDRA-11116)
 * Avoid major compaction mixing repaired and unrepaired sstables in DTCS (CASSANDRA-11113)
 * Make it clear what DTCS timestamp_resolution is used for (CASSANDRA-11041)
 * (cqlsh) Display milliseconds when datetime overflows (CASSANDRA-10625)


3.3
 * Avoid infinite loop if owned range is smaller than number of
   data dirs (CASSANDRA-11034)
 * Avoid bootstrap hanging when existing nodes have no data to stream (CASSANDRA-11010)
Merged from 3.0:
 * Remove double initialization of newly added tables (CASSANDRA-11027)
 * Filter keys searcher results by target range (CASSANDRA-11104)
 * Fix deserialization of legacy read commands (CASSANDRA-11087)
 * Fix incorrect computation of deletion time in sstable metadata (CASSANDRA-11102)
 * Avoid memory leak when collecting sstable metadata (CASSANDRA-11026)
 * Mutations do not block for completion under view lock contention (CASSANDRA-10779)
 * Invalidate legacy schema tables when unloading them (CASSANDRA-11071)
 * (cqlsh) handle INSERT and UPDATE statements with LWT conditions correctly
   (CASSANDRA-11003)
 * Fix DISTINCT queries in mixed version clusters (CASSANDRA-10762)
 * Migrate build status for indexes along with legacy schema (CASSANDRA-11046)
 * Ensure SSTables for legacy KEYS indexes can be read (CASSANDRA-11045)
 * Added support for IBM zSystems architecture (CASSANDRA-11054)
 * Update CQL documentation (CASSANDRA-10899)
 * Check the column name, not cell name, for dropped columns when reading
   legacy sstables (CASSANDRA-11018)
 * Don't attempt to index clustering values of static rows (CASSANDRA-11021)
 * Remove checksum files after replaying hints (CASSANDRA-10947)
 * Support passing base table metadata to custom 2i validation (CASSANDRA-10924)
 * Ensure stale index entries are purged during reads (CASSANDRA-11013)
 * (cqlsh) Also apply --connect-timeout to control connection
   timeout (CASSANDRA-10959)
 * Fix AssertionError when removing from list using UPDATE (CASSANDRA-10954)
 * Fix UnsupportedOperationException when reading old sstable with range
   tombstone (CASSANDRA-10743)
 * MV should use the maximum timestamp of the primary key (CASSANDRA-10910)
 * Fix potential assertion error during compaction (CASSANDRA-10944)
Merged from 2.2:
 * maxPurgeableTimestamp needs to check memtables too (CASSANDRA-9949)
 * Apply change to compaction throughput in real time (CASSANDRA-10025)
 * (cqlsh) encode input correctly when saving history
 * Fix potential NPE on ORDER BY queries with IN (CASSANDRA-10955)
 * Start L0 STCS-compactions even if there is a L0 -> L1 compaction
   going (CASSANDRA-10979)
 * Make UUID LSB unique per process (CASSANDRA-7925)
 * Avoid NPE when performing sstable tasks (scrub etc.) (CASSANDRA-10980)
 * Make sure client gets tombstone overwhelmed warning (CASSANDRA-9465)
 * Fix error streaming section more than 2GB (CASSANDRA-10961)
 * Histogram buckets exposed in jmx are sorted incorrectly (CASSANDRA-10975)
 * Enable GC logging by default (CASSANDRA-10140)
 * Optimize pending range computation (CASSANDRA-9258)
 * Skip commit log and saved cache directories in SSTable version startup check (CASSANDRA-10902)
 * drop/alter user should be case sensitive (CASSANDRA-10817)
Merged from 2.1:
 * test_bulk_round_trip_blogposts is failing occasionally (CASSANDRA-10938)
 * Fix isJoined return true only after becoming cluster member (CASANDRA-11007)
 * Fix bad gossip generation seen in long-running clusters (CASSANDRA-10969)
 * Avoid NPE when incremental repair fails (CASSANDRA-10909)
 * Unmark sstables compacting once they are done in cleanup/scrub/upgradesstables (CASSANDRA-10829)
 * Allow simultaneous bootstrapping with strict consistency when no vnodes are used (CASSANDRA-11005)
 * Log a message when major compaction does not result in a single file (CASSANDRA-10847)
 * (cqlsh) fix cqlsh_copy_tests when vnodes are disabled (CASSANDRA-10997)
 * (cqlsh) Add request timeout option to cqlsh (CASSANDRA-10686)
 * Avoid AssertionError while submitting hint with LWT (CASSANDRA-10477)
 * If CompactionMetadata is not in stats file, use index summary instead (CASSANDRA-10676)
 * Retry sending gossip syn multiple times during shadow round (CASSANDRA-8072)
 * Fix pending range calculation during moves (CASSANDRA-10887)
 * Sane default (200Mbps) for inter-DC streaming througput (CASSANDRA-8708)



3.2
 * Make sure tokens don't exist in several data directories (CASSANDRA-6696)
 * Add requireAuthorization method to IAuthorizer (CASSANDRA-10852)
 * Move static JVM options to conf/jvm.options file (CASSANDRA-10494)
 * Fix CassandraVersion to accept x.y version string (CASSANDRA-10931)
 * Add forceUserDefinedCleanup to allow more flexible cleanup (CASSANDRA-10708)
 * (cqlsh) allow setting TTL with COPY (CASSANDRA-9494)
 * Fix counting of received sstables in streaming (CASSANDRA-10949)
 * Implement hints compression (CASSANDRA-9428)
 * Fix potential assertion error when reading static columns (CASSANDRA-10903)
 * Fix EstimatedHistogram creation in nodetool tablehistograms (CASSANDRA-10859)
 * Establish bootstrap stream sessions sequentially (CASSANDRA-6992)
 * Sort compactionhistory output by timestamp (CASSANDRA-10464)
 * More efficient BTree removal (CASSANDRA-9991)
 * Make tablehistograms accept the same syntax as tablestats (CASSANDRA-10149)
 * Group pending compactions based on table (CASSANDRA-10718)
 * Add compressor name in sstablemetadata output (CASSANDRA-9879)
 * Fix type casting for counter columns (CASSANDRA-10824)
 * Prevent running Cassandra as root (CASSANDRA-8142)
 * bound maximum in-flight commit log replay mutation bytes to 64 megabytes (CASSANDRA-8639)
 * Normalize all scripts (CASSANDRA-10679)
 * Make compression ratio much more accurate (CASSANDRA-10225)
 * Optimize building of Clustering object when only one is created (CASSANDRA-10409)
 * Make index building pluggable (CASSANDRA-10681)
 * Add sstable flush observer (CASSANDRA-10678)
 * Improve NTS endpoints calculation (CASSANDRA-10200)
 * Improve performance of the folderSize function (CASSANDRA-10677)
 * Add support for type casting in selection clause (CASSANDRA-10310)
 * Added graphing option to cassandra-stress (CASSANDRA-7918)
 * Abort in-progress queries that time out (CASSANDRA-7392)
 * Add transparent data encryption core classes (CASSANDRA-9945)
Merged from 3.0:
 * Better handling of SSL connection errors inter-node (CASSANDRA-10816)
 * Avoid NoSuchElementException when executing empty batch (CASSANDRA-10711)
 * Avoid building PartitionUpdate in toString (CASSANDRA-10897)
 * Reduce heap spent when receiving many SSTables (CASSANDRA-10797)
 * Add back support for 3rd party auth providers to bulk loader (CASSANDRA-10873)
 * Eliminate the dependency on jgrapht for UDT resolution (CASSANDRA-10653)
 * (Hadoop) Close Clusters and Sessions in Hadoop Input/Output classes (CASSANDRA-10837)
 * Fix sstableloader not working with upper case keyspace name (CASSANDRA-10806)
Merged from 2.2:
 * jemalloc detection fails due to quoting issues in regexv (CASSANDRA-10946)
 * (cqlsh) show correct column names for empty result sets (CASSANDRA-9813)
 * Add new types to Stress (CASSANDRA-9556)
 * Add property to allow listening on broadcast interface (CASSANDRA-9748)
Merged from 2.1:
 * Match cassandra-loader options in COPY FROM (CASSANDRA-9303)
 * Fix binding to any address in CqlBulkRecordWriter (CASSANDRA-9309)
 * cqlsh fails to decode utf-8 characters for text typed columns (CASSANDRA-10875)
 * Log error when stream session fails (CASSANDRA-9294)
 * Fix bugs in commit log archiving startup behavior (CASSANDRA-10593)
 * (cqlsh) further optimise COPY FROM (CASSANDRA-9302)
 * Allow CREATE TABLE WITH ID (CASSANDRA-9179)
 * Make Stress compiles within eclipse (CASSANDRA-10807)
 * Cassandra Daemon should print JVM arguments (CASSANDRA-10764)
 * Allow cancellation of index summary redistribution (CASSANDRA-8805)


3.1.1
Merged from 3.0:
  * Fix upgrade data loss due to range tombstone deleting more data than then should
    (CASSANDRA-10822)


3.1
Merged from 3.0:
 * Avoid MV race during node decommission (CASSANDRA-10674)
 * Disable reloading of GossipingPropertyFileSnitch (CASSANDRA-9474)
 * Handle single-column deletions correction in materialized views
   when the column is part of the view primary key (CASSANDRA-10796)
 * Fix issue with datadir migration on upgrade (CASSANDRA-10788)
 * Fix bug with range tombstones on reverse queries and test coverage for
   AbstractBTreePartition (CASSANDRA-10059)
 * Remove 64k limit on collection elements (CASSANDRA-10374)
 * Remove unclear Indexer.indexes() method (CASSANDRA-10690)
 * Fix NPE on stream read error (CASSANDRA-10771)
 * Normalize cqlsh DESC output (CASSANDRA-10431)
 * Rejects partition range deletions when columns are specified (CASSANDRA-10739)
 * Fix error when saving cached key for old format sstable (CASSANDRA-10778)
 * Invalidate prepared statements on DROP INDEX (CASSANDRA-10758)
 * Fix SELECT statement with IN restrictions on partition key,
   ORDER BY and LIMIT (CASSANDRA-10729)
 * Improve stress performance over 1k threads (CASSANDRA-7217)
 * Wait for migration responses to complete before bootstrapping (CASSANDRA-10731)
 * Unable to create a function with argument of type Inet (CASSANDRA-10741)
 * Fix backward incompatibiliy in CqlInputFormat (CASSANDRA-10717)
 * Correctly preserve deletion info on updated rows when notifying indexers
   of single-row deletions (CASSANDRA-10694)
 * Notify indexers of partition delete during cleanup (CASSANDRA-10685)
 * Keep the file open in trySkipCache (CASSANDRA-10669)
 * Updated trigger example (CASSANDRA-10257)
Merged from 2.2:
 * Verify tables in pseudo-system keyspaces at startup (CASSANDRA-10761)
 * Fix IllegalArgumentException in DataOutputBuffer.reallocate for large buffers (CASSANDRA-10592)
 * Show CQL help in cqlsh in web browser (CASSANDRA-7225)
 * Serialize on disk the proper SSTable compression ratio (CASSANDRA-10775)
 * Reject index queries while the index is building (CASSANDRA-8505)
 * CQL.textile syntax incorrectly includes optional keyspace for aggregate SFUNC and FINALFUNC (CASSANDRA-10747)
 * Fix JSON update with prepared statements (CASSANDRA-10631)
 * Don't do anticompaction after subrange repair (CASSANDRA-10422)
 * Fix SimpleDateType type compatibility (CASSANDRA-10027)
 * (Hadoop) fix splits calculation (CASSANDRA-10640)
 * (Hadoop) ensure that Cluster instances are always closed (CASSANDRA-10058)
Merged from 2.1:
 * Fix Stress profile parsing on Windows (CASSANDRA-10808)
 * Fix incremental repair hang when replica is down (CASSANDRA-10288)
 * Optimize the way we check if a token is repaired in anticompaction (CASSANDRA-10768)
 * Add proper error handling to stream receiver (CASSANDRA-10774)
 * Warn or fail when changing cluster topology live (CASSANDRA-10243)
 * Status command in debian/ubuntu init script doesn't work (CASSANDRA-10213)
 * Some DROP ... IF EXISTS incorrectly result in exceptions on non-existing KS (CASSANDRA-10658)
 * DeletionTime.compareTo wrong in rare cases (CASSANDRA-10749)
 * Force encoding when computing statement ids (CASSANDRA-10755)
 * Properly reject counters as map keys (CASSANDRA-10760)
 * Fix the sstable-needs-cleanup check (CASSANDRA-10740)
 * (cqlsh) Print column names before COPY operation (CASSANDRA-8935)
 * Fix CompressedInputStream for proper cleanup (CASSANDRA-10012)
 * (cqlsh) Support counters in COPY commands (CASSANDRA-9043)
 * Try next replica if not possible to connect to primary replica on
   ColumnFamilyRecordReader (CASSANDRA-2388)
 * Limit window size in DTCS (CASSANDRA-10280)
 * sstableloader does not use MAX_HEAP_SIZE env parameter (CASSANDRA-10188)
 * (cqlsh) Improve COPY TO performance and error handling (CASSANDRA-9304)
 * Create compression chunk for sending file only (CASSANDRA-10680)
 * Forbid compact clustering column type changes in ALTER TABLE (CASSANDRA-8879)
 * Reject incremental repair with subrange repair (CASSANDRA-10422)
 * Add a nodetool command to refresh size_estimates (CASSANDRA-9579)
 * Invalidate cache after stream receive task is completed (CASSANDRA-10341)
 * Reject counter writes in CQLSSTableWriter (CASSANDRA-10258)
 * Remove superfluous COUNTER_MUTATION stage mapping (CASSANDRA-10605)


3.0
 * Fix AssertionError while flushing memtable due to materialized views
   incorrectly inserting empty rows (CASSANDRA-10614)
 * Store UDA initcond as CQL literal in the schema table, instead of a blob (CASSANDRA-10650)
 * Don't use -1 for the position of partition key in schema (CASSANDRA-10491)
 * Fix distinct queries in mixed version cluster (CASSANDRA-10573)
 * Skip sstable on clustering in names query (CASSANDRA-10571)
 * Remove value skipping as it breaks read-repair (CASSANDRA-10655)
 * Fix bootstrapping with MVs (CASSANDRA-10621)
 * Make sure EACH_QUORUM reads are using NTS (CASSANDRA-10584)
 * Fix MV replica filtering for non-NetworkTopologyStrategy (CASSANDRA-10634)
 * (Hadoop) fix CIF describeSplits() not handling 0 size estimates (CASSANDRA-10600)
 * Fix reading of legacy sstables (CASSANDRA-10590)
 * Use CQL type names in schema metadata tables (CASSANDRA-10365)
 * Guard batchlog replay against integer division by zero (CASSANDRA-9223)
 * Fix bug when adding a column to thrift with the same name than a primary key (CASSANDRA-10608)
 * Add client address argument to IAuthenticator::newSaslNegotiator (CASSANDRA-8068)
 * Fix implementation of LegacyLayout.LegacyBoundComparator (CASSANDRA-10602)
 * Don't use 'names query' read path for counters (CASSANDRA-10572)
 * Fix backward compatibility for counters (CASSANDRA-10470)
 * Remove memory_allocator paramter from cassandra.yaml (CASSANDRA-10581,10628)
 * Execute the metadata reload task of all registered indexes on CFS::reload (CASSANDRA-10604)
 * Fix thrift cas operations with defined columns (CASSANDRA-10576)
 * Fix PartitionUpdate.operationCount()for updates with static column operations (CASSANDRA-10606)
 * Fix thrift get() queries with defined columns (CASSANDRA-10586)
 * Fix marking of indexes as built and removed (CASSANDRA-10601)
 * Skip initialization of non-registered 2i instances, remove Index::getIndexName (CASSANDRA-10595)
 * Fix batches on multiple tables (CASSANDRA-10554)
 * Ensure compaction options are validated when updating KeyspaceMetadata (CASSANDRA-10569)
 * Flatten Iterator Transformation Hierarchy (CASSANDRA-9975)
 * Remove token generator (CASSANDRA-5261)
 * RolesCache should not be created for any authenticator that does not requireAuthentication (CASSANDRA-10562)
 * Fix LogTransaction checking only a single directory for files (CASSANDRA-10421)
 * Fix handling of range tombstones when reading old format sstables (CASSANDRA-10360)
 * Aggregate with Initial Condition fails with C* 3.0 (CASSANDRA-10367)
Merged from 2.2:
 * (cqlsh) show partial trace if incomplete after max_trace_wait (CASSANDRA-7645)
 * Use most up-to-date version of schema for system tables (CASSANDRA-10652)
 * Deprecate memory_allocator in cassandra.yaml (CASSANDRA-10581,10628)
 * Expose phi values from failure detector via JMX and tweak debug
   and trace logging (CASSANDRA-9526)
 * Fix IllegalArgumentException in DataOutputBuffer.reallocate for large buffers (CASSANDRA-10592)
Merged from 2.1:
 * Shutdown compaction in drain to prevent leak (CASSANDRA-10079)
 * (cqlsh) fix COPY using wrong variable name for time_format (CASSANDRA-10633)
 * Do not run SizeEstimatesRecorder if a node is not a member of the ring (CASSANDRA-9912)
 * Improve handling of dead nodes in gossip (CASSANDRA-10298)
 * Fix logback-tools.xml incorrectly configured for outputing to System.err
   (CASSANDRA-9937)
 * Fix streaming to catch exception so retry not fail (CASSANDRA-10557)
 * Add validation method to PerRowSecondaryIndex (CASSANDRA-10092)
 * Support encrypted and plain traffic on the same port (CASSANDRA-10559)
 * Do STCS in DTCS windows (CASSANDRA-10276)
 * Avoid repetition of JVM_OPTS in debian package (CASSANDRA-10251)
 * Fix potential NPE from handling result of SIM.highestSelectivityIndex (CASSANDRA-10550)
 * Fix paging issues with partitions containing only static columns data (CASSANDRA-10381)
 * Fix conditions on static columns (CASSANDRA-10264)
 * AssertionError: attempted to delete non-existing file CommitLog (CASSANDRA-10377)
 * Fix sorting for queries with an IN condition on partition key columns (CASSANDRA-10363)


3.0-rc2
 * Fix SELECT DISTINCT queries between 2.2.2 nodes and 3.0 nodes (CASSANDRA-10473)
 * Remove circular references in SegmentedFile (CASSANDRA-10543)
 * Ensure validation of indexed values only occurs once per-partition (CASSANDRA-10536)
 * Fix handling of static columns for range tombstones in thrift (CASSANDRA-10174)
 * Support empty ColumnFilter for backward compatility on empty IN (CASSANDRA-10471)
 * Remove Pig support (CASSANDRA-10542)
 * Fix LogFile throws Exception when assertion is disabled (CASSANDRA-10522)
 * Revert CASSANDRA-7486, make CMS default GC, move GC config to
   conf/jvm.options (CASSANDRA-10403)
 * Fix TeeingAppender causing some logs to be truncated/empty (CASSANDRA-10447)
 * Allow EACH_QUORUM for reads (CASSANDRA-9602)
 * Fix potential ClassCastException while upgrading (CASSANDRA-10468)
 * Fix NPE in MVs on update (CASSANDRA-10503)
 * Only include modified cell data in indexing deltas (CASSANDRA-10438)
 * Do not load keyspace when creating sstable writer (CASSANDRA-10443)
 * If node is not yet gossiping write all MV updates to batchlog only (CASSANDRA-10413)
 * Re-populate token metadata after commit log recovery (CASSANDRA-10293)
 * Provide additional metrics for materialized views (CASSANDRA-10323)
 * Flush system schema tables after local schema changes (CASSANDRA-10429)
Merged from 2.2:
 * Reduce contention getting instances of CompositeType (CASSANDRA-10433)
 * Fix the regression when using LIMIT with aggregates (CASSANDRA-10487)
 * Avoid NoClassDefFoundError during DataDescriptor initialization on windows (CASSANDRA-10412)
 * Preserve case of quoted Role & User names (CASSANDRA-10394)
 * cqlsh pg-style-strings broken (CASSANDRA-10484)
 * cqlsh prompt includes name of keyspace after failed `use` statement (CASSANDRA-10369)
Merged from 2.1:
 * (cqlsh) Distinguish negative and positive infinity in output (CASSANDRA-10523)
 * (cqlsh) allow custom time_format for COPY TO (CASSANDRA-8970)
 * Don't allow startup if the node's rack has changed (CASSANDRA-10242)
 * (cqlsh) show partial trace if incomplete after max_trace_wait (CASSANDRA-7645)
 * Allow LOCAL_JMX to be easily overridden (CASSANDRA-10275)
 * Mark nodes as dead even if they've already left (CASSANDRA-10205)


3.0.0-rc1
 * Fix mixed version read request compatibility for compact static tables
   (CASSANDRA-10373)
 * Fix paging of DISTINCT with static and IN (CASSANDRA-10354)
 * Allow MATERIALIZED VIEW's SELECT statement to restrict primary key
   columns (CASSANDRA-9664)
 * Move crc_check_chance out of compression options (CASSANDRA-9839)
 * Fix descending iteration past end of BTreeSearchIterator (CASSANDRA-10301)
 * Transfer hints to a different node on decommission (CASSANDRA-10198)
 * Check partition keys for CAS operations during stmt validation (CASSANDRA-10338)
 * Add custom query expressions to SELECT (CASSANDRA-10217)
 * Fix minor bugs in MV handling (CASSANDRA-10362)
 * Allow custom indexes with 0,1 or multiple target columns (CASSANDRA-10124)
 * Improve MV schema representation (CASSANDRA-9921)
 * Add flag to enable/disable coordinator batchlog for MV writes (CASSANDRA-10230)
 * Update cqlsh COPY for new internal driver serialization interface (CASSANDRA-10318)
 * Give index implementations more control over rebuild operations (CASSANDRA-10312)
 * Update index file format (CASSANDRA-10314)
 * Add "shadowable" row tombstones to deal with mv timestamp issues (CASSANDRA-10261)
 * CFS.loadNewSSTables() broken for pre-3.0 sstables
 * Cache selected index in read command to reduce lookups (CASSANDRA-10215)
 * Small optimizations of sstable index serialization (CASSANDRA-10232)
 * Support for both encrypted and unencrypted native transport connections (CASSANDRA-9590)
Merged from 2.2:
 * Configurable page size in cqlsh (CASSANDRA-9855)
 * Defer default role manager setup until all nodes are on 2.2+ (CASSANDRA-9761)
 * Handle missing RoleManager in config after upgrade to 2.2 (CASSANDRA-10209)
Merged from 2.1:
 * Bulk Loader API could not tolerate even node failure (CASSANDRA-10347)
 * Avoid misleading pushed notifications when multiple nodes
   share an rpc_address (CASSANDRA-10052)
 * Fix dropping undroppable when message queue is full (CASSANDRA-10113)
 * Fix potential ClassCastException during paging (CASSANDRA-10352)
 * Prevent ALTER TYPE from creating circular references (CASSANDRA-10339)
 * Fix cache handling of 2i and base tables (CASSANDRA-10155, 10359)
 * Fix NPE in nodetool compactionhistory (CASSANDRA-9758)
 * (Pig) support BulkOutputFormat as a URL parameter (CASSANDRA-7410)
 * BATCH statement is broken in cqlsh (CASSANDRA-10272)
 * (cqlsh) Make cqlsh PEP8 Compliant (CASSANDRA-10066)
 * (cqlsh) Fix error when starting cqlsh with --debug (CASSANDRA-10282)
 * Scrub, Cleanup and Upgrade do not unmark compacting until all operations
   have completed, regardless of the occurence of exceptions (CASSANDRA-10274)


3.0.0-beta2
 * Fix columns returned by AbstractBtreePartitions (CASSANDRA-10220)
 * Fix backward compatibility issue due to AbstractBounds serialization bug (CASSANDRA-9857)
 * Fix startup error when upgrading nodes (CASSANDRA-10136)
 * Base table PRIMARY KEY can be assumed to be NOT NULL in MV creation (CASSANDRA-10147)
 * Improve batchlog write patch (CASSANDRA-9673)
 * Re-apply MaterializedView updates on commitlog replay (CASSANDRA-10164)
 * Require AbstractType.isByteOrderComparable declaration in constructor (CASSANDRA-9901)
 * Avoid digest mismatch on upgrade to 3.0 (CASSANDRA-9554)
 * Fix Materialized View builder when adding multiple MVs (CASSANDRA-10156)
 * Choose better poolingOptions for protocol v4 in cassandra-stress (CASSANDRA-10182)
 * Fix LWW bug affecting Materialized Views (CASSANDRA-10197)
 * Ensures frozen sets and maps are always sorted (CASSANDRA-10162)
 * Don't deadlock when flushing CFS backed custom indexes (CASSANDRA-10181)
 * Fix double flushing of secondary index tables (CASSANDRA-10180)
 * Fix incorrect handling of range tombstones in thrift (CASSANDRA-10046)
 * Only use batchlog when paired materialized view replica is remote (CASSANDRA-10061)
 * Reuse TemporalRow when updating multiple MaterializedViews (CASSANDRA-10060)
 * Validate gc_grace_seconds for batchlog writes and MVs (CASSANDRA-9917)
 * Fix sstablerepairedset (CASSANDRA-10132)
Merged from 2.2:
 * Cancel transaction for sstables we wont redistribute index summary
   for (CASSANDRA-10270)
 * Retry snapshot deletion after compaction and gc on Windows (CASSANDRA-10222)
 * Fix failure to start with space in directory path on Windows (CASSANDRA-10239)
 * Fix repair hang when snapshot failed (CASSANDRA-10057)
 * Fall back to 1/4 commitlog volume for commitlog_total_space on small disks
   (CASSANDRA-10199)
Merged from 2.1:
 * Added configurable warning threshold for GC duration (CASSANDRA-8907)
 * Fix handling of streaming EOF (CASSANDRA-10206)
 * Only check KeyCache when it is enabled
 * Change streaming_socket_timeout_in_ms default to 1 hour (CASSANDRA-8611)
 * (cqlsh) update list of CQL keywords (CASSANDRA-9232)
 * Add nodetool gettraceprobability command (CASSANDRA-10234)
Merged from 2.0:
 * Fix rare race where older gossip states can be shadowed (CASSANDRA-10366)
 * Fix consolidating racks violating the RF contract (CASSANDRA-10238)
 * Disallow decommission when node is in drained state (CASSANDRA-8741)


2.2.1
 * Fix race during construction of commit log (CASSANDRA-10049)
 * Fix LeveledCompactionStrategyTest (CASSANDRA-9757)
 * Fix broken UnbufferedDataOutputStreamPlus.writeUTF (CASSANDRA-10203)
 * (cqlsh) default load-from-file encoding to utf-8 (CASSANDRA-9898)
 * Avoid returning Permission.NONE when failing to query users table (CASSANDRA-10168)
 * (cqlsh) add CLEAR command (CASSANDRA-10086)
 * Support string literals as Role names for compatibility (CASSANDRA-10135)
Merged from 2.1:
 * Only check KeyCache when it is enabled
 * Change streaming_socket_timeout_in_ms default to 1 hour (CASSANDRA-8611)
 * (cqlsh) update list of CQL keywords (CASSANDRA-9232)


3.0.0-beta1
 * Redesign secondary index API (CASSANDRA-9459, 7771, 9041)
 * Fix throwing ReadFailure instead of ReadTimeout on range queries (CASSANDRA-10125)
 * Rewrite hinted handoff (CASSANDRA-6230)
 * Fix query on static compact tables (CASSANDRA-10093)
 * Fix race during construction of commit log (CASSANDRA-10049)
 * Add option to only purge repaired tombstones (CASSANDRA-6434)
 * Change authorization handling for MVs (CASSANDRA-9927)
 * Add custom JMX enabled executor for UDF sandbox (CASSANDRA-10026)
 * Fix row deletion bug for Materialized Views (CASSANDRA-10014)
 * Support mixed-version clusters with Cassandra 2.1 and 2.2 (CASSANDRA-9704)
 * Fix multiple slices on RowSearchers (CASSANDRA-10002)
 * Fix bug in merging of collections (CASSANDRA-10001)
 * Optimize batchlog replay to avoid full scans (CASSANDRA-7237)
 * Repair improvements when using vnodes (CASSANDRA-5220)
 * Disable scripted UDFs by default (CASSANDRA-9889)
 * Bytecode inspection for Java-UDFs (CASSANDRA-9890)
 * Use byte to serialize MT hash length (CASSANDRA-9792)
 * Replace usage of Adler32 with CRC32 (CASSANDRA-8684)
 * Fix migration to new format from 2.1 SSTable (CASSANDRA-10006)
 * SequentialWriter should extend BufferedDataOutputStreamPlus (CASSANDRA-9500)
 * Use the same repairedAt timestamp within incremental repair session (CASSANDRA-9111)
Merged from 2.2:
 * Allow count(*) and count(1) to be use as normal aggregation (CASSANDRA-10114)
 * An NPE is thrown if the column name is unknown for an IN relation (CASSANDRA-10043)
 * Apply commit_failure_policy to more errors on startup (CASSANDRA-9749)
 * Fix histogram overflow exception (CASSANDRA-9973)
 * Route gossip messages over dedicated socket (CASSANDRA-9237)
 * Add checksum to saved cache files (CASSANDRA-9265)
 * Log warning when using an aggregate without partition key (CASSANDRA-9737)
Merged from 2.1:
 * (cqlsh) Allow encoding to be set through command line (CASSANDRA-10004)
 * Add new JMX methods to change local compaction strategy (CASSANDRA-9965)
 * Write hints for paxos commits (CASSANDRA-7342)
 * (cqlsh) Fix timestamps before 1970 on Windows, always
   use UTC for timestamp display (CASSANDRA-10000)
 * (cqlsh) Avoid overwriting new config file with old config
   when both exist (CASSANDRA-9777)
 * Release snapshot selfRef when doing snapshot repair (CASSANDRA-9998)
 * Cannot replace token does not exist - DN node removed as Fat Client (CASSANDRA-9871)
Merged from 2.0:
 * Don't cast expected bf size to an int (CASSANDRA-9959)
 * Make getFullyExpiredSSTables less expensive (CASSANDRA-9882)


3.0.0-alpha1
 * Implement proper sandboxing for UDFs (CASSANDRA-9402)
 * Simplify (and unify) cleanup of compaction leftovers (CASSANDRA-7066)
 * Allow extra schema definitions in cassandra-stress yaml (CASSANDRA-9850)
 * Metrics should use up to date nomenclature (CASSANDRA-9448)
 * Change CREATE/ALTER TABLE syntax for compression (CASSANDRA-8384)
 * Cleanup crc and adler code for java 8 (CASSANDRA-9650)
 * Storage engine refactor (CASSANDRA-8099, 9743, 9746, 9759, 9781, 9808, 9825,
   9848, 9705, 9859, 9867, 9874, 9828, 9801)
 * Update Guava to 18.0 (CASSANDRA-9653)
 * Bloom filter false positive ratio is not honoured (CASSANDRA-8413)
 * New option for cassandra-stress to leave a ratio of columns null (CASSANDRA-9522)
 * Change hinted_handoff_enabled yaml setting, JMX (CASSANDRA-9035)
 * Add algorithmic token allocation (CASSANDRA-7032)
 * Add nodetool command to replay batchlog (CASSANDRA-9547)
 * Make file buffer cache independent of paths being read (CASSANDRA-8897)
 * Remove deprecated legacy Hadoop code (CASSANDRA-9353)
 * Decommissioned nodes will not rejoin the cluster (CASSANDRA-8801)
 * Change gossip stabilization to use endpoit size (CASSANDRA-9401)
 * Change default garbage collector to G1 (CASSANDRA-7486)
 * Populate TokenMetadata early during startup (CASSANDRA-9317)
 * Undeprecate cache recentHitRate (CASSANDRA-6591)
 * Add support for selectively varint encoding fields (CASSANDRA-9499, 9865)
 * Materialized Views (CASSANDRA-6477)
Merged from 2.2:
 * Avoid grouping sstables for anticompaction with DTCS (CASSANDRA-9900)
 * UDF / UDA execution time in trace (CASSANDRA-9723)
 * Fix broken internode SSL (CASSANDRA-9884)
Merged from 2.1:
 * Add new JMX methods to change local compaction strategy (CASSANDRA-9965)
 * Fix handling of enable/disable autocompaction (CASSANDRA-9899)
 * Add consistency level to tracing ouput (CASSANDRA-9827)
 * Remove repair snapshot leftover on startup (CASSANDRA-7357)
 * Use random nodes for batch log when only 2 racks (CASSANDRA-8735)
 * Ensure atomicity inside thrift and stream session (CASSANDRA-7757)
 * Fix nodetool info error when the node is not joined (CASSANDRA-9031)
Merged from 2.0:
 * Log when messages are dropped due to cross_node_timeout (CASSANDRA-9793)
 * Don't track hotness when opening from snapshot for validation (CASSANDRA-9382)


2.2.0
 * Allow the selection of columns together with aggregates (CASSANDRA-9767)
 * Fix cqlsh copy methods and other windows specific issues (CASSANDRA-9795)
 * Don't wrap byte arrays in SequentialWriter (CASSANDRA-9797)
 * sum() and avg() functions missing for smallint and tinyint types (CASSANDRA-9671)
 * Revert CASSANDRA-9542 (allow native functions in UDA) (CASSANDRA-9771)
Merged from 2.1:
 * Fix MarshalException when upgrading superColumn family (CASSANDRA-9582)
 * Fix broken logging for "empty" flushes in Memtable (CASSANDRA-9837)
 * Handle corrupt files on startup (CASSANDRA-9686)
 * Fix clientutil jar and tests (CASSANDRA-9760)
 * (cqlsh) Allow the SSL protocol version to be specified through the
    config file or environment variables (CASSANDRA-9544)
Merged from 2.0:
 * Add tool to find why expired sstables are not getting dropped (CASSANDRA-10015)
 * Remove erroneous pending HH tasks from tpstats/jmx (CASSANDRA-9129)
 * Don't cast expected bf size to an int (CASSANDRA-9959)
 * checkForEndpointCollision fails for legitimate collisions (CASSANDRA-9765)
 * Complete CASSANDRA-8448 fix (CASSANDRA-9519)
 * Don't include auth credentials in debug log (CASSANDRA-9682)
 * Can't transition from write survey to normal mode (CASSANDRA-9740)
 * Scrub (recover) sstables even when -Index.db is missing (CASSANDRA-9591)
 * Fix growing pending background compaction (CASSANDRA-9662)


2.2.0-rc2
 * Re-enable memory-mapped I/O on Windows (CASSANDRA-9658)
 * Warn when an extra-large partition is compacted (CASSANDRA-9643)
 * (cqlsh) Allow setting the initial connection timeout (CASSANDRA-9601)
 * BulkLoader has --transport-factory option but does not use it (CASSANDRA-9675)
 * Allow JMX over SSL directly from nodetool (CASSANDRA-9090)
 * Update cqlsh for UDFs (CASSANDRA-7556)
 * Change Windows kernel default timer resolution (CASSANDRA-9634)
 * Deprected sstable2json and json2sstable (CASSANDRA-9618)
 * Allow native functions in user-defined aggregates (CASSANDRA-9542)
 * Don't repair system_distributed by default (CASSANDRA-9621)
 * Fix mixing min, max, and count aggregates for blob type (CASSANRA-9622)
 * Rename class for DATE type in Java driver (CASSANDRA-9563)
 * Duplicate compilation of UDFs on coordinator (CASSANDRA-9475)
 * Fix connection leak in CqlRecordWriter (CASSANDRA-9576)
 * Mlockall before opening system sstables & remove boot_without_jna option (CASSANDRA-9573)
 * Add functions to convert timeuuid to date or time, deprecate dateOf and unixTimestampOf (CASSANDRA-9229)
 * Make sure we cancel non-compacting sstables from LifecycleTransaction (CASSANDRA-9566)
 * Fix deprecated repair JMX API (CASSANDRA-9570)
 * Add logback metrics (CASSANDRA-9378)
 * Update and refactor ant test/test-compression to run the tests in parallel (CASSANDRA-9583)
 * Fix upgrading to new directory for secondary index (CASSANDRA-9687)
Merged from 2.1:
 * (cqlsh) Fix bad check for CQL compatibility when DESCRIBE'ing
   COMPACT STORAGE tables with no clustering columns
 * Eliminate strong self-reference chains in sstable ref tidiers (CASSANDRA-9656)
 * Ensure StreamSession uses canonical sstable reader instances (CASSANDRA-9700)
 * Ensure memtable book keeping is not corrupted in the event we shrink usage (CASSANDRA-9681)
 * Update internal python driver for cqlsh (CASSANDRA-9064)
 * Fix IndexOutOfBoundsException when inserting tuple with too many
   elements using the string literal notation (CASSANDRA-9559)
 * Enable describe on indices (CASSANDRA-7814)
 * Fix incorrect result for IN queries where column not found (CASSANDRA-9540)
 * ColumnFamilyStore.selectAndReference may block during compaction (CASSANDRA-9637)
 * Fix bug in cardinality check when compacting (CASSANDRA-9580)
 * Fix memory leak in Ref due to ConcurrentLinkedQueue.remove() behaviour (CASSANDRA-9549)
 * Make rebuild only run one at a time (CASSANDRA-9119)
Merged from 2.0:
 * Avoid NPE in AuthSuccess#decode (CASSANDRA-9727)
 * Add listen_address to system.local (CASSANDRA-9603)
 * Bug fixes to resultset metadata construction (CASSANDRA-9636)
 * Fix setting 'durable_writes' in ALTER KEYSPACE (CASSANDRA-9560)
 * Avoids ballot clash in Paxos (CASSANDRA-9649)
 * Improve trace messages for RR (CASSANDRA-9479)
 * Fix suboptimal secondary index selection when restricted
   clustering column is also indexed (CASSANDRA-9631)
 * (cqlsh) Add min_threshold to DTCS option autocomplete (CASSANDRA-9385)
 * Fix error message when attempting to create an index on a column
   in a COMPACT STORAGE table with clustering columns (CASSANDRA-9527)
 * 'WITH WITH' in alter keyspace statements causes NPE (CASSANDRA-9565)
 * Expose some internals of SelectStatement for inspection (CASSANDRA-9532)
 * ArrivalWindow should use primitives (CASSANDRA-9496)
 * Periodically submit background compaction tasks (CASSANDRA-9592)
 * Set HAS_MORE_PAGES flag to false when PagingState is null (CASSANDRA-9571)


2.2.0-rc1
 * Compressed commit log should measure compressed space used (CASSANDRA-9095)
 * Fix comparison bug in CassandraRoleManager#collectRoles (CASSANDRA-9551)
 * Add tinyint,smallint,time,date support for UDFs (CASSANDRA-9400)
 * Deprecates SSTableSimpleWriter and SSTableSimpleUnsortedWriter (CASSANDRA-9546)
 * Empty INITCOND treated as null in aggregate (CASSANDRA-9457)
 * Remove use of Cell in Thrift MapReduce classes (CASSANDRA-8609)
 * Integrate pre-release Java Driver 2.2-rc1, custom build (CASSANDRA-9493)
 * Clean up gossiper logic for old versions (CASSANDRA-9370)
 * Fix custom payload coding/decoding to match the spec (CASSANDRA-9515)
 * ant test-all results incomplete when parsed (CASSANDRA-9463)
 * Disallow frozen<> types in function arguments and return types for
   clarity (CASSANDRA-9411)
 * Static Analysis to warn on unsafe use of Autocloseable instances (CASSANDRA-9431)
 * Update commitlog archiving examples now that commitlog segments are
   not recycled (CASSANDRA-9350)
 * Extend Transactional API to sstable lifecycle management (CASSANDRA-8568)
 * (cqlsh) Add support for native protocol 4 (CASSANDRA-9399)
 * Ensure that UDF and UDAs are keyspace-isolated (CASSANDRA-9409)
 * Revert CASSANDRA-7807 (tracing completion client notifications) (CASSANDRA-9429)
 * Add ability to stop compaction by ID (CASSANDRA-7207)
 * Let CassandraVersion handle SNAPSHOT version (CASSANDRA-9438)
Merged from 2.1:
 * (cqlsh) Fix using COPY through SOURCE or -f (CASSANDRA-9083)
 * Fix occasional lack of `system` keyspace in schema tables (CASSANDRA-8487)
 * Use ProtocolError code instead of ServerError code for native protocol
   error responses to unsupported protocol versions (CASSANDRA-9451)
 * Default commitlog_sync_batch_window_in_ms changed to 2ms (CASSANDRA-9504)
 * Fix empty partition assertion in unsorted sstable writing tools (CASSANDRA-9071)
 * Ensure truncate without snapshot cannot produce corrupt responses (CASSANDRA-9388)
 * Consistent error message when a table mixes counter and non-counter
   columns (CASSANDRA-9492)
 * Avoid getting unreadable keys during anticompaction (CASSANDRA-9508)
 * (cqlsh) Better float precision by default (CASSANDRA-9224)
 * Improve estimated row count (CASSANDRA-9107)
 * Optimize range tombstone memory footprint (CASSANDRA-8603)
 * Use configured gcgs in anticompaction (CASSANDRA-9397)
Merged from 2.0:
 * Don't accumulate more range than necessary in RangeTombstone.Tracker (CASSANDRA-9486)
 * Add broadcast and rpc addresses to system.local (CASSANDRA-9436)
 * Always mark sstable suspect when corrupted (CASSANDRA-9478)
 * Add database users and permissions to CQL3 documentation (CASSANDRA-7558)
 * Allow JVM_OPTS to be passed to standalone tools (CASSANDRA-5969)
 * Fix bad condition in RangeTombstoneList (CASSANDRA-9485)
 * Fix potential StackOverflow when setting CrcCheckChance over JMX (CASSANDRA-9488)
 * Fix null static columns in pages after the first, paged reversed
   queries (CASSANDRA-8502)
 * Fix counting cache serialization in request metrics (CASSANDRA-9466)
 * Add option not to validate atoms during scrub (CASSANDRA-9406)


2.2.0-beta1
 * Introduce Transactional API for internal state changes (CASSANDRA-8984)
 * Add a flag in cassandra.yaml to enable UDFs (CASSANDRA-9404)
 * Better support of null for UDF (CASSANDRA-8374)
 * Use ecj instead of javassist for UDFs (CASSANDRA-8241)
 * faster async logback configuration for tests (CASSANDRA-9376)
 * Add `smallint` and `tinyint` data types (CASSANDRA-8951)
 * Avoid thrift schema creation when native driver is used in stress tool (CASSANDRA-9374)
 * Make Functions.declared thread-safe
 * Add client warnings to native protocol v4 (CASSANDRA-8930)
 * Allow roles cache to be invalidated (CASSANDRA-8967)
 * Upgrade Snappy (CASSANDRA-9063)
 * Don't start Thrift rpc by default (CASSANDRA-9319)
 * Only stream from unrepaired sstables with incremental repair (CASSANDRA-8267)
 * Aggregate UDFs allow SFUNC return type to differ from STYPE if FFUNC specified (CASSANDRA-9321)
 * Remove Thrift dependencies in bundled tools (CASSANDRA-8358)
 * Disable memory mapping of hsperfdata file for JVM statistics (CASSANDRA-9242)
 * Add pre-startup checks to detect potential incompatibilities (CASSANDRA-8049)
 * Distinguish between null and unset in protocol v4 (CASSANDRA-7304)
 * Add user/role permissions for user-defined functions (CASSANDRA-7557)
 * Allow cassandra config to be updated to restart daemon without unloading classes (CASSANDRA-9046)
 * Don't initialize compaction writer before checking if iter is empty (CASSANDRA-9117)
 * Don't execute any functions at prepare-time (CASSANDRA-9037)
 * Share file handles between all instances of a SegmentedFile (CASSANDRA-8893)
 * Make it possible to major compact LCS (CASSANDRA-7272)
 * Make FunctionExecutionException extend RequestExecutionException
   (CASSANDRA-9055)
 * Add support for SELECT JSON, INSERT JSON syntax and new toJson(), fromJson()
   functions (CASSANDRA-7970)
 * Optimise max purgeable timestamp calculation in compaction (CASSANDRA-8920)
 * Constrain internode message buffer sizes, and improve IO class hierarchy (CASSANDRA-8670)
 * New tool added to validate all sstables in a node (CASSANDRA-5791)
 * Push notification when tracing completes for an operation (CASSANDRA-7807)
 * Delay "node up" and "node added" notifications until native protocol server is started (CASSANDRA-8236)
 * Compressed Commit Log (CASSANDRA-6809)
 * Optimise IntervalTree (CASSANDRA-8988)
 * Add a key-value payload for third party usage (CASSANDRA-8553, 9212)
 * Bump metrics-reporter-config dependency for metrics 3.0 (CASSANDRA-8149)
 * Partition intra-cluster message streams by size, not type (CASSANDRA-8789)
 * Add WriteFailureException to native protocol, notify coordinator of
   write failures (CASSANDRA-8592)
 * Convert SequentialWriter to nio (CASSANDRA-8709)
 * Add role based access control (CASSANDRA-7653, 8650, 7216, 8760, 8849, 8761, 8850)
 * Record client ip address in tracing sessions (CASSANDRA-8162)
 * Indicate partition key columns in response metadata for prepared
   statements (CASSANDRA-7660)
 * Merge UUIDType and TimeUUIDType parse logic (CASSANDRA-8759)
 * Avoid memory allocation when searching index summary (CASSANDRA-8793)
 * Optimise (Time)?UUIDType Comparisons (CASSANDRA-8730)
 * Make CRC32Ex into a separate maven dependency (CASSANDRA-8836)
 * Use preloaded jemalloc w/ Unsafe (CASSANDRA-8714, 9197)
 * Avoid accessing partitioner through StorageProxy (CASSANDRA-8244, 8268)
 * Upgrade Metrics library and remove depricated metrics (CASSANDRA-5657)
 * Serializing Row cache alternative, fully off heap (CASSANDRA-7438)
 * Duplicate rows returned when in clause has repeated values (CASSANDRA-6706)
 * Make CassandraException unchecked, extend RuntimeException (CASSANDRA-8560)
 * Support direct buffer decompression for reads (CASSANDRA-8464)
 * DirectByteBuffer compatible LZ4 methods (CASSANDRA-7039)
 * Group sstables for anticompaction correctly (CASSANDRA-8578)
 * Add ReadFailureException to native protocol, respond
   immediately when replicas encounter errors while handling
   a read request (CASSANDRA-7886)
 * Switch CommitLogSegment from RandomAccessFile to nio (CASSANDRA-8308)
 * Allow mixing token and partition key restrictions (CASSANDRA-7016)
 * Support index key/value entries on map collections (CASSANDRA-8473)
 * Modernize schema tables (CASSANDRA-8261)
 * Support for user-defined aggregation functions (CASSANDRA-8053)
 * Fix NPE in SelectStatement with empty IN values (CASSANDRA-8419)
 * Refactor SelectStatement, return IN results in natural order instead
   of IN value list order and ignore duplicate values in partition key IN restrictions (CASSANDRA-7981)
 * Support UDTs, tuples, and collections in user-defined
   functions (CASSANDRA-7563)
 * Fix aggregate fn results on empty selection, result column name,
   and cqlsh parsing (CASSANDRA-8229)
 * Mark sstables as repaired after full repair (CASSANDRA-7586)
 * Extend Descriptor to include a format value and refactor reader/writer
   APIs (CASSANDRA-7443)
 * Integrate JMH for microbenchmarks (CASSANDRA-8151)
 * Keep sstable levels when bootstrapping (CASSANDRA-7460)
 * Add Sigar library and perform basic OS settings check on startup (CASSANDRA-7838)
 * Support for aggregation functions (CASSANDRA-4914)
 * Remove cassandra-cli (CASSANDRA-7920)
 * Accept dollar quoted strings in CQL (CASSANDRA-7769)
 * Make assassinate a first class command (CASSANDRA-7935)
 * Support IN clause on any partition key column (CASSANDRA-7855)
 * Support IN clause on any clustering column (CASSANDRA-4762)
 * Improve compaction logging (CASSANDRA-7818)
 * Remove YamlFileNetworkTopologySnitch (CASSANDRA-7917)
 * Do anticompaction in groups (CASSANDRA-6851)
 * Support user-defined functions (CASSANDRA-7395, 7526, 7562, 7740, 7781, 7929,
   7924, 7812, 8063, 7813, 7708)
 * Permit configurable timestamps with cassandra-stress (CASSANDRA-7416)
 * Move sstable RandomAccessReader to nio2, which allows using the
   FILE_SHARE_DELETE flag on Windows (CASSANDRA-4050)
 * Remove CQL2 (CASSANDRA-5918)
 * Optimize fetching multiple cells by name (CASSANDRA-6933)
 * Allow compilation in java 8 (CASSANDRA-7028)
 * Make incremental repair default (CASSANDRA-7250)
 * Enable code coverage thru JaCoCo (CASSANDRA-7226)
 * Switch external naming of 'column families' to 'tables' (CASSANDRA-4369)
 * Shorten SSTable path (CASSANDRA-6962)
 * Use unsafe mutations for most unit tests (CASSANDRA-6969)
 * Fix race condition during calculation of pending ranges (CASSANDRA-7390)
 * Fail on very large batch sizes (CASSANDRA-8011)
 * Improve concurrency of repair (CASSANDRA-6455, 8208, 9145)
 * Select optimal CRC32 implementation at runtime (CASSANDRA-8614)
 * Evaluate MurmurHash of Token once per query (CASSANDRA-7096)
 * Generalize progress reporting (CASSANDRA-8901)
 * Resumable bootstrap streaming (CASSANDRA-8838, CASSANDRA-8942)
 * Allow scrub for secondary index (CASSANDRA-5174)
 * Save repair data to system table (CASSANDRA-5839)
 * fix nodetool names that reference column families (CASSANDRA-8872)
 Merged from 2.1:
 * Warn on misuse of unlogged batches (CASSANDRA-9282)
 * Failure detector detects and ignores local pauses (CASSANDRA-9183)
 * Add utility class to support for rate limiting a given log statement (CASSANDRA-9029)
 * Add missing consistency levels to cassandra-stess (CASSANDRA-9361)
 * Fix commitlog getCompletedTasks to not increment (CASSANDRA-9339)
 * Fix for harmless exceptions logged as ERROR (CASSANDRA-8564)
 * Delete processed sstables in sstablesplit/sstableupgrade (CASSANDRA-8606)
 * Improve sstable exclusion from partition tombstones (CASSANDRA-9298)
 * Validate the indexed column rather than the cell's contents for 2i (CASSANDRA-9057)
 * Add support for top-k custom 2i queries (CASSANDRA-8717)
 * Fix error when dropping table during compaction (CASSANDRA-9251)
 * cassandra-stress supports validation operations over user profiles (CASSANDRA-8773)
 * Add support for rate limiting log messages (CASSANDRA-9029)
 * Log the partition key with tombstone warnings (CASSANDRA-8561)
 * Reduce runWithCompactionsDisabled poll interval to 1ms (CASSANDRA-9271)
 * Fix PITR commitlog replay (CASSANDRA-9195)
 * GCInspector logs very different times (CASSANDRA-9124)
 * Fix deleting from an empty list (CASSANDRA-9198)
 * Update tuple and collection types that use a user-defined type when that UDT
   is modified (CASSANDRA-9148, CASSANDRA-9192)
 * Use higher timeout for prepair and snapshot in repair (CASSANDRA-9261)
 * Fix anticompaction blocking ANTI_ENTROPY stage (CASSANDRA-9151)
 * Repair waits for anticompaction to finish (CASSANDRA-9097)
 * Fix streaming not holding ref when stream error (CASSANDRA-9295)
 * Fix canonical view returning early opened SSTables (CASSANDRA-9396)
Merged from 2.0:
 * (cqlsh) Add LOGIN command to switch users (CASSANDRA-7212)
 * Clone SliceQueryFilter in AbstractReadCommand implementations (CASSANDRA-8940)
 * Push correct protocol notification for DROP INDEX (CASSANDRA-9310)
 * token-generator - generated tokens too long (CASSANDRA-9300)
 * Fix counting of tombstones for TombstoneOverwhelmingException (CASSANDRA-9299)
 * Fix ReconnectableSnitch reconnecting to peers during upgrade (CASSANDRA-6702)
 * Include keyspace and table name in error log for collections over the size
   limit (CASSANDRA-9286)
 * Avoid potential overlap in LCS with single-partition sstables (CASSANDRA-9322)
 * Log warning message when a table is queried before the schema has fully
   propagated (CASSANDRA-9136)
 * Overload SecondaryIndex#indexes to accept the column definition (CASSANDRA-9314)
 * (cqlsh) Add SERIAL and LOCAL_SERIAL consistency levels (CASSANDRA-8051)
 * Fix index selection during rebuild with certain table layouts (CASSANDRA-9281)
 * Fix partition-level-delete-only workload accounting (CASSANDRA-9194)
 * Allow scrub to handle corrupted compressed chunks (CASSANDRA-9140)
 * Fix assertion error when resetlocalschema is run during repair (CASSANDRA-9249)
 * Disable single sstable tombstone compactions for DTCS by default (CASSANDRA-9234)
 * IncomingTcpConnection thread is not named (CASSANDRA-9262)
 * Close incoming connections when MessagingService is stopped (CASSANDRA-9238)
 * Fix streaming hang when retrying (CASSANDRA-9132)


2.1.5
 * Re-add deprecated cold_reads_to_omit param for backwards compat (CASSANDRA-9203)
 * Make anticompaction visible in compactionstats (CASSANDRA-9098)
 * Improve nodetool getendpoints documentation about the partition
   key parameter (CASSANDRA-6458)
 * Don't check other keyspaces for schema changes when an user-defined
   type is altered (CASSANDRA-9187)
 * Add generate-idea-files target to build.xml (CASSANDRA-9123)
 * Allow takeColumnFamilySnapshot to take a list of tables (CASSANDRA-8348)
 * Limit major sstable operations to their canonical representation (CASSANDRA-8669)
 * cqlsh: Add tests for INSERT and UPDATE tab completion (CASSANDRA-9125)
 * cqlsh: quote column names when needed in COPY FROM inserts (CASSANDRA-9080)
 * Do not load read meter for offline operations (CASSANDRA-9082)
 * cqlsh: Make CompositeType data readable (CASSANDRA-8919)
 * cqlsh: Fix display of triggers (CASSANDRA-9081)
 * Fix NullPointerException when deleting or setting an element by index on
   a null list collection (CASSANDRA-9077)
 * Buffer bloom filter serialization (CASSANDRA-9066)
 * Fix anti-compaction target bloom filter size (CASSANDRA-9060)
 * Make FROZEN and TUPLE unreserved keywords in CQL (CASSANDRA-9047)
 * Prevent AssertionError from SizeEstimatesRecorder (CASSANDRA-9034)
 * Avoid overwriting index summaries for sstables with an older format that
   does not support downsampling; rebuild summaries on startup when this
   is detected (CASSANDRA-8993)
 * Fix potential data loss in CompressedSequentialWriter (CASSANDRA-8949)
 * Make PasswordAuthenticator number of hashing rounds configurable (CASSANDRA-8085)
 * Fix AssertionError when binding nested collections in DELETE (CASSANDRA-8900)
 * Check for overlap with non-early sstables in LCS (CASSANDRA-8739)
 * Only calculate max purgable timestamp if we have to (CASSANDRA-8914)
 * (cqlsh) Greatly improve performance of COPY FROM (CASSANDRA-8225)
 * IndexSummary effectiveIndexInterval is now a guideline, not a rule (CASSANDRA-8993)
 * Use correct bounds for page cache eviction of compressed files (CASSANDRA-8746)
 * SSTableScanner enforces its bounds (CASSANDRA-8946)
 * Cleanup cell equality (CASSANDRA-8947)
 * Introduce intra-cluster message coalescing (CASSANDRA-8692)
 * DatabaseDescriptor throws NPE when rpc_interface is used (CASSANDRA-8839)
 * Don't check if an sstable is live for offline compactions (CASSANDRA-8841)
 * Don't set clientMode in SSTableLoader (CASSANDRA-8238)
 * Fix SSTableRewriter with disabled early open (CASSANDRA-8535)
 * Fix cassandra-stress so it respects the CL passed in user mode (CASSANDRA-8948)
 * Fix rare NPE in ColumnDefinition#hasIndexOption() (CASSANDRA-8786)
 * cassandra-stress reports per-operation statistics, plus misc (CASSANDRA-8769)
 * Add SimpleDate (cql date) and Time (cql time) types (CASSANDRA-7523)
 * Use long for key count in cfstats (CASSANDRA-8913)
 * Make SSTableRewriter.abort() more robust to failure (CASSANDRA-8832)
 * Remove cold_reads_to_omit from STCS (CASSANDRA-8860)
 * Make EstimatedHistogram#percentile() use ceil instead of floor (CASSANDRA-8883)
 * Fix top partitions reporting wrong cardinality (CASSANDRA-8834)
 * Fix rare NPE in KeyCacheSerializer (CASSANDRA-8067)
 * Pick sstables for validation as late as possible inc repairs (CASSANDRA-8366)
 * Fix commitlog getPendingTasks to not increment (CASSANDRA-8862)
 * Fix parallelism adjustment in range and secondary index queries
   when the first fetch does not satisfy the limit (CASSANDRA-8856)
 * Check if the filtered sstables is non-empty in STCS (CASSANDRA-8843)
 * Upgrade java-driver used for cassandra-stress (CASSANDRA-8842)
 * Fix CommitLog.forceRecycleAllSegments() memory access error (CASSANDRA-8812)
 * Improve assertions in Memory (CASSANDRA-8792)
 * Fix SSTableRewriter cleanup (CASSANDRA-8802)
 * Introduce SafeMemory for CompressionMetadata.Writer (CASSANDRA-8758)
 * 'nodetool info' prints exception against older node (CASSANDRA-8796)
 * Ensure SSTableReader.last corresponds exactly with the file end (CASSANDRA-8750)
 * Make SSTableWriter.openEarly more robust and obvious (CASSANDRA-8747)
 * Enforce SSTableReader.first/last (CASSANDRA-8744)
 * Cleanup SegmentedFile API (CASSANDRA-8749)
 * Avoid overlap with early compaction replacement (CASSANDRA-8683)
 * Safer Resource Management++ (CASSANDRA-8707)
 * Write partition size estimates into a system table (CASSANDRA-7688)
 * cqlsh: Fix keys() and full() collection indexes in DESCRIBE output
   (CASSANDRA-8154)
 * Show progress of streaming in nodetool netstats (CASSANDRA-8886)
 * IndexSummaryBuilder utilises offheap memory, and shares data between
   each IndexSummary opened from it (CASSANDRA-8757)
 * markCompacting only succeeds if the exact SSTableReader instances being
   marked are in the live set (CASSANDRA-8689)
 * cassandra-stress support for varint (CASSANDRA-8882)
 * Fix Adler32 digest for compressed sstables (CASSANDRA-8778)
 * Add nodetool statushandoff/statusbackup (CASSANDRA-8912)
 * Use stdout for progress and stats in sstableloader (CASSANDRA-8982)
 * Correctly identify 2i datadir from older versions (CASSANDRA-9116)
Merged from 2.0:
 * Ignore gossip SYNs after shutdown (CASSANDRA-9238)
 * Avoid overflow when calculating max sstable size in LCS (CASSANDRA-9235)
 * Make sstable blacklisting work with compression (CASSANDRA-9138)
 * Do not attempt to rebuild indexes if no index accepts any column (CASSANDRA-9196)
 * Don't initiate snitch reconnection for dead states (CASSANDRA-7292)
 * Fix ArrayIndexOutOfBoundsException in CQLSSTableWriter (CASSANDRA-8978)
 * Add shutdown gossip state to prevent timeouts during rolling restarts (CASSANDRA-8336)
 * Fix running with java.net.preferIPv6Addresses=true (CASSANDRA-9137)
 * Fix failed bootstrap/replace attempts being persisted in system.peers (CASSANDRA-9180)
 * Flush system.IndexInfo after marking index built (CASSANDRA-9128)
 * Fix updates to min/max_compaction_threshold through cassandra-cli
   (CASSANDRA-8102)
 * Don't include tmp files when doing offline relevel (CASSANDRA-9088)
 * Use the proper CAS WriteType when finishing a previous round during Paxos
   preparation (CASSANDRA-8672)
 * Avoid race in cancelling compactions (CASSANDRA-9070)
 * More aggressive check for expired sstables in DTCS (CASSANDRA-8359)
 * Fix ignored index_interval change in ALTER TABLE statements (CASSANDRA-7976)
 * Do more aggressive compaction in old time windows in DTCS (CASSANDRA-8360)
 * java.lang.AssertionError when reading saved cache (CASSANDRA-8740)
 * "disk full" when running cleanup (CASSANDRA-9036)
 * Lower logging level from ERROR to DEBUG when a scheduled schema pull
   cannot be completed due to a node being down (CASSANDRA-9032)
 * Fix MOVED_NODE client event (CASSANDRA-8516)
 * Allow overriding MAX_OUTSTANDING_REPLAY_COUNT (CASSANDRA-7533)
 * Fix malformed JMX ObjectName containing IPv6 addresses (CASSANDRA-9027)
 * (cqlsh) Allow increasing CSV field size limit through
   cqlshrc config option (CASSANDRA-8934)
 * Stop logging range tombstones when exceeding the threshold
   (CASSANDRA-8559)
 * Fix NullPointerException when nodetool getendpoints is run
   against invalid keyspaces or tables (CASSANDRA-8950)
 * Allow specifying the tmp dir (CASSANDRA-7712)
 * Improve compaction estimated tasks estimation (CASSANDRA-8904)
 * Fix duplicate up/down messages sent to native clients (CASSANDRA-7816)
 * Expose commit log archive status via JMX (CASSANDRA-8734)
 * Provide better exceptions for invalid replication strategy parameters
   (CASSANDRA-8909)
 * Fix regression in mixed single and multi-column relation support for
   SELECT statements (CASSANDRA-8613)
 * Add ability to limit number of native connections (CASSANDRA-8086)
 * Fix CQLSSTableWriter throwing exception and spawning threads
   (CASSANDRA-8808)
 * Fix MT mismatch between empty and GC-able data (CASSANDRA-8979)
 * Fix incorrect validation when snapshotting single table (CASSANDRA-8056)
 * Add offline tool to relevel sstables (CASSANDRA-8301)
 * Preserve stream ID for more protocol errors (CASSANDRA-8848)
 * Fix combining token() function with multi-column relations on
   clustering columns (CASSANDRA-8797)
 * Make CFS.markReferenced() resistant to bad refcounting (CASSANDRA-8829)
 * Fix StreamTransferTask abort/complete bad refcounting (CASSANDRA-8815)
 * Fix AssertionError when querying a DESC clustering ordered
   table with ASC ordering and paging (CASSANDRA-8767)
 * AssertionError: "Memory was freed" when running cleanup (CASSANDRA-8716)
 * Make it possible to set max_sstable_age to fractional days (CASSANDRA-8406)
 * Fix some multi-column relations with indexes on some clustering
   columns (CASSANDRA-8275)
 * Fix memory leak in SSTableSimple*Writer and SSTableReader.validate()
   (CASSANDRA-8748)
 * Throw OOM if allocating memory fails to return a valid pointer (CASSANDRA-8726)
 * Fix SSTableSimpleUnsortedWriter ConcurrentModificationException (CASSANDRA-8619)
 * 'nodetool info' prints exception against older node (CASSANDRA-8796)
 * Ensure SSTableSimpleUnsortedWriter.close() terminates if
   disk writer has crashed (CASSANDRA-8807)


2.1.4
 * Bind JMX to localhost unless explicitly configured otherwise (CASSANDRA-9085)


2.1.3
 * Fix HSHA/offheap_objects corruption (CASSANDRA-8719)
 * Upgrade libthrift to 0.9.2 (CASSANDRA-8685)
 * Don't use the shared ref in sstableloader (CASSANDRA-8704)
 * Purge internal prepared statements if related tables or
   keyspaces are dropped (CASSANDRA-8693)
 * (cqlsh) Handle unicode BOM at start of files (CASSANDRA-8638)
 * Stop compactions before exiting offline tools (CASSANDRA-8623)
 * Update tools/stress/README.txt to match current behaviour (CASSANDRA-7933)
 * Fix schema from Thrift conversion with empty metadata (CASSANDRA-8695)
 * Safer Resource Management (CASSANDRA-7705)
 * Make sure we compact highly overlapping cold sstables with
   STCS (CASSANDRA-8635)
 * rpc_interface and listen_interface generate NPE on startup when specified
   interface doesn't exist (CASSANDRA-8677)
 * Fix ArrayIndexOutOfBoundsException in nodetool cfhistograms (CASSANDRA-8514)
 * Switch from yammer metrics for nodetool cf/proxy histograms (CASSANDRA-8662)
 * Make sure we don't add tmplink files to the compaction
   strategy (CASSANDRA-8580)
 * (cqlsh) Handle maps with blob keys (CASSANDRA-8372)
 * (cqlsh) Handle DynamicCompositeType schemas correctly (CASSANDRA-8563)
 * Duplicate rows returned when in clause has repeated values (CASSANDRA-6706)
 * Add tooling to detect hot partitions (CASSANDRA-7974)
 * Fix cassandra-stress user-mode truncation of partition generation (CASSANDRA-8608)
 * Only stream from unrepaired sstables during inc repair (CASSANDRA-8267)
 * Don't allow starting multiple inc repairs on the same sstables (CASSANDRA-8316)
 * Invalidate prepared BATCH statements when related tables
   or keyspaces are dropped (CASSANDRA-8652)
 * Fix missing results in secondary index queries on collections
   with ALLOW FILTERING (CASSANDRA-8421)
 * Expose EstimatedHistogram metrics for range slices (CASSANDRA-8627)
 * (cqlsh) Escape clqshrc passwords properly (CASSANDRA-8618)
 * Fix NPE when passing wrong argument in ALTER TABLE statement (CASSANDRA-8355)
 * Pig: Refactor and deprecate CqlStorage (CASSANDRA-8599)
 * Don't reuse the same cleanup strategy for all sstables (CASSANDRA-8537)
 * Fix case-sensitivity of index name on CREATE and DROP INDEX
   statements (CASSANDRA-8365)
 * Better detection/logging for corruption in compressed sstables (CASSANDRA-8192)
 * Use the correct repairedAt value when closing writer (CASSANDRA-8570)
 * (cqlsh) Handle a schema mismatch being detected on startup (CASSANDRA-8512)
 * Properly calculate expected write size during compaction (CASSANDRA-8532)
 * Invalidate affected prepared statements when a table's columns
   are altered (CASSANDRA-7910)
 * Stress - user defined writes should populate sequentally (CASSANDRA-8524)
 * Fix regression in SSTableRewriter causing some rows to become unreadable
   during compaction (CASSANDRA-8429)
 * Run major compactions for repaired/unrepaired in parallel (CASSANDRA-8510)
 * (cqlsh) Fix compression options in DESCRIBE TABLE output when compression
   is disabled (CASSANDRA-8288)
 * (cqlsh) Fix DESCRIBE output after keyspaces are altered (CASSANDRA-7623)
 * Make sure we set lastCompactedKey correctly (CASSANDRA-8463)
 * (cqlsh) Fix output of CONSISTENCY command (CASSANDRA-8507)
 * (cqlsh) Fixed the handling of LIST statements (CASSANDRA-8370)
 * Make sstablescrub check leveled manifest again (CASSANDRA-8432)
 * Check first/last keys in sstable when giving out positions (CASSANDRA-8458)
 * Disable mmap on Windows (CASSANDRA-6993)
 * Add missing ConsistencyLevels to cassandra-stress (CASSANDRA-8253)
 * Add auth support to cassandra-stress (CASSANDRA-7985)
 * Fix ArrayIndexOutOfBoundsException when generating error message
   for some CQL syntax errors (CASSANDRA-8455)
 * Scale memtable slab allocation logarithmically (CASSANDRA-7882)
 * cassandra-stress simultaneous inserts over same seed (CASSANDRA-7964)
 * Reduce cassandra-stress sampling memory requirements (CASSANDRA-7926)
 * Ensure memtable flush cannot expire commit log entries from its future (CASSANDRA-8383)
 * Make read "defrag" async to reclaim memtables (CASSANDRA-8459)
 * Remove tmplink files for offline compactions (CASSANDRA-8321)
 * Reduce maxHintsInProgress (CASSANDRA-8415)
 * BTree updates may call provided update function twice (CASSANDRA-8018)
 * Release sstable references after anticompaction (CASSANDRA-8386)
 * Handle abort() in SSTableRewriter properly (CASSANDRA-8320)
 * Centralize shared executors (CASSANDRA-8055)
 * Fix filtering for CONTAINS (KEY) relations on frozen collection
   clustering columns when the query is restricted to a single
   partition (CASSANDRA-8203)
 * Do more aggressive entire-sstable TTL expiry checks (CASSANDRA-8243)
 * Add more log info if readMeter is null (CASSANDRA-8238)
 * add check of the system wall clock time at startup (CASSANDRA-8305)
 * Support for frozen collections (CASSANDRA-7859)
 * Fix overflow on histogram computation (CASSANDRA-8028)
 * Have paxos reuse the timestamp generation of normal queries (CASSANDRA-7801)
 * Fix incremental repair not remove parent session on remote (CASSANDRA-8291)
 * Improve JBOD disk utilization (CASSANDRA-7386)
 * Log failed host when preparing incremental repair (CASSANDRA-8228)
 * Force config client mode in CQLSSTableWriter (CASSANDRA-8281)
 * Fix sstableupgrade throws exception (CASSANDRA-8688)
 * Fix hang when repairing empty keyspace (CASSANDRA-8694)
Merged from 2.0:
 * Fix IllegalArgumentException in dynamic snitch (CASSANDRA-8448)
 * Add support for UPDATE ... IF EXISTS (CASSANDRA-8610)
 * Fix reversal of list prepends (CASSANDRA-8733)
 * Prevent non-zero default_time_to_live on tables with counters
   (CASSANDRA-8678)
 * Fix SSTableSimpleUnsortedWriter ConcurrentModificationException
   (CASSANDRA-8619)
 * Round up time deltas lower than 1ms in BulkLoader (CASSANDRA-8645)
 * Add batch remove iterator to ABSC (CASSANDRA-8414, 8666)
 * Round up time deltas lower than 1ms in BulkLoader (CASSANDRA-8645)
 * Fix isClientMode check in Keyspace (CASSANDRA-8687)
 * Use more efficient slice size for querying internal secondary
   index tables (CASSANDRA-8550)
 * Fix potentially returning deleted rows with range tombstone (CASSANDRA-8558)
 * Check for available disk space before starting a compaction (CASSANDRA-8562)
 * Fix DISTINCT queries with LIMITs or paging when some partitions
   contain only tombstones (CASSANDRA-8490)
 * Introduce background cache refreshing to permissions cache
   (CASSANDRA-8194)
 * Fix race condition in StreamTransferTask that could lead to
   infinite loops and premature sstable deletion (CASSANDRA-7704)
 * Add an extra version check to MigrationTask (CASSANDRA-8462)
 * Ensure SSTableWriter cleans up properly after failure (CASSANDRA-8499)
 * Increase bf true positive count on key cache hit (CASSANDRA-8525)
 * Move MeteredFlusher to its own thread (CASSANDRA-8485)
 * Fix non-distinct results in DISTNCT queries on static columns when
   paging is enabled (CASSANDRA-8087)
 * Move all hints related tasks to hints internal executor (CASSANDRA-8285)
 * Fix paging for multi-partition IN queries (CASSANDRA-8408)
 * Fix MOVED_NODE topology event never being emitted when a node
   moves its token (CASSANDRA-8373)
 * Fix validation of indexes in COMPACT tables (CASSANDRA-8156)
 * Avoid StackOverflowError when a large list of IN values
   is used for a clustering column (CASSANDRA-8410)
 * Fix NPE when writetime() or ttl() calls are wrapped by
   another function call (CASSANDRA-8451)
 * Fix NPE after dropping a keyspace (CASSANDRA-8332)
 * Fix error message on read repair timeouts (CASSANDRA-7947)
 * Default DTCS base_time_seconds changed to 60 (CASSANDRA-8417)
 * Refuse Paxos operation with more than one pending endpoint (CASSANDRA-8346, 8640)
 * Throw correct exception when trying to bind a keyspace or table
   name (CASSANDRA-6952)
 * Make HHOM.compact synchronized (CASSANDRA-8416)
 * cancel latency-sampling task when CF is dropped (CASSANDRA-8401)
 * don't block SocketThread for MessagingService (CASSANDRA-8188)
 * Increase quarantine delay on replacement (CASSANDRA-8260)
 * Expose off-heap memory usage stats (CASSANDRA-7897)
 * Ignore Paxos commits for truncated tables (CASSANDRA-7538)
 * Validate size of indexed column values (CASSANDRA-8280)
 * Make LCS split compaction results over all data directories (CASSANDRA-8329)
 * Fix some failing queries that use multi-column relations
   on COMPACT STORAGE tables (CASSANDRA-8264)
 * Fix InvalidRequestException with ORDER BY (CASSANDRA-8286)
 * Disable SSLv3 for POODLE (CASSANDRA-8265)
 * Fix millisecond timestamps in Tracing (CASSANDRA-8297)
 * Include keyspace name in error message when there are insufficient
   live nodes to stream from (CASSANDRA-8221)
 * Avoid overlap in L1 when L0 contains many nonoverlapping
   sstables (CASSANDRA-8211)
 * Improve PropertyFileSnitch logging (CASSANDRA-8183)
 * Add DC-aware sequential repair (CASSANDRA-8193)
 * Use live sstables in snapshot repair if possible (CASSANDRA-8312)
 * Fix hints serialized size calculation (CASSANDRA-8587)


2.1.2
 * (cqlsh) parse_for_table_meta errors out on queries with undefined
   grammars (CASSANDRA-8262)
 * (cqlsh) Fix SELECT ... TOKEN() function broken in C* 2.1.1 (CASSANDRA-8258)
 * Fix Cassandra crash when running on JDK8 update 40 (CASSANDRA-8209)
 * Optimize partitioner tokens (CASSANDRA-8230)
 * Improve compaction of repaired/unrepaired sstables (CASSANDRA-8004)
 * Make cache serializers pluggable (CASSANDRA-8096)
 * Fix issues with CONTAINS (KEY) queries on secondary indexes
   (CASSANDRA-8147)
 * Fix read-rate tracking of sstables for some queries (CASSANDRA-8239)
 * Fix default timestamp in QueryOptions (CASSANDRA-8246)
 * Set socket timeout when reading remote version (CASSANDRA-8188)
 * Refactor how we track live size (CASSANDRA-7852)
 * Make sure unfinished compaction files are removed (CASSANDRA-8124)
 * Fix shutdown when run as Windows service (CASSANDRA-8136)
 * Fix DESCRIBE TABLE with custom indexes (CASSANDRA-8031)
 * Fix race in RecoveryManagerTest (CASSANDRA-8176)
 * Avoid IllegalArgumentException while sorting sstables in
   IndexSummaryManager (CASSANDRA-8182)
 * Shutdown JVM on file descriptor exhaustion (CASSANDRA-7579)
 * Add 'die' policy for commit log and disk failure (CASSANDRA-7927)
 * Fix installing as service on Windows (CASSANDRA-8115)
 * Fix CREATE TABLE for CQL2 (CASSANDRA-8144)
 * Avoid boxing in ColumnStats min/max trackers (CASSANDRA-8109)
Merged from 2.0:
 * Correctly handle non-text column names in cql3 (CASSANDRA-8178)
 * Fix deletion for indexes on primary key columns (CASSANDRA-8206)
 * Add 'nodetool statusgossip' (CASSANDRA-8125)
 * Improve client notification that nodes are ready for requests (CASSANDRA-7510)
 * Handle negative timestamp in writetime method (CASSANDRA-8139)
 * Pig: Remove errant LIMIT clause in CqlNativeStorage (CASSANDRA-8166)
 * Throw ConfigurationException when hsha is used with the default
   rpc_max_threads setting of 'unlimited' (CASSANDRA-8116)
 * Allow concurrent writing of the same table in the same JVM using
   CQLSSTableWriter (CASSANDRA-7463)
 * Fix totalDiskSpaceUsed calculation (CASSANDRA-8205)


2.1.1
 * Fix spin loop in AtomicSortedColumns (CASSANDRA-7546)
 * Dont notify when replacing tmplink files (CASSANDRA-8157)
 * Fix validation with multiple CONTAINS clause (CASSANDRA-8131)
 * Fix validation of collections in TriggerExecutor (CASSANDRA-8146)
 * Fix IllegalArgumentException when a list of IN values containing tuples
   is passed as a single arg to a prepared statement with the v1 or v2
   protocol (CASSANDRA-8062)
 * Fix ClassCastException in DISTINCT query on static columns with
   query paging (CASSANDRA-8108)
 * Fix NPE on null nested UDT inside a set (CASSANDRA-8105)
 * Fix exception when querying secondary index on set items or map keys
   when some clustering columns are specified (CASSANDRA-8073)
 * Send proper error response when there is an error during native
   protocol message decode (CASSANDRA-8118)
 * Gossip should ignore generation numbers too far in the future (CASSANDRA-8113)
 * Fix NPE when creating a table with frozen sets, lists (CASSANDRA-8104)
 * Fix high memory use due to tracking reads on incrementally opened sstable
   readers (CASSANDRA-8066)
 * Fix EXECUTE request with skipMetadata=false returning no metadata
   (CASSANDRA-8054)
 * Allow concurrent use of CQLBulkOutputFormat (CASSANDRA-7776)
 * Shutdown JVM on OOM (CASSANDRA-7507)
 * Upgrade netty version and enable epoll event loop (CASSANDRA-7761)
 * Don't duplicate sstables smaller than split size when using
   the sstablesplitter tool (CASSANDRA-7616)
 * Avoid re-parsing already prepared statements (CASSANDRA-7923)
 * Fix some Thrift slice deletions and updates of COMPACT STORAGE
   tables with some clustering columns omitted (CASSANDRA-7990)
 * Fix filtering for CONTAINS on sets (CASSANDRA-8033)
 * Properly track added size (CASSANDRA-7239)
 * Allow compilation in java 8 (CASSANDRA-7208)
 * Fix Assertion error on RangeTombstoneList diff (CASSANDRA-8013)
 * Release references to overlapping sstables during compaction (CASSANDRA-7819)
 * Send notification when opening compaction results early (CASSANDRA-8034)
 * Make native server start block until properly bound (CASSANDRA-7885)
 * (cqlsh) Fix IPv6 support (CASSANDRA-7988)
 * Ignore fat clients when checking for endpoint collision (CASSANDRA-7939)
 * Make sstablerepairedset take a list of files (CASSANDRA-7995)
 * (cqlsh) Tab completeion for indexes on map keys (CASSANDRA-7972)
 * (cqlsh) Fix UDT field selection in select clause (CASSANDRA-7891)
 * Fix resource leak in event of corrupt sstable
 * (cqlsh) Add command line option for cqlshrc file path (CASSANDRA-7131)
 * Provide visibility into prepared statements churn (CASSANDRA-7921, CASSANDRA-7930)
 * Invalidate prepared statements when their keyspace or table is
   dropped (CASSANDRA-7566)
 * cassandra-stress: fix support for NetworkTopologyStrategy (CASSANDRA-7945)
 * Fix saving caches when a table is dropped (CASSANDRA-7784)
 * Add better error checking of new stress profile (CASSANDRA-7716)
 * Use ThreadLocalRandom and remove FBUtilities.threadLocalRandom (CASSANDRA-7934)
 * Prevent operator mistakes due to simultaneous bootstrap (CASSANDRA-7069)
 * cassandra-stress supports whitelist mode for node config (CASSANDRA-7658)
 * GCInspector more closely tracks GC; cassandra-stress and nodetool report it (CASSANDRA-7916)
 * nodetool won't output bogus ownership info without a keyspace (CASSANDRA-7173)
 * Add human readable option to nodetool commands (CASSANDRA-5433)
 * Don't try to set repairedAt on old sstables (CASSANDRA-7913)
 * Add metrics for tracking PreparedStatement use (CASSANDRA-7719)
 * (cqlsh) tab-completion for triggers (CASSANDRA-7824)
 * (cqlsh) Support for query paging (CASSANDRA-7514)
 * (cqlsh) Show progress of COPY operations (CASSANDRA-7789)
 * Add syntax to remove multiple elements from a map (CASSANDRA-6599)
 * Support non-equals conditions in lightweight transactions (CASSANDRA-6839)
 * Add IF [NOT] EXISTS to create/drop triggers (CASSANDRA-7606)
 * (cqlsh) Display the current logged-in user (CASSANDRA-7785)
 * (cqlsh) Don't ignore CTRL-C during COPY FROM execution (CASSANDRA-7815)
 * (cqlsh) Order UDTs according to cross-type dependencies in DESCRIBE
   output (CASSANDRA-7659)
 * (cqlsh) Fix handling of CAS statement results (CASSANDRA-7671)
 * (cqlsh) COPY TO/FROM improvements (CASSANDRA-7405)
 * Support list index operations with conditions (CASSANDRA-7499)
 * Add max live/tombstoned cells to nodetool cfstats output (CASSANDRA-7731)
 * Validate IPv6 wildcard addresses properly (CASSANDRA-7680)
 * (cqlsh) Error when tracing query (CASSANDRA-7613)
 * Avoid IOOBE when building SyntaxError message snippet (CASSANDRA-7569)
 * SSTableExport uses correct validator to create string representation of partition
   keys (CASSANDRA-7498)
 * Avoid NPEs when receiving type changes for an unknown keyspace (CASSANDRA-7689)
 * Add support for custom 2i validation (CASSANDRA-7575)
 * Pig support for hadoop CqlInputFormat (CASSANDRA-6454)
 * Add duration mode to cassandra-stress (CASSANDRA-7468)
 * Add listen_interface and rpc_interface options (CASSANDRA-7417)
 * Improve schema merge performance (CASSANDRA-7444)
 * Adjust MT depth based on # of partition validating (CASSANDRA-5263)
 * Optimise NativeCell comparisons (CASSANDRA-6755)
 * Configurable client timeout for cqlsh (CASSANDRA-7516)
 * Include snippet of CQL query near syntax error in messages (CASSANDRA-7111)
 * Make repair -pr work with -local (CASSANDRA-7450)
 * Fix error in sstableloader with -cph > 1 (CASSANDRA-8007)
 * Fix snapshot repair error on indexed tables (CASSANDRA-8020)
 * Do not exit nodetool repair when receiving JMX NOTIF_LOST (CASSANDRA-7909)
 * Stream to private IP when available (CASSANDRA-8084)
Merged from 2.0:
 * Reject conditions on DELETE unless full PK is given (CASSANDRA-6430)
 * Properly reject the token function DELETE (CASSANDRA-7747)
 * Force batchlog replay before decommissioning a node (CASSANDRA-7446)
 * Fix hint replay with many accumulated expired hints (CASSANDRA-6998)
 * Fix duplicate results in DISTINCT queries on static columns with query
   paging (CASSANDRA-8108)
 * Add DateTieredCompactionStrategy (CASSANDRA-6602)
 * Properly validate ascii and utf8 string literals in CQL queries (CASSANDRA-8101)
 * (cqlsh) Fix autocompletion for alter keyspace (CASSANDRA-8021)
 * Create backup directories for commitlog archiving during startup (CASSANDRA-8111)
 * Reduce totalBlockFor() for LOCAL_* consistency levels (CASSANDRA-8058)
 * Fix merging schemas with re-dropped keyspaces (CASSANDRA-7256)
 * Fix counters in supercolumns during live upgrades from 1.2 (CASSANDRA-7188)
 * Notify DT subscribers when a column family is truncated (CASSANDRA-8088)
 * Add sanity check of $JAVA on startup (CASSANDRA-7676)
 * Schedule fat client schema pull on join (CASSANDRA-7993)
 * Don't reset nodes' versions when closing IncomingTcpConnections
   (CASSANDRA-7734)
 * Record the real messaging version in all cases in OutboundTcpConnection
   (CASSANDRA-8057)
 * SSL does not work in cassandra-cli (CASSANDRA-7899)
 * Fix potential exception when using ReversedType in DynamicCompositeType
   (CASSANDRA-7898)
 * Better validation of collection values (CASSANDRA-7833)
 * Track min/max timestamps correctly (CASSANDRA-7969)
 * Fix possible overflow while sorting CL segments for replay (CASSANDRA-7992)
 * Increase nodetool Xmx (CASSANDRA-7956)
 * Archive any commitlog segments present at startup (CASSANDRA-6904)
 * CrcCheckChance should adjust based on live CFMetadata not
   sstable metadata (CASSANDRA-7978)
 * token() should only accept columns in the partitioning
   key order (CASSANDRA-6075)
 * Add method to invalidate permission cache via JMX (CASSANDRA-7977)
 * Allow propagating multiple gossip states atomically (CASSANDRA-6125)
 * Log exceptions related to unclean native protocol client disconnects
   at DEBUG or INFO (CASSANDRA-7849)
 * Allow permissions cache to be set via JMX (CASSANDRA-7698)
 * Include schema_triggers CF in readable system resources (CASSANDRA-7967)
 * Fix RowIndexEntry to report correct serializedSize (CASSANDRA-7948)
 * Make CQLSSTableWriter sync within partitions (CASSANDRA-7360)
 * Potentially use non-local replicas in CqlConfigHelper (CASSANDRA-7906)
 * Explicitly disallow mixing multi-column and single-column
   relations on clustering columns (CASSANDRA-7711)
 * Better error message when condition is set on PK column (CASSANDRA-7804)
 * Don't send schema change responses and events for no-op DDL
   statements (CASSANDRA-7600)
 * (Hadoop) fix cluster initialisation for a split fetching (CASSANDRA-7774)
 * Throw InvalidRequestException when queries contain relations on entire
   collection columns (CASSANDRA-7506)
 * (cqlsh) enable CTRL-R history search with libedit (CASSANDRA-7577)
 * (Hadoop) allow ACFRW to limit nodes to local DC (CASSANDRA-7252)
 * (cqlsh) cqlsh should automatically disable tracing when selecting
   from system_traces (CASSANDRA-7641)
 * (Hadoop) Add CqlOutputFormat (CASSANDRA-6927)
 * Don't depend on cassandra config for nodetool ring (CASSANDRA-7508)
 * (cqlsh) Fix failing cqlsh formatting tests (CASSANDRA-7703)
 * Fix IncompatibleClassChangeError from hadoop2 (CASSANDRA-7229)
 * Add 'nodetool sethintedhandoffthrottlekb' (CASSANDRA-7635)
 * (cqlsh) Add tab-completion for CREATE/DROP USER IF [NOT] EXISTS (CASSANDRA-7611)
 * Catch errors when the JVM pulls the rug out from GCInspector (CASSANDRA-5345)
 * cqlsh fails when version number parts are not int (CASSANDRA-7524)
 * Fix NPE when table dropped during streaming (CASSANDRA-7946)
 * Fix wrong progress when streaming uncompressed (CASSANDRA-7878)
 * Fix possible infinite loop in creating repair range (CASSANDRA-7983)
 * Fix unit in nodetool for streaming throughput (CASSANDRA-7375)
Merged from 1.2:
 * Don't index tombstones (CASSANDRA-7828)
 * Improve PasswordAuthenticator default super user setup (CASSANDRA-7788)


2.1.0
 * (cqlsh) Removed "ALTER TYPE <name> RENAME TO <name>" from tab-completion
   (CASSANDRA-7895)
 * Fixed IllegalStateException in anticompaction (CASSANDRA-7892)
 * cqlsh: DESCRIBE support for frozen UDTs, tuples (CASSANDRA-7863)
 * Avoid exposing internal classes over JMX (CASSANDRA-7879)
 * Add null check for keys when freezing collection (CASSANDRA-7869)
 * Improve stress workload realism (CASSANDRA-7519)
Merged from 2.0:
 * Configure system.paxos with LeveledCompactionStrategy (CASSANDRA-7753)
 * Fix ALTER clustering column type from DateType to TimestampType when
   using DESC clustering order (CASSANRDA-7797)
 * Throw EOFException if we run out of chunks in compressed datafile
   (CASSANDRA-7664)
 * Fix PRSI handling of CQL3 row markers for row cleanup (CASSANDRA-7787)
 * Fix dropping collection when it's the last regular column (CASSANDRA-7744)
 * Make StreamReceiveTask thread safe and gc friendly (CASSANDRA-7795)
 * Validate empty cell names from counter updates (CASSANDRA-7798)
Merged from 1.2:
 * Don't allow compacted sstables to be marked as compacting (CASSANDRA-7145)
 * Track expired tombstones (CASSANDRA-7810)


2.1.0-rc7
 * Add frozen keyword and require UDT to be frozen (CASSANDRA-7857)
 * Track added sstable size correctly (CASSANDRA-7239)
 * (cqlsh) Fix case insensitivity (CASSANDRA-7834)
 * Fix failure to stream ranges when moving (CASSANDRA-7836)
 * Correctly remove tmplink files (CASSANDRA-7803)
 * (cqlsh) Fix column name formatting for functions, CAS operations,
   and UDT field selections (CASSANDRA-7806)
 * (cqlsh) Fix COPY FROM handling of null/empty primary key
   values (CASSANDRA-7792)
 * Fix ordering of static cells (CASSANDRA-7763)
Merged from 2.0:
 * Forbid re-adding dropped counter columns (CASSANDRA-7831)
 * Fix CFMetaData#isThriftCompatible() for PK-only tables (CASSANDRA-7832)
 * Always reject inequality on the partition key without token()
   (CASSANDRA-7722)
 * Always send Paxos commit to all replicas (CASSANDRA-7479)
 * Make disruptor_thrift_server invocation pool configurable (CASSANDRA-7594)
 * Make repair no-op when RF=1 (CASSANDRA-7864)


2.1.0-rc6
 * Fix OOM issue from netty caching over time (CASSANDRA-7743)
 * json2sstable couldn't import JSON for CQL table (CASSANDRA-7477)
 * Invalidate all caches on table drop (CASSANDRA-7561)
 * Skip strict endpoint selection for ranges if RF == nodes (CASSANRA-7765)
 * Fix Thrift range filtering without 2ary index lookups (CASSANDRA-7741)
 * Add tracing entries about concurrent range requests (CASSANDRA-7599)
 * (cqlsh) Fix DESCRIBE for NTS keyspaces (CASSANDRA-7729)
 * Remove netty buffer ref-counting (CASSANDRA-7735)
 * Pass mutated cf to index updater for use by PRSI (CASSANDRA-7742)
 * Include stress yaml example in release and deb (CASSANDRA-7717)
 * workaround for netty issue causing corrupted data off the wire (CASSANDRA-7695)
 * cqlsh DESC CLUSTER fails retrieving ring information (CASSANDRA-7687)
 * Fix binding null values inside UDT (CASSANDRA-7685)
 * Fix UDT field selection with empty fields (CASSANDRA-7670)
 * Bogus deserialization of static cells from sstable (CASSANDRA-7684)
 * Fix NPE on compaction leftover cleanup for dropped table (CASSANDRA-7770)
Merged from 2.0:
 * Fix race condition in StreamTransferTask that could lead to
   infinite loops and premature sstable deletion (CASSANDRA-7704)
 * (cqlsh) Wait up to 10 sec for a tracing session (CASSANDRA-7222)
 * Fix NPE in FileCacheService.sizeInBytes (CASSANDRA-7756)
 * Remove duplicates from StorageService.getJoiningNodes (CASSANDRA-7478)
 * Clone token map outside of hot gossip loops (CASSANDRA-7758)
 * Fix MS expiring map timeout for Paxos messages (CASSANDRA-7752)
 * Do not flush on truncate if durable_writes is false (CASSANDRA-7750)
 * Give CRR a default input_cql Statement (CASSANDRA-7226)
 * Better error message when adding a collection with the same name
   than a previously dropped one (CASSANDRA-6276)
 * Fix validation when adding static columns (CASSANDRA-7730)
 * (Thrift) fix range deletion of supercolumns (CASSANDRA-7733)
 * Fix potential AssertionError in RangeTombstoneList (CASSANDRA-7700)
 * Validate arguments of blobAs* functions (CASSANDRA-7707)
 * Fix potential AssertionError with 2ndary indexes (CASSANDRA-6612)
 * Avoid logging CompactionInterrupted at ERROR (CASSANDRA-7694)
 * Minor leak in sstable2jon (CASSANDRA-7709)
 * Add cassandra.auto_bootstrap system property (CASSANDRA-7650)
 * Update java driver (for hadoop) (CASSANDRA-7618)
 * Remove CqlPagingRecordReader/CqlPagingInputFormat (CASSANDRA-7570)
 * Support connecting to ipv6 jmx with nodetool (CASSANDRA-7669)


2.1.0-rc5
 * Reject counters inside user types (CASSANDRA-7672)
 * Switch to notification-based GCInspector (CASSANDRA-7638)
 * (cqlsh) Handle nulls in UDTs and tuples correctly (CASSANDRA-7656)
 * Don't use strict consistency when replacing (CASSANDRA-7568)
 * Fix min/max cell name collection on 2.0 SSTables with range
   tombstones (CASSANDRA-7593)
 * Tolerate min/max cell names of different lengths (CASSANDRA-7651)
 * Filter cached results correctly (CASSANDRA-7636)
 * Fix tracing on the new SEPExecutor (CASSANDRA-7644)
 * Remove shuffle and taketoken (CASSANDRA-7601)
 * Clean up Windows batch scripts (CASSANDRA-7619)
 * Fix native protocol drop user type notification (CASSANDRA-7571)
 * Give read access to system.schema_usertypes to all authenticated users
   (CASSANDRA-7578)
 * (cqlsh) Fix cqlsh display when zero rows are returned (CASSANDRA-7580)
 * Get java version correctly when JAVA_TOOL_OPTIONS is set (CASSANDRA-7572)
 * Fix NPE when dropping index from non-existent keyspace, AssertionError when
   dropping non-existent index with IF EXISTS (CASSANDRA-7590)
 * Fix sstablelevelresetter hang (CASSANDRA-7614)
 * (cqlsh) Fix deserialization of blobs (CASSANDRA-7603)
 * Use "keyspace updated" schema change message for UDT changes in v1 and
   v2 protocols (CASSANDRA-7617)
 * Fix tracing of range slices and secondary index lookups that are local
   to the coordinator (CASSANDRA-7599)
 * Set -Dcassandra.storagedir for all tool shell scripts (CASSANDRA-7587)
 * Don't swap max/min col names when mutating sstable metadata (CASSANDRA-7596)
 * (cqlsh) Correctly handle paged result sets (CASSANDRA-7625)
 * (cqlsh) Improve waiting for a trace to complete (CASSANDRA-7626)
 * Fix tracing of concurrent range slices and 2ary index queries (CASSANDRA-7626)
 * Fix scrub against collection type (CASSANDRA-7665)
Merged from 2.0:
 * Set gc_grace_seconds to seven days for system schema tables (CASSANDRA-7668)
 * SimpleSeedProvider no longer caches seeds forever (CASSANDRA-7663)
 * Always flush on truncate (CASSANDRA-7511)
 * Fix ReversedType(DateType) mapping to native protocol (CASSANDRA-7576)
 * Always merge ranges owned by a single node (CASSANDRA-6930)
 * Track max/min timestamps for range tombstones (CASSANDRA-7647)
 * Fix NPE when listing saved caches dir (CASSANDRA-7632)


2.1.0-rc4
 * Fix word count hadoop example (CASSANDRA-7200)
 * Updated memtable_cleanup_threshold and memtable_flush_writers defaults
   (CASSANDRA-7551)
 * (Windows) fix startup when WMI memory query fails (CASSANDRA-7505)
 * Anti-compaction proceeds if any part of the repair failed (CASSANDRA-7521)
 * Add missing table name to DROP INDEX responses and notifications (CASSANDRA-7539)
 * Bump CQL version to 3.2.0 and update CQL documentation (CASSANDRA-7527)
 * Fix configuration error message when running nodetool ring (CASSANDRA-7508)
 * Support conditional updates, tuple type, and the v3 protocol in cqlsh (CASSANDRA-7509)
 * Handle queries on multiple secondary index types (CASSANDRA-7525)
 * Fix cqlsh authentication with v3 native protocol (CASSANDRA-7564)
 * Fix NPE when unknown prepared statement ID is used (CASSANDRA-7454)
Merged from 2.0:
 * (Windows) force range-based repair to non-sequential mode (CASSANDRA-7541)
 * Fix range merging when DES scores are zero (CASSANDRA-7535)
 * Warn when SSL certificates have expired (CASSANDRA-7528)
 * Fix error when doing reversed queries with static columns (CASSANDRA-7490)
Merged from 1.2:
 * Set correct stream ID on responses when non-Exception Throwables
   are thrown while handling native protocol messages (CASSANDRA-7470)


2.1.0-rc3
 * Consider expiry when reconciling otherwise equal cells (CASSANDRA-7403)
 * Introduce CQL support for stress tool (CASSANDRA-6146)
 * Fix ClassCastException processing expired messages (CASSANDRA-7496)
 * Fix prepared marker for collections inside UDT (CASSANDRA-7472)
 * Remove left-over populate_io_cache_on_flush and replicate_on_write
   uses (CASSANDRA-7493)
 * (Windows) handle spaces in path names (CASSANDRA-7451)
 * Ensure writes have completed after dropping a table, before recycling
   commit log segments (CASSANDRA-7437)
 * Remove left-over rows_per_partition_to_cache (CASSANDRA-7493)
 * Fix error when CONTAINS is used with a bind marker (CASSANDRA-7502)
 * Properly reject unknown UDT field (CASSANDRA-7484)
Merged from 2.0:
 * Fix CC#collectTimeOrderedData() tombstone optimisations (CASSANDRA-7394)
 * Support DISTINCT for static columns and fix behaviour when DISTINC is
   not use (CASSANDRA-7305).
 * Workaround JVM NPE on JMX bind failure (CASSANDRA-7254)
 * Fix race in FileCacheService RemovalListener (CASSANDRA-7278)
 * Fix inconsistent use of consistencyForCommit that allowed LOCAL_QUORUM
   operations to incorrect become full QUORUM (CASSANDRA-7345)
 * Properly handle unrecognized opcodes and flags (CASSANDRA-7440)
 * (Hadoop) close CqlRecordWriter clients when finished (CASSANDRA-7459)
 * Commit disk failure policy (CASSANDRA-7429)
 * Make sure high level sstables get compacted (CASSANDRA-7414)
 * Fix AssertionError when using empty clustering columns and static columns
   (CASSANDRA-7455)
 * Add option to disable STCS in L0 (CASSANDRA-6621)
 * Upgrade to snappy-java 1.0.5.2 (CASSANDRA-7476)


2.1.0-rc2
 * Fix heap size calculation for CompoundSparseCellName and
   CompoundSparseCellName.WithCollection (CASSANDRA-7421)
 * Allow counter mutations in UNLOGGED batches (CASSANDRA-7351)
 * Modify reconcile logic to always pick a tombstone over a counter cell
   (CASSANDRA-7346)
 * Avoid incremental compaction on Windows (CASSANDRA-7365)
 * Fix exception when querying a composite-keyed table with a collection index
   (CASSANDRA-7372)
 * Use node's host id in place of counter ids (CASSANDRA-7366)
 * Fix error when doing reversed queries with static columns (CASSANDRA-7490)
 * Backport CASSANDRA-6747 (CASSANDRA-7560)
 * Track max/min timestamps for range tombstones (CASSANDRA-7647)
 * Fix NPE when listing saved caches dir (CASSANDRA-7632)
 * Fix sstableloader unable to connect encrypted node (CASSANDRA-7585)
Merged from 1.2:
 * Clone token map outside of hot gossip loops (CASSANDRA-7758)
 * Add stop method to EmbeddedCassandraService (CASSANDRA-7595)
 * Support connecting to ipv6 jmx with nodetool (CASSANDRA-7669)
 * Set gc_grace_seconds to seven days for system schema tables (CASSANDRA-7668)
 * SimpleSeedProvider no longer caches seeds forever (CASSANDRA-7663)
 * Set correct stream ID on responses when non-Exception Throwables
   are thrown while handling native protocol messages (CASSANDRA-7470)
 * Fix row size miscalculation in LazilyCompactedRow (CASSANDRA-7543)
 * Fix race in background compaction check (CASSANDRA-7745)
 * Don't clear out range tombstones during compaction (CASSANDRA-7808)


2.1.0-rc1
 * Revert flush directory (CASSANDRA-6357)
 * More efficient executor service for fast operations (CASSANDRA-4718)
 * Move less common tools into a new cassandra-tools package (CASSANDRA-7160)
 * Support more concurrent requests in native protocol (CASSANDRA-7231)
 * Add tab-completion to debian nodetool packaging (CASSANDRA-6421)
 * Change concurrent_compactors defaults (CASSANDRA-7139)
 * Add PowerShell Windows launch scripts (CASSANDRA-7001)
 * Make commitlog archive+restore more robust (CASSANDRA-6974)
 * Fix marking commitlogsegments clean (CASSANDRA-6959)
 * Add snapshot "manifest" describing files included (CASSANDRA-6326)
 * Parallel streaming for sstableloader (CASSANDRA-3668)
 * Fix bugs in supercolumns handling (CASSANDRA-7138)
 * Fix ClassClassException on composite dense tables (CASSANDRA-7112)
 * Cleanup and optimize collation and slice iterators (CASSANDRA-7107)
 * Upgrade NBHM lib (CASSANDRA-7128)
 * Optimize netty server (CASSANDRA-6861)
 * Fix repair hang when given CF does not exist (CASSANDRA-7189)
 * Allow c* to be shutdown in an embedded mode (CASSANDRA-5635)
 * Add server side batching to native transport (CASSANDRA-5663)
 * Make batchlog replay asynchronous (CASSANDRA-6134)
 * remove unused classes (CASSANDRA-7197)
 * Limit user types to the keyspace they are defined in (CASSANDRA-6643)
 * Add validate method to CollectionType (CASSANDRA-7208)
 * New serialization format for UDT values (CASSANDRA-7209, CASSANDRA-7261)
 * Fix nodetool netstats (CASSANDRA-7270)
 * Fix potential ClassCastException in HintedHandoffManager (CASSANDRA-7284)
 * Use prepared statements internally (CASSANDRA-6975)
 * Fix broken paging state with prepared statement (CASSANDRA-7120)
 * Fix IllegalArgumentException in CqlStorage (CASSANDRA-7287)
 * Allow nulls/non-existant fields in UDT (CASSANDRA-7206)
 * Add Thrift MultiSliceRequest (CASSANDRA-6757, CASSANDRA-7027)
 * Handle overlapping MultiSlices (CASSANDRA-7279)
 * Fix DataOutputTest on Windows (CASSANDRA-7265)
 * Embedded sets in user defined data-types are not updating (CASSANDRA-7267)
 * Add tuple type to CQL/native protocol (CASSANDRA-7248)
 * Fix CqlPagingRecordReader on tables with few rows (CASSANDRA-7322)
Merged from 2.0:
 * Copy compaction options to make sure they are reloaded (CASSANDRA-7290)
 * Add option to do more aggressive tombstone compactions (CASSANDRA-6563)
 * Don't try to compact already-compacting files in HHOM (CASSANDRA-7288)
 * Always reallocate buffers in HSHA (CASSANDRA-6285)
 * (Hadoop) support authentication in CqlRecordReader (CASSANDRA-7221)
 * (Hadoop) Close java driver Cluster in CQLRR.close (CASSANDRA-7228)
 * Warn when 'USING TIMESTAMP' is used on a CAS BATCH (CASSANDRA-7067)
 * return all cpu values from BackgroundActivityMonitor.readAndCompute (CASSANDRA-7183)
 * Correctly delete scheduled range xfers (CASSANDRA-7143)
 * return all cpu values from BackgroundActivityMonitor.readAndCompute (CASSANDRA-7183)
 * reduce garbage creation in calculatePendingRanges (CASSANDRA-7191)
 * fix c* launch issues on Russian os's due to output of linux 'free' cmd (CASSANDRA-6162)
 * Fix disabling autocompaction (CASSANDRA-7187)
 * Fix potential NumberFormatException when deserializing IntegerType (CASSANDRA-7088)
 * cqlsh can't tab-complete disabling compaction (CASSANDRA-7185)
 * cqlsh: Accept and execute CQL statement(s) from command-line parameter (CASSANDRA-7172)
 * Fix IllegalStateException in CqlPagingRecordReader (CASSANDRA-7198)
 * Fix the InvertedIndex trigger example (CASSANDRA-7211)
 * Add --resolve-ip option to 'nodetool ring' (CASSANDRA-7210)
 * reduce garbage on codec flag deserialization (CASSANDRA-7244)
 * Fix duplicated error messages on directory creation error at startup (CASSANDRA-5818)
 * Proper null handle for IF with map element access (CASSANDRA-7155)
 * Improve compaction visibility (CASSANDRA-7242)
 * Correctly delete scheduled range xfers (CASSANDRA-7143)
 * Make batchlog replica selection rack-aware (CASSANDRA-6551)
 * Fix CFMetaData#getColumnDefinitionFromColumnName() (CASSANDRA-7074)
 * Fix writetime/ttl functions for static columns (CASSANDRA-7081)
 * Suggest CTRL-C or semicolon after three blank lines in cqlsh (CASSANDRA-7142)
 * Fix 2ndary index queries with DESC clustering order (CASSANDRA-6950)
 * Invalid key cache entries on DROP (CASSANDRA-6525)
 * Fix flapping RecoveryManagerTest (CASSANDRA-7084)
 * Add missing iso8601 patterns for date strings (CASSANDRA-6973)
 * Support selecting multiple rows in a partition using IN (CASSANDRA-6875)
 * Add authentication support to shuffle (CASSANDRA-6484)
 * Swap local and global default read repair chances (CASSANDRA-7320)
 * Add conditional CREATE/DROP USER support (CASSANDRA-7264)
 * Cqlsh counts non-empty lines for "Blank lines" warning (CASSANDRA-7325)
Merged from 1.2:
 * Add Cloudstack snitch (CASSANDRA-7147)
 * Update system.peers correctly when relocating tokens (CASSANDRA-7126)
 * Add Google Compute Engine snitch (CASSANDRA-7132)
 * remove duplicate query for local tokens (CASSANDRA-7182)
 * exit CQLSH with error status code if script fails (CASSANDRA-6344)
 * Fix bug with some IN queries missig results (CASSANDRA-7105)
 * Fix availability validation for LOCAL_ONE CL (CASSANDRA-7319)
 * Hint streaming can cause decommission to fail (CASSANDRA-7219)


2.1.0-beta2
 * Increase default CL space to 8GB (CASSANDRA-7031)
 * Add range tombstones to read repair digests (CASSANDRA-6863)
 * Fix BTree.clear for large updates (CASSANDRA-6943)
 * Fail write instead of logging a warning when unable to append to CL
   (CASSANDRA-6764)
 * Eliminate possibility of CL segment appearing twice in active list
   (CASSANDRA-6557)
 * Apply DONTNEED fadvise to commitlog segments (CASSANDRA-6759)
 * Switch CRC component to Adler and include it for compressed sstables
   (CASSANDRA-4165)
 * Allow cassandra-stress to set compaction strategy options (CASSANDRA-6451)
 * Add broadcast_rpc_address option to cassandra.yaml (CASSANDRA-5899)
 * Auto reload GossipingPropertyFileSnitch config (CASSANDRA-5897)
 * Fix overflow of memtable_total_space_in_mb (CASSANDRA-6573)
 * Fix ABTC NPE and apply update function correctly (CASSANDRA-6692)
 * Allow nodetool to use a file or prompt for password (CASSANDRA-6660)
 * Fix AIOOBE when concurrently accessing ABSC (CASSANDRA-6742)
 * Fix assertion error in ALTER TYPE RENAME (CASSANDRA-6705)
 * Scrub should not always clear out repaired status (CASSANDRA-5351)
 * Improve handling of range tombstone for wide partitions (CASSANDRA-6446)
 * Fix ClassCastException for compact table with composites (CASSANDRA-6738)
 * Fix potentially repairing with wrong nodes (CASSANDRA-6808)
 * Change caching option syntax (CASSANDRA-6745)
 * Fix stress to do proper counter reads (CASSANDRA-6835)
 * Fix help message for stress counter_write (CASSANDRA-6824)
 * Fix stress smart Thrift client to pick servers correctly (CASSANDRA-6848)
 * Add logging levels (minimal, normal or verbose) to stress tool (CASSANDRA-6849)
 * Fix race condition in Batch CLE (CASSANDRA-6860)
 * Improve cleanup/scrub/upgradesstables failure handling (CASSANDRA-6774)
 * ByteBuffer write() methods for serializing sstables (CASSANDRA-6781)
 * Proper compare function for CollectionType (CASSANDRA-6783)
 * Update native server to Netty 4 (CASSANDRA-6236)
 * Fix off-by-one error in stress (CASSANDRA-6883)
 * Make OpOrder AutoCloseable (CASSANDRA-6901)
 * Remove sync repair JMX interface (CASSANDRA-6900)
 * Add multiple memory allocation options for memtables (CASSANDRA-6689, 6694)
 * Remove adjusted op rate from stress output (CASSANDRA-6921)
 * Add optimized CF.hasColumns() implementations (CASSANDRA-6941)
 * Serialize batchlog mutations with the version of the target node
   (CASSANDRA-6931)
 * Optimize CounterColumn#reconcile() (CASSANDRA-6953)
 * Properly remove 1.2 sstable support in 2.1 (CASSANDRA-6869)
 * Lock counter cells, not partitions (CASSANDRA-6880)
 * Track presence of legacy counter shards in sstables (CASSANDRA-6888)
 * Ensure safe resource cleanup when replacing sstables (CASSANDRA-6912)
 * Add failure handler to async callback (CASSANDRA-6747)
 * Fix AE when closing SSTable without releasing reference (CASSANDRA-7000)
 * Clean up IndexInfo on keyspace/table drops (CASSANDRA-6924)
 * Only snapshot relative SSTables when sequential repair (CASSANDRA-7024)
 * Require nodetool rebuild_index to specify index names (CASSANDRA-7038)
 * fix cassandra stress errors on reads with native protocol (CASSANDRA-7033)
 * Use OpOrder to guard sstable references for reads (CASSANDRA-6919)
 * Preemptive opening of compaction result (CASSANDRA-6916)
 * Multi-threaded scrub/cleanup/upgradesstables (CASSANDRA-5547)
 * Optimize cellname comparison (CASSANDRA-6934)
 * Native protocol v3 (CASSANDRA-6855)
 * Optimize Cell liveness checks and clean up Cell (CASSANDRA-7119)
 * Support consistent range movements (CASSANDRA-2434)
 * Display min timestamp in sstablemetadata viewer (CASSANDRA-6767)
Merged from 2.0:
 * Avoid race-prone second "scrub" of system keyspace (CASSANDRA-6797)
 * Pool CqlRecordWriter clients by inetaddress rather than Range
   (CASSANDRA-6665)
 * Fix compaction_history timestamps (CASSANDRA-6784)
 * Compare scores of full replica ordering in DES (CASSANDRA-6683)
 * fix CME in SessionInfo updateProgress affecting netstats (CASSANDRA-6577)
 * Allow repairing between specific replicas (CASSANDRA-6440)
 * Allow per-dc enabling of hints (CASSANDRA-6157)
 * Add compatibility for Hadoop 0.2.x (CASSANDRA-5201)
 * Fix EstimatedHistogram races (CASSANDRA-6682)
 * Failure detector correctly converts initial value to nanos (CASSANDRA-6658)
 * Add nodetool taketoken to relocate vnodes (CASSANDRA-4445)
 * Expose bulk loading progress over JMX (CASSANDRA-4757)
 * Correctly handle null with IF conditions and TTL (CASSANDRA-6623)
 * Account for range/row tombstones in tombstone drop
   time histogram (CASSANDRA-6522)
 * Stop CommitLogSegment.close() from calling sync() (CASSANDRA-6652)
 * Make commitlog failure handling configurable (CASSANDRA-6364)
 * Avoid overlaps in LCS (CASSANDRA-6688)
 * Improve support for paginating over composites (CASSANDRA-4851)
 * Fix count(*) queries in a mixed cluster (CASSANDRA-6707)
 * Improve repair tasks(snapshot, differencing) concurrency (CASSANDRA-6566)
 * Fix replaying pre-2.0 commit logs (CASSANDRA-6714)
 * Add static columns to CQL3 (CASSANDRA-6561)
 * Optimize single partition batch statements (CASSANDRA-6737)
 * Disallow post-query re-ordering when paging (CASSANDRA-6722)
 * Fix potential paging bug with deleted columns (CASSANDRA-6748)
 * Fix NPE on BulkLoader caused by losing StreamEvent (CASSANDRA-6636)
 * Fix truncating compression metadata (CASSANDRA-6791)
 * Add CMSClassUnloadingEnabled JVM option (CASSANDRA-6541)
 * Catch memtable flush exceptions during shutdown (CASSANDRA-6735)
 * Fix upgradesstables NPE for non-CF-based indexes (CASSANDRA-6645)
 * Fix UPDATE updating PRIMARY KEY columns implicitly (CASSANDRA-6782)
 * Fix IllegalArgumentException when updating from 1.2 with SuperColumns
   (CASSANDRA-6733)
 * FBUtilities.singleton() should use the CF comparator (CASSANDRA-6778)
 * Fix CQLSStableWriter.addRow(Map<String, Object>) (CASSANDRA-6526)
 * Fix HSHA server introducing corrupt data (CASSANDRA-6285)
 * Fix CAS conditions for COMPACT STORAGE tables (CASSANDRA-6813)
 * Starting threads in OutboundTcpConnectionPool constructor causes race conditions (CASSANDRA-7177)
 * Allow overriding cassandra-rackdc.properties file (CASSANDRA-7072)
 * Set JMX RMI port to 7199 (CASSANDRA-7087)
 * Use LOCAL_QUORUM for data reads at LOCAL_SERIAL (CASSANDRA-6939)
 * Log a warning for large batches (CASSANDRA-6487)
 * Put nodes in hibernate when join_ring is false (CASSANDRA-6961)
 * Avoid early loading of non-system keyspaces before compaction-leftovers
   cleanup at startup (CASSANDRA-6913)
 * Restrict Windows to parallel repairs (CASSANDRA-6907)
 * (Hadoop) Allow manually specifying start/end tokens in CFIF (CASSANDRA-6436)
 * Fix NPE in MeteredFlusher (CASSANDRA-6820)
 * Fix race processing range scan responses (CASSANDRA-6820)
 * Allow deleting snapshots from dropped keyspaces (CASSANDRA-6821)
 * Add uuid() function (CASSANDRA-6473)
 * Omit tombstones from schema digests (CASSANDRA-6862)
 * Include correct consistencyLevel in LWT timeout (CASSANDRA-6884)
 * Lower chances for losing new SSTables during nodetool refresh and
   ColumnFamilyStore.loadNewSSTables (CASSANDRA-6514)
 * Add support for DELETE ... IF EXISTS to CQL3 (CASSANDRA-5708)
 * Update hadoop_cql3_word_count example (CASSANDRA-6793)
 * Fix handling of RejectedExecution in sync Thrift server (CASSANDRA-6788)
 * Log more information when exceeding tombstone_warn_threshold (CASSANDRA-6865)
 * Fix truncate to not abort due to unreachable fat clients (CASSANDRA-6864)
 * Fix schema concurrency exceptions (CASSANDRA-6841)
 * Fix leaking validator FH in StreamWriter (CASSANDRA-6832)
 * Fix saving triggers to schema (CASSANDRA-6789)
 * Fix trigger mutations when base mutation list is immutable (CASSANDRA-6790)
 * Fix accounting in FileCacheService to allow re-using RAR (CASSANDRA-6838)
 * Fix static counter columns (CASSANDRA-6827)
 * Restore expiring->deleted (cell) compaction optimization (CASSANDRA-6844)
 * Fix CompactionManager.needsCleanup (CASSANDRA-6845)
 * Correctly compare BooleanType values other than 0 and 1 (CASSANDRA-6779)
 * Read message id as string from earlier versions (CASSANDRA-6840)
 * Properly use the Paxos consistency for (non-protocol) batch (CASSANDRA-6837)
 * Add paranoid disk failure option (CASSANDRA-6646)
 * Improve PerRowSecondaryIndex performance (CASSANDRA-6876)
 * Extend triggers to support CAS updates (CASSANDRA-6882)
 * Static columns with IF NOT EXISTS don't always work as expected (CASSANDRA-6873)
 * Fix paging with SELECT DISTINCT (CASSANDRA-6857)
 * Fix UnsupportedOperationException on CAS timeout (CASSANDRA-6923)
 * Improve MeteredFlusher handling of MF-unaffected column families
   (CASSANDRA-6867)
 * Add CqlRecordReader using native pagination (CASSANDRA-6311)
 * Add QueryHandler interface (CASSANDRA-6659)
 * Track liveRatio per-memtable, not per-CF (CASSANDRA-6945)
 * Make sure upgradesstables keeps sstable level (CASSANDRA-6958)
 * Fix LIMIT with static columns (CASSANDRA-6956)
 * Fix clash with CQL column name in thrift validation (CASSANDRA-6892)
 * Fix error with super columns in mixed 1.2-2.0 clusters (CASSANDRA-6966)
 * Fix bad skip of sstables on slice query with composite start/finish (CASSANDRA-6825)
 * Fix unintended update with conditional statement (CASSANDRA-6893)
 * Fix map element access in IF (CASSANDRA-6914)
 * Avoid costly range calculations for range queries on system keyspaces
   (CASSANDRA-6906)
 * Fix SSTable not released if stream session fails (CASSANDRA-6818)
 * Avoid build failure due to ANTLR timeout (CASSANDRA-6991)
 * Queries on compact tables can return more rows that requested (CASSANDRA-7052)
 * USING TIMESTAMP for batches does not work (CASSANDRA-7053)
 * Fix performance regression from CASSANDRA-5614 (CASSANDRA-6949)
 * Ensure that batchlog and hint timeouts do not produce hints (CASSANDRA-7058)
 * Merge groupable mutations in TriggerExecutor#execute() (CASSANDRA-7047)
 * Plug holes in resource release when wiring up StreamSession (CASSANDRA-7073)
 * Re-add parameter columns to tracing session (CASSANDRA-6942)
 * Preserves CQL metadata when updating table from thrift (CASSANDRA-6831)
Merged from 1.2:
 * Fix nodetool display with vnodes (CASSANDRA-7082)
 * Add UNLOGGED, COUNTER options to BATCH documentation (CASSANDRA-6816)
 * add extra SSL cipher suites (CASSANDRA-6613)
 * fix nodetool getsstables for blob PK (CASSANDRA-6803)
 * Fix BatchlogManager#deleteBatch() use of millisecond timestamps
   (CASSANDRA-6822)
 * Continue assassinating even if the endpoint vanishes (CASSANDRA-6787)
 * Schedule schema pulls on change (CASSANDRA-6971)
 * Non-droppable verbs shouldn't be dropped from OTC (CASSANDRA-6980)
 * Shutdown batchlog executor in SS#drain() (CASSANDRA-7025)
 * Fix batchlog to account for CF truncation records (CASSANDRA-6999)
 * Fix CQLSH parsing of functions and BLOB literals (CASSANDRA-7018)
 * Properly load trustore in the native protocol (CASSANDRA-6847)
 * Always clean up references in SerializingCache (CASSANDRA-6994)
 * Don't shut MessagingService down when replacing a node (CASSANDRA-6476)
 * fix npe when doing -Dcassandra.fd_initial_value_ms (CASSANDRA-6751)


2.1.0-beta1
 * Add flush directory distinct from compaction directories (CASSANDRA-6357)
 * Require JNA by default (CASSANDRA-6575)
 * add listsnapshots command to nodetool (CASSANDRA-5742)
 * Introduce AtomicBTreeColumns (CASSANDRA-6271, 6692)
 * Multithreaded commitlog (CASSANDRA-3578)
 * allocate fixed index summary memory pool and resample cold index summaries
   to use less memory (CASSANDRA-5519)
 * Removed multithreaded compaction (CASSANDRA-6142)
 * Parallelize fetching rows for low-cardinality indexes (CASSANDRA-1337)
 * change logging from log4j to logback (CASSANDRA-5883)
 * switch to LZ4 compression for internode communication (CASSANDRA-5887)
 * Stop using Thrift-generated Index* classes internally (CASSANDRA-5971)
 * Remove 1.2 network compatibility code (CASSANDRA-5960)
 * Remove leveled json manifest migration code (CASSANDRA-5996)
 * Remove CFDefinition (CASSANDRA-6253)
 * Use AtomicIntegerFieldUpdater in RefCountedMemory (CASSANDRA-6278)
 * User-defined types for CQL3 (CASSANDRA-5590)
 * Use of o.a.c.metrics in nodetool (CASSANDRA-5871, 6406)
 * Batch read from OTC's queue and cleanup (CASSANDRA-1632)
 * Secondary index support for collections (CASSANDRA-4511, 6383)
 * SSTable metadata(Stats.db) format change (CASSANDRA-6356)
 * Push composites support in the storage engine
   (CASSANDRA-5417, CASSANDRA-6520)
 * Add snapshot space used to cfstats (CASSANDRA-6231)
 * Add cardinality estimator for key count estimation (CASSANDRA-5906)
 * CF id is changed to be non-deterministic. Data dir/key cache are created
   uniquely for CF id (CASSANDRA-5202)
 * New counters implementation (CASSANDRA-6504)
 * Replace UnsortedColumns, EmptyColumns, TreeMapBackedSortedColumns with new
   ArrayBackedSortedColumns (CASSANDRA-6630, CASSANDRA-6662, CASSANDRA-6690)
 * Add option to use row cache with a given amount of rows (CASSANDRA-5357)
 * Avoid repairing already repaired data (CASSANDRA-5351)
 * Reject counter updates with USING TTL/TIMESTAMP (CASSANDRA-6649)
 * Replace index_interval with min/max_index_interval (CASSANDRA-6379)
 * Lift limitation that order by columns must be selected for IN queries (CASSANDRA-4911)


2.0.5
 * Reduce garbage generated by bloom filter lookups (CASSANDRA-6609)
 * Add ks.cf names to tombstone logging (CASSANDRA-6597)
 * Use LOCAL_QUORUM for LWT operations at LOCAL_SERIAL (CASSANDRA-6495)
 * Wait for gossip to settle before accepting client connections (CASSANDRA-4288)
 * Delete unfinished compaction incrementally (CASSANDRA-6086)
 * Allow specifying custom secondary index options in CQL3 (CASSANDRA-6480)
 * Improve replica pinning for cache efficiency in DES (CASSANDRA-6485)
 * Fix LOCAL_SERIAL from thrift (CASSANDRA-6584)
 * Don't special case received counts in CAS timeout exceptions (CASSANDRA-6595)
 * Add support for 2.1 global counter shards (CASSANDRA-6505)
 * Fix NPE when streaming connection is not yet established (CASSANDRA-6210)
 * Avoid rare duplicate read repair triggering (CASSANDRA-6606)
 * Fix paging discardFirst (CASSANDRA-6555)
 * Fix ArrayIndexOutOfBoundsException in 2ndary index query (CASSANDRA-6470)
 * Release sstables upon rebuilding 2i (CASSANDRA-6635)
 * Add AbstractCompactionStrategy.startup() method (CASSANDRA-6637)
 * SSTableScanner may skip rows during cleanup (CASSANDRA-6638)
 * sstables from stalled repair sessions can resurrect deleted data (CASSANDRA-6503)
 * Switch stress to use ITransportFactory (CASSANDRA-6641)
 * Fix IllegalArgumentException during prepare (CASSANDRA-6592)
 * Fix possible loss of 2ndary index entries during compaction (CASSANDRA-6517)
 * Fix direct Memory on architectures that do not support unaligned long access
   (CASSANDRA-6628)
 * Let scrub optionally skip broken counter partitions (CASSANDRA-5930)
Merged from 1.2:
 * fsync compression metadata (CASSANDRA-6531)
 * Validate CF existence on execution for prepared statement (CASSANDRA-6535)
 * Add ability to throttle batchlog replay (CASSANDRA-6550)
 * Fix executing LOCAL_QUORUM with SimpleStrategy (CASSANDRA-6545)
 * Avoid StackOverflow when using large IN queries (CASSANDRA-6567)
 * Nodetool upgradesstables includes secondary indexes (CASSANDRA-6598)
 * Paginate batchlog replay (CASSANDRA-6569)
 * skip blocking on streaming during drain (CASSANDRA-6603)
 * Improve error message when schema doesn't match loaded sstable (CASSANDRA-6262)
 * Add properties to adjust FD initial value and max interval (CASSANDRA-4375)
 * Fix preparing with batch and delete from collection (CASSANDRA-6607)
 * Fix ABSC reverse iterator's remove() method (CASSANDRA-6629)
 * Handle host ID conflicts properly (CASSANDRA-6615)
 * Move handling of migration event source to solve bootstrap race. (CASSANDRA-6648)
 * Make sure compaction throughput value doesn't overflow with int math (CASSANDRA-6647)


2.0.4
 * Allow removing snapshots of no-longer-existing CFs (CASSANDRA-6418)
 * add StorageService.stopDaemon() (CASSANDRA-4268)
 * add IRE for invalid CF supplied to get_count (CASSANDRA-5701)
 * add client encryption support to sstableloader (CASSANDRA-6378)
 * Fix accept() loop for SSL sockets post-shutdown (CASSANDRA-6468)
 * Fix size-tiered compaction in LCS L0 (CASSANDRA-6496)
 * Fix assertion failure in filterColdSSTables (CASSANDRA-6483)
 * Fix row tombstones in larger-than-memory compactions (CASSANDRA-6008)
 * Fix cleanup ClassCastException (CASSANDRA-6462)
 * Reduce gossip memory use by interning VersionedValue strings (CASSANDRA-6410)
 * Allow specifying datacenters to participate in a repair (CASSANDRA-6218)
 * Fix divide-by-zero in PCI (CASSANDRA-6403)
 * Fix setting last compacted key in the wrong level for LCS (CASSANDRA-6284)
 * Add millisecond precision formats to the timestamp parser (CASSANDRA-6395)
 * Expose a total memtable size metric for a CF (CASSANDRA-6391)
 * cqlsh: handle symlinks properly (CASSANDRA-6425)
 * Fix potential infinite loop when paging query with IN (CASSANDRA-6464)
 * Fix assertion error in AbstractQueryPager.discardFirst (CASSANDRA-6447)
 * Fix streaming older SSTable yields unnecessary tombstones (CASSANDRA-6527)
Merged from 1.2:
 * Improved error message on bad properties in DDL queries (CASSANDRA-6453)
 * Randomize batchlog candidates selection (CASSANDRA-6481)
 * Fix thundering herd on endpoint cache invalidation (CASSANDRA-6345, 6485)
 * Improve batchlog write performance with vnodes (CASSANDRA-6488)
 * cqlsh: quote single quotes in strings inside collections (CASSANDRA-6172)
 * Improve gossip performance for typical messages (CASSANDRA-6409)
 * Throw IRE if a prepared statement has more markers than supported
   (CASSANDRA-5598)
 * Expose Thread metrics for the native protocol server (CASSANDRA-6234)
 * Change snapshot response message verb to INTERNAL to avoid dropping it
   (CASSANDRA-6415)
 * Warn when collection read has > 65K elements (CASSANDRA-5428)
 * Fix cache persistence when both row and key cache are enabled
   (CASSANDRA-6413)
 * (Hadoop) add describe_local_ring (CASSANDRA-6268)
 * Fix handling of concurrent directory creation failure (CASSANDRA-6459)
 * Allow executing CREATE statements multiple times (CASSANDRA-6471)
 * Don't send confusing info with timeouts (CASSANDRA-6491)
 * Don't resubmit counter mutation runnables internally (CASSANDRA-6427)
 * Don't drop local mutations without a hint (CASSANDRA-6510)
 * Don't allow null max_hint_window_in_ms (CASSANDRA-6419)
 * Validate SliceRange start and finish lengths (CASSANDRA-6521)


2.0.3
 * Fix FD leak on slice read path (CASSANDRA-6275)
 * Cancel read meter task when closing SSTR (CASSANDRA-6358)
 * free off-heap IndexSummary during bulk (CASSANDRA-6359)
 * Recover from IOException in accept() thread (CASSANDRA-6349)
 * Improve Gossip tolerance of abnormally slow tasks (CASSANDRA-6338)
 * Fix trying to hint timed out counter writes (CASSANDRA-6322)
 * Allow restoring specific columnfamilies from archived CL (CASSANDRA-4809)
 * Avoid flushing compaction_history after each operation (CASSANDRA-6287)
 * Fix repair assertion error when tombstones expire (CASSANDRA-6277)
 * Skip loading corrupt key cache (CASSANDRA-6260)
 * Fixes for compacting larger-than-memory rows (CASSANDRA-6274)
 * Compact hottest sstables first and optionally omit coldest from
   compaction entirely (CASSANDRA-6109)
 * Fix modifying column_metadata from thrift (CASSANDRA-6182)
 * cqlsh: fix LIST USERS output (CASSANDRA-6242)
 * Add IRequestSink interface (CASSANDRA-6248)
 * Update memtable size while flushing (CASSANDRA-6249)
 * Provide hooks around CQL2/CQL3 statement execution (CASSANDRA-6252)
 * Require Permission.SELECT for CAS updates (CASSANDRA-6247)
 * New CQL-aware SSTableWriter (CASSANDRA-5894)
 * Reject CAS operation when the protocol v1 is used (CASSANDRA-6270)
 * Correctly throw error when frame too large (CASSANDRA-5981)
 * Fix serialization bug in PagedRange with 2ndary indexes (CASSANDRA-6299)
 * Fix CQL3 table validation in Thrift (CASSANDRA-6140)
 * Fix bug missing results with IN clauses (CASSANDRA-6327)
 * Fix paging with reversed slices (CASSANDRA-6343)
 * Set minTimestamp correctly to be able to drop expired sstables (CASSANDRA-6337)
 * Support NaN and Infinity as float literals (CASSANDRA-6003)
 * Remove RF from nodetool ring output (CASSANDRA-6289)
 * Fix attempting to flush empty rows (CASSANDRA-6374)
 * Fix potential out of bounds exception when paging (CASSANDRA-6333)
Merged from 1.2:
 * Optimize FD phi calculation (CASSANDRA-6386)
 * Improve initial FD phi estimate when starting up (CASSANDRA-6385)
 * Don't list CQL3 table in CLI describe even if named explicitely
   (CASSANDRA-5750)
 * Invalidate row cache when dropping CF (CASSANDRA-6351)
 * add non-jamm path for cached statements (CASSANDRA-6293)
 * add windows bat files for shell commands (CASSANDRA-6145)
 * Require logging in for Thrift CQL2/3 statement preparation (CASSANDRA-6254)
 * restrict max_num_tokens to 1536 (CASSANDRA-6267)
 * Nodetool gets default JMX port from cassandra-env.sh (CASSANDRA-6273)
 * make calculatePendingRanges asynchronous (CASSANDRA-6244)
 * Remove blocking flushes in gossip thread (CASSANDRA-6297)
 * Fix potential socket leak in connectionpool creation (CASSANDRA-6308)
 * Allow LOCAL_ONE/LOCAL_QUORUM to work with SimpleStrategy (CASSANDRA-6238)
 * cqlsh: handle 'null' as session duration (CASSANDRA-6317)
 * Fix json2sstable handling of range tombstones (CASSANDRA-6316)
 * Fix missing one row in reverse query (CASSANDRA-6330)
 * Fix reading expired row value from row cache (CASSANDRA-6325)
 * Fix AssertionError when doing set element deletion (CASSANDRA-6341)
 * Make CL code for the native protocol match the one in C* 2.0
   (CASSANDRA-6347)
 * Disallow altering CQL3 table from thrift (CASSANDRA-6370)
 * Fix size computation of prepared statement (CASSANDRA-6369)


2.0.2
 * Update FailureDetector to use nanontime (CASSANDRA-4925)
 * Fix FileCacheService regressions (CASSANDRA-6149)
 * Never return WriteTimeout for CL.ANY (CASSANDRA-6132)
 * Fix race conditions in bulk loader (CASSANDRA-6129)
 * Add configurable metrics reporting (CASSANDRA-4430)
 * drop queries exceeding a configurable number of tombstones (CASSANDRA-6117)
 * Track and persist sstable read activity (CASSANDRA-5515)
 * Fixes for speculative retry (CASSANDRA-5932, CASSANDRA-6194)
 * Improve memory usage of metadata min/max column names (CASSANDRA-6077)
 * Fix thrift validation refusing row markers on CQL3 tables (CASSANDRA-6081)
 * Fix insertion of collections with CAS (CASSANDRA-6069)
 * Correctly send metadata on SELECT COUNT (CASSANDRA-6080)
 * Track clients' remote addresses in ClientState (CASSANDRA-6070)
 * Create snapshot dir if it does not exist when migrating
   leveled manifest (CASSANDRA-6093)
 * make sequential nodetool repair the default (CASSANDRA-5950)
 * Add more hooks for compaction strategy implementations (CASSANDRA-6111)
 * Fix potential NPE on composite 2ndary indexes (CASSANDRA-6098)
 * Delete can potentially be skipped in batch (CASSANDRA-6115)
 * Allow alter keyspace on system_traces (CASSANDRA-6016)
 * Disallow empty column names in cql (CASSANDRA-6136)
 * Use Java7 file-handling APIs and fix file moving on Windows (CASSANDRA-5383)
 * Save compaction history to system keyspace (CASSANDRA-5078)
 * Fix NPE if StorageService.getOperationMode() is executed before full startup (CASSANDRA-6166)
 * CQL3: support pre-epoch longs for TimestampType (CASSANDRA-6212)
 * Add reloadtriggers command to nodetool (CASSANDRA-4949)
 * cqlsh: ignore empty 'value alias' in DESCRIBE (CASSANDRA-6139)
 * Fix sstable loader (CASSANDRA-6205)
 * Reject bootstrapping if the node already exists in gossip (CASSANDRA-5571)
 * Fix NPE while loading paxos state (CASSANDRA-6211)
 * cqlsh: add SHOW SESSION <tracing-session> command (CASSANDRA-6228)
Merged from 1.2:
 * (Hadoop) Require CFRR batchSize to be at least 2 (CASSANDRA-6114)
 * Add a warning for small LCS sstable size (CASSANDRA-6191)
 * Add ability to list specific KS/CF combinations in nodetool cfstats (CASSANDRA-4191)
 * Mark CF clean if a mutation raced the drop and got it marked dirty (CASSANDRA-5946)
 * Add a LOCAL_ONE consistency level (CASSANDRA-6202)
 * Limit CQL prepared statement cache by size instead of count (CASSANDRA-6107)
 * Tracing should log write failure rather than raw exceptions (CASSANDRA-6133)
 * lock access to TM.endpointToHostIdMap (CASSANDRA-6103)
 * Allow estimated memtable size to exceed slab allocator size (CASSANDRA-6078)
 * Start MeteredFlusher earlier to prevent OOM during CL replay (CASSANDRA-6087)
 * Avoid sending Truncate command to fat clients (CASSANDRA-6088)
 * Allow where clause conditions to be in parenthesis (CASSANDRA-6037)
 * Do not open non-ssl storage port if encryption option is all (CASSANDRA-3916)
 * Move batchlog replay to its own executor (CASSANDRA-6079)
 * Add tombstone debug threshold and histogram (CASSANDRA-6042, 6057)
 * Enable tcp keepalive on incoming connections (CASSANDRA-4053)
 * Fix fat client schema pull NPE (CASSANDRA-6089)
 * Fix memtable flushing for indexed tables (CASSANDRA-6112)
 * Fix skipping columns with multiple slices (CASSANDRA-6119)
 * Expose connected thrift + native client counts (CASSANDRA-5084)
 * Optimize auth setup (CASSANDRA-6122)
 * Trace index selection (CASSANDRA-6001)
 * Update sstablesPerReadHistogram to use biased sampling (CASSANDRA-6164)
 * Log UnknownColumnfamilyException when closing socket (CASSANDRA-5725)
 * Properly error out on CREATE INDEX for counters table (CASSANDRA-6160)
 * Handle JMX notification failure for repair (CASSANDRA-6097)
 * (Hadoop) Fetch no more than 128 splits in parallel (CASSANDRA-6169)
 * stress: add username/password authentication support (CASSANDRA-6068)
 * Fix indexed queries with row cache enabled on parent table (CASSANDRA-5732)
 * Fix compaction race during columnfamily drop (CASSANDRA-5957)
 * Fix validation of empty column names for compact tables (CASSANDRA-6152)
 * Skip replaying mutations that pass CRC but fail to deserialize (CASSANDRA-6183)
 * Rework token replacement to use replace_address (CASSANDRA-5916)
 * Fix altering column types (CASSANDRA-6185)
 * cqlsh: fix CREATE/ALTER WITH completion (CASSANDRA-6196)
 * add windows bat files for shell commands (CASSANDRA-6145)
 * Fix potential stack overflow during range tombstones insertion (CASSANDRA-6181)
 * (Hadoop) Make LOCAL_ONE the default consistency level (CASSANDRA-6214)


2.0.1
 * Fix bug that could allow reading deleted data temporarily (CASSANDRA-6025)
 * Improve memory use defaults (CASSANDRA-6059)
 * Make ThriftServer more easlly extensible (CASSANDRA-6058)
 * Remove Hadoop dependency from ITransportFactory (CASSANDRA-6062)
 * add file_cache_size_in_mb setting (CASSANDRA-5661)
 * Improve error message when yaml contains invalid properties (CASSANDRA-5958)
 * Improve leveled compaction's ability to find non-overlapping L0 compactions
   to work on concurrently (CASSANDRA-5921)
 * Notify indexer of columns shadowed by range tombstones (CASSANDRA-5614)
 * Log Merkle tree stats (CASSANDRA-2698)
 * Switch from crc32 to adler32 for compressed sstable checksums (CASSANDRA-5862)
 * Improve offheap memcpy performance (CASSANDRA-5884)
 * Use a range aware scanner for cleanup (CASSANDRA-2524)
 * Cleanup doesn't need to inspect sstables that contain only local data
   (CASSANDRA-5722)
 * Add ability for CQL3 to list partition keys (CASSANDRA-4536)
 * Improve native protocol serialization (CASSANDRA-5664)
 * Upgrade Thrift to 0.9.1 (CASSANDRA-5923)
 * Require superuser status for adding triggers (CASSANDRA-5963)
 * Make standalone scrubber handle old and new style leveled manifest
   (CASSANDRA-6005)
 * Fix paxos bugs (CASSANDRA-6012, 6013, 6023)
 * Fix paged ranges with multiple replicas (CASSANDRA-6004)
 * Fix potential AssertionError during tracing (CASSANDRA-6041)
 * Fix NPE in sstablesplit (CASSANDRA-6027)
 * Migrate pre-2.0 key/value/column aliases to system.schema_columns
   (CASSANDRA-6009)
 * Paging filter empty rows too agressively (CASSANDRA-6040)
 * Support variadic parameters for IN clauses (CASSANDRA-4210)
 * cqlsh: return the result of CAS writes (CASSANDRA-5796)
 * Fix validation of IN clauses with 2ndary indexes (CASSANDRA-6050)
 * Support named bind variables in CQL (CASSANDRA-6033)
Merged from 1.2:
 * Allow cache-keys-to-save to be set at runtime (CASSANDRA-5980)
 * Avoid second-guessing out-of-space state (CASSANDRA-5605)
 * Tuning knobs for dealing with large blobs and many CFs (CASSANDRA-5982)
 * (Hadoop) Fix CQLRW for thrift tables (CASSANDRA-6002)
 * Fix possible divide-by-zero in HHOM (CASSANDRA-5990)
 * Allow local batchlog writes for CL.ANY (CASSANDRA-5967)
 * Upgrade metrics-core to version 2.2.0 (CASSANDRA-5947)
 * Fix CqlRecordWriter with composite keys (CASSANDRA-5949)
 * Add snitch, schema version, cluster, partitioner to JMX (CASSANDRA-5881)
 * Allow disabling SlabAllocator (CASSANDRA-5935)
 * Make user-defined compaction JMX blocking (CASSANDRA-4952)
 * Fix streaming does not transfer wrapped range (CASSANDRA-5948)
 * Fix loading index summary containing empty key (CASSANDRA-5965)
 * Correctly handle limits in CompositesSearcher (CASSANDRA-5975)
 * Pig: handle CQL collections (CASSANDRA-5867)
 * Pass the updated cf to the PRSI index() method (CASSANDRA-5999)
 * Allow empty CQL3 batches (as no-op) (CASSANDRA-5994)
 * Support null in CQL3 functions (CASSANDRA-5910)
 * Replace the deprecated MapMaker with CacheLoader (CASSANDRA-6007)
 * Add SSTableDeletingNotification to DataTracker (CASSANDRA-6010)
 * Fix snapshots in use get deleted during snapshot repair (CASSANDRA-6011)
 * Move hints and exception count to o.a.c.metrics (CASSANDRA-6017)
 * Fix memory leak in snapshot repair (CASSANDRA-6047)
 * Fix sstable2sjon for CQL3 tables (CASSANDRA-5852)


2.0.0
 * Fix thrift validation when inserting into CQL3 tables (CASSANDRA-5138)
 * Fix periodic memtable flushing behavior with clean memtables (CASSANDRA-5931)
 * Fix dateOf() function for pre-2.0 timestamp columns (CASSANDRA-5928)
 * Fix SSTable unintentionally loads BF when opened for batch (CASSANDRA-5938)
 * Add stream session progress to JMX (CASSANDRA-4757)
 * Fix NPE during CAS operation (CASSANDRA-5925)
Merged from 1.2:
 * Fix getBloomFilterDiskSpaceUsed for AlwaysPresentFilter (CASSANDRA-5900)
 * Don't announce schema version until we've loaded the changes locally
   (CASSANDRA-5904)
 * Fix to support off heap bloom filters size greater than 2 GB (CASSANDRA-5903)
 * Properly handle parsing huge map and set literals (CASSANDRA-5893)


2.0.0-rc2
 * enable vnodes by default (CASSANDRA-5869)
 * fix CAS contention timeout (CASSANDRA-5830)
 * fix HsHa to respect max frame size (CASSANDRA-4573)
 * Fix (some) 2i on composite components omissions (CASSANDRA-5851)
 * cqlsh: add DESCRIBE FULL SCHEMA variant (CASSANDRA-5880)
Merged from 1.2:
 * Correctly validate sparse composite cells in scrub (CASSANDRA-5855)
 * Add KeyCacheHitRate metric to CF metrics (CASSANDRA-5868)
 * cqlsh: add support for multiline comments (CASSANDRA-5798)
 * Handle CQL3 SELECT duplicate IN restrictions on clustering columns
   (CASSANDRA-5856)


2.0.0-rc1
 * improve DecimalSerializer performance (CASSANDRA-5837)
 * fix potential spurious wakeup in AsyncOneResponse (CASSANDRA-5690)
 * fix schema-related trigger issues (CASSANDRA-5774)
 * Better validation when accessing CQL3 table from thrift (CASSANDRA-5138)
 * Fix assertion error during repair (CASSANDRA-5801)
 * Fix range tombstone bug (CASSANDRA-5805)
 * DC-local CAS (CASSANDRA-5797)
 * Add a native_protocol_version column to the system.local table (CASSANRDA-5819)
 * Use index_interval from cassandra.yaml when upgraded (CASSANDRA-5822)
 * Fix buffer underflow on socket close (CASSANDRA-5792)
Merged from 1.2:
 * Fix reading DeletionTime from 1.1-format sstables (CASSANDRA-5814)
 * cqlsh: add collections support to COPY (CASSANDRA-5698)
 * retry important messages for any IOException (CASSANDRA-5804)
 * Allow empty IN relations in SELECT/UPDATE/DELETE statements (CASSANDRA-5626)
 * cqlsh: fix crashing on Windows due to libedit detection (CASSANDRA-5812)
 * fix bulk-loading compressed sstables (CASSANDRA-5820)
 * (Hadoop) fix quoting in CqlPagingRecordReader and CqlRecordWriter
   (CASSANDRA-5824)
 * update default LCS sstable size to 160MB (CASSANDRA-5727)
 * Allow compacting 2Is via nodetool (CASSANDRA-5670)
 * Hex-encode non-String keys in OPP (CASSANDRA-5793)
 * nodetool history logging (CASSANDRA-5823)
 * (Hadoop) fix support for Thrift tables in CqlPagingRecordReader
   (CASSANDRA-5752)
 * add "all time blocked" to StatusLogger output (CASSANDRA-5825)
 * Future-proof inter-major-version schema migrations (CASSANDRA-5845)
 * (Hadoop) add CqlPagingRecordReader support for ReversedType in Thrift table
   (CASSANDRA-5718)
 * Add -no-snapshot option to scrub (CASSANDRA-5891)
 * Fix to support off heap bloom filters size greater than 2 GB (CASSANDRA-5903)
 * Properly handle parsing huge map and set literals (CASSANDRA-5893)
 * Fix LCS L0 compaction may overlap in L1 (CASSANDRA-5907)
 * New sstablesplit tool to split large sstables offline (CASSANDRA-4766)
 * Fix potential deadlock in native protocol server (CASSANDRA-5926)
 * Disallow incompatible type change in CQL3 (CASSANDRA-5882)
Merged from 1.1:
 * Correctly validate sparse composite cells in scrub (CASSANDRA-5855)


2.0.0-beta2
 * Replace countPendingHints with Hints Created metric (CASSANDRA-5746)
 * Allow nodetool with no args, and with help to run without a server (CASSANDRA-5734)
 * Cleanup AbstractType/TypeSerializer classes (CASSANDRA-5744)
 * Remove unimplemented cli option schema-mwt (CASSANDRA-5754)
 * Support range tombstones in thrift (CASSANDRA-5435)
 * Normalize table-manipulating CQL3 statements' class names (CASSANDRA-5759)
 * cqlsh: add missing table options to DESCRIBE output (CASSANDRA-5749)
 * Fix assertion error during repair (CASSANDRA-5757)
 * Fix bulkloader (CASSANDRA-5542)
 * Add LZ4 compression to the native protocol (CASSANDRA-5765)
 * Fix bugs in the native protocol v2 (CASSANDRA-5770)
 * CAS on 'primary key only' table (CASSANDRA-5715)
 * Support streaming SSTables of old versions (CASSANDRA-5772)
 * Always respect protocol version in native protocol (CASSANDRA-5778)
 * Fix ConcurrentModificationException during streaming (CASSANDRA-5782)
 * Update deletion timestamp in Commit#updatesWithPaxosTime (CASSANDRA-5787)
 * Thrift cas() method crashes if input columns are not sorted (CASSANDRA-5786)
 * Order columns names correctly when querying for CAS (CASSANDRA-5788)
 * Fix streaming retry (CASSANDRA-5775)
Merged from 1.2:
 * if no seeds can be a reached a node won't start in a ring by itself (CASSANDRA-5768)
 * add cassandra.unsafesystem property (CASSANDRA-5704)
 * (Hadoop) quote identifiers in CqlPagingRecordReader (CASSANDRA-5763)
 * Add replace_node functionality for vnodes (CASSANDRA-5337)
 * Add timeout events to query traces (CASSANDRA-5520)
 * Fix serialization of the LEFT gossip value (CASSANDRA-5696)
 * Pig: support for cql3 tables (CASSANDRA-5234)
 * Fix skipping range tombstones with reverse queries (CASSANDRA-5712)
 * Expire entries out of ThriftSessionManager (CASSANDRA-5719)
 * Don't keep ancestor information in memory (CASSANDRA-5342)
 * Expose native protocol server status in nodetool info (CASSANDRA-5735)
 * Fix pathetic performance of range tombstones (CASSANDRA-5677)
 * Fix querying with an empty (impossible) range (CASSANDRA-5573)
 * cqlsh: handle CUSTOM 2i in DESCRIBE output (CASSANDRA-5760)
 * Fix minor bug in Range.intersects(Bound) (CASSANDRA-5771)
 * cqlsh: handle disabled compression in DESCRIBE output (CASSANDRA-5766)
 * Ensure all UP events are notified on the native protocol (CASSANDRA-5769)
 * Fix formatting of sstable2json with multiple -k arguments (CASSANDRA-5781)
 * Don't rely on row marker for queries in general to hide lost markers
   after TTL expires (CASSANDRA-5762)
 * Sort nodetool help output (CASSANDRA-5776)
 * Fix column expiring during 2 phases compaction (CASSANDRA-5799)
 * now() is being rejected in INSERTs when inside collections (CASSANDRA-5795)


2.0.0-beta1
 * Add support for indexing clustered columns (CASSANDRA-5125)
 * Removed on-heap row cache (CASSANDRA-5348)
 * use nanotime consistently for node-local timeouts (CASSANDRA-5581)
 * Avoid unnecessary second pass on name-based queries (CASSANDRA-5577)
 * Experimental triggers (CASSANDRA-1311)
 * JEMalloc support for off-heap allocation (CASSANDRA-3997)
 * Single-pass compaction (CASSANDRA-4180)
 * Removed token range bisection (CASSANDRA-5518)
 * Removed compatibility with pre-1.2.5 sstables and network messages
   (CASSANDRA-5511)
 * removed PBSPredictor (CASSANDRA-5455)
 * CAS support (CASSANDRA-5062, 5441, 5442, 5443, 5619, 5667)
 * Leveled compaction performs size-tiered compactions in L0
   (CASSANDRA-5371, 5439)
 * Add yaml network topology snitch for mixed ec2/other envs (CASSANDRA-5339)
 * Log when a node is down longer than the hint window (CASSANDRA-4554)
 * Optimize tombstone creation for ExpiringColumns (CASSANDRA-4917)
 * Improve LeveledScanner work estimation (CASSANDRA-5250, 5407)
 * Replace compaction lock with runWithCompactionsDisabled (CASSANDRA-3430)
 * Change Message IDs to ints (CASSANDRA-5307)
 * Move sstable level information into the Stats component, removing the
   need for a separate Manifest file (CASSANDRA-4872)
 * avoid serializing to byte[] on commitlog append (CASSANDRA-5199)
 * make index_interval configurable per columnfamily (CASSANDRA-3961, CASSANDRA-5650)
 * add default_time_to_live (CASSANDRA-3974)
 * add memtable_flush_period_in_ms (CASSANDRA-4237)
 * replace supercolumns internally by composites (CASSANDRA-3237, 5123)
 * upgrade thrift to 0.9.0 (CASSANDRA-3719)
 * drop unnecessary keyspace parameter from user-defined compaction API
   (CASSANDRA-5139)
 * more robust solution to incomplete compactions + counters (CASSANDRA-5151)
 * Change order of directory searching for c*.in.sh (CASSANDRA-3983)
 * Add tool to reset SSTable compaction level for LCS (CASSANDRA-5271)
 * Allow custom configuration loader (CASSANDRA-5045)
 * Remove memory emergency pressure valve logic (CASSANDRA-3534)
 * Reduce request latency with eager retry (CASSANDRA-4705)
 * cqlsh: Remove ASSUME command (CASSANDRA-5331)
 * Rebuild BF when loading sstables if bloom_filter_fp_chance
   has changed since compaction (CASSANDRA-5015)
 * remove row-level bloom filters (CASSANDRA-4885)
 * Change Kernel Page Cache skipping into row preheating (disabled by default)
   (CASSANDRA-4937)
 * Improve repair by deciding on a gcBefore before sending
   out TreeRequests (CASSANDRA-4932)
 * Add an official way to disable compactions (CASSANDRA-5074)
 * Reenable ALTER TABLE DROP with new semantics (CASSANDRA-3919)
 * Add binary protocol versioning (CASSANDRA-5436)
 * Swap THshaServer for TThreadedSelectorServer (CASSANDRA-5530)
 * Add alias support to SELECT statement (CASSANDRA-5075)
 * Don't create empty RowMutations in CommitLogReplayer (CASSANDRA-5541)
 * Use range tombstones when dropping cfs/columns from schema (CASSANDRA-5579)
 * cqlsh: drop CQL2/CQL3-beta support (CASSANDRA-5585)
 * Track max/min column names in sstables to be able to optimize slice
   queries (CASSANDRA-5514, CASSANDRA-5595, CASSANDRA-5600)
 * Binary protocol: allow batching already prepared statements (CASSANDRA-4693)
 * Allow preparing timestamp, ttl and limit in CQL3 queries (CASSANDRA-4450)
 * Support native link w/o JNA in Java7 (CASSANDRA-3734)
 * Use SASL authentication in binary protocol v2 (CASSANDRA-5545)
 * Replace Thrift HsHa with LMAX Disruptor based implementation (CASSANDRA-5582)
 * cqlsh: Add row count to SELECT output (CASSANDRA-5636)
 * Include a timestamp with all read commands to determine column expiration
   (CASSANDRA-5149)
 * Streaming 2.0 (CASSANDRA-5286, 5699)
 * Conditional create/drop ks/table/index statements in CQL3 (CASSANDRA-2737)
 * more pre-table creation property validation (CASSANDRA-5693)
 * Redesign repair messages (CASSANDRA-5426)
 * Fix ALTER RENAME post-5125 (CASSANDRA-5702)
 * Disallow renaming a 2ndary indexed column (CASSANDRA-5705)
 * Rename Table to Keyspace (CASSANDRA-5613)
 * Ensure changing column_index_size_in_kb on different nodes don't corrupt the
   sstable (CASSANDRA-5454)
 * Move resultset type information into prepare, not execute (CASSANDRA-5649)
 * Auto paging in binary protocol (CASSANDRA-4415, 5714)
 * Don't tie client side use of AbstractType to JDBC (CASSANDRA-4495)
 * Adds new TimestampType to replace DateType (CASSANDRA-5723, CASSANDRA-5729)
Merged from 1.2:
 * make starting native protocol server idempotent (CASSANDRA-5728)
 * Fix loading key cache when a saved entry is no longer valid (CASSANDRA-5706)
 * Fix serialization of the LEFT gossip value (CASSANDRA-5696)
 * cqlsh: Don't show 'null' in place of empty values (CASSANDRA-5675)
 * Race condition in detecting version on a mixed 1.1/1.2 cluster
   (CASSANDRA-5692)
 * Fix skipping range tombstones with reverse queries (CASSANDRA-5712)
 * Expire entries out of ThriftSessionManager (CASSANRDA-5719)
 * Don't keep ancestor information in memory (CASSANDRA-5342)
 * cqlsh: fix handling of semicolons inside BATCH queries (CASSANDRA-5697)


1.2.6
 * Fix tracing when operation completes before all responses arrive
   (CASSANDRA-5668)
 * Fix cross-DC mutation forwarding (CASSANDRA-5632)
 * Reduce SSTableLoader memory usage (CASSANDRA-5555)
 * Scale hinted_handoff_throttle_in_kb to cluster size (CASSANDRA-5272)
 * (Hadoop) Add CQL3 input/output formats (CASSANDRA-4421, 5622)
 * (Hadoop) Fix InputKeyRange in CFIF (CASSANDRA-5536)
 * Fix dealing with ridiculously large max sstable sizes in LCS (CASSANDRA-5589)
 * Ignore pre-truncate hints (CASSANDRA-4655)
 * Move System.exit on OOM into a separate thread (CASSANDRA-5273)
 * Write row markers when serializing schema (CASSANDRA-5572)
 * Check only SSTables for the requested range when streaming (CASSANDRA-5569)
 * Improve batchlog replay behavior and hint ttl handling (CASSANDRA-5314)
 * Exclude localTimestamp from validation for tombstones (CASSANDRA-5398)
 * cqlsh: add custom prompt support (CASSANDRA-5539)
 * Reuse prepared statements in hot auth queries (CASSANDRA-5594)
 * cqlsh: add vertical output option (see EXPAND) (CASSANDRA-5597)
 * Add a rate limit option to stress (CASSANDRA-5004)
 * have BulkLoader ignore snapshots directories (CASSANDRA-5587)
 * fix SnitchProperties logging context (CASSANDRA-5602)
 * Expose whether jna is enabled and memory is locked via JMX (CASSANDRA-5508)
 * cqlsh: fix COPY FROM with ReversedType (CASSANDRA-5610)
 * Allow creating CUSTOM indexes on collections (CASSANDRA-5615)
 * Evaluate now() function at execution time (CASSANDRA-5616)
 * Expose detailed read repair metrics (CASSANDRA-5618)
 * Correct blob literal + ReversedType parsing (CASSANDRA-5629)
 * Allow GPFS to prefer the internal IP like EC2MRS (CASSANDRA-5630)
 * fix help text for -tspw cassandra-cli (CASSANDRA-5643)
 * don't throw away initial causes exceptions for internode encryption issues
   (CASSANDRA-5644)
 * Fix message spelling errors for cql select statements (CASSANDRA-5647)
 * Suppress custom exceptions thru jmx (CASSANDRA-5652)
 * Update CREATE CUSTOM INDEX syntax (CASSANDRA-5639)
 * Fix PermissionDetails.equals() method (CASSANDRA-5655)
 * Never allow partition key ranges in CQL3 without token() (CASSANDRA-5666)
 * Gossiper incorrectly drops AppState for an upgrading node (CASSANDRA-5660)
 * Connection thrashing during multi-region ec2 during upgrade, due to
   messaging version (CASSANDRA-5669)
 * Avoid over reconnecting in EC2MRS (CASSANDRA-5678)
 * Fix ReadResponseSerializer.serializedSize() for digest reads (CASSANDRA-5476)
 * allow sstable2json on 2i CFs (CASSANDRA-5694)
Merged from 1.1:
 * Remove buggy thrift max message length option (CASSANDRA-5529)
 * Fix NPE in Pig's widerow mode (CASSANDRA-5488)
 * Add split size parameter to Pig and disable split combination (CASSANDRA-5544)


1.2.5
 * make BytesToken.toString only return hex bytes (CASSANDRA-5566)
 * Ensure that submitBackground enqueues at least one task (CASSANDRA-5554)
 * fix 2i updates with identical values and timestamps (CASSANDRA-5540)
 * fix compaction throttling bursty-ness (CASSANDRA-4316)
 * reduce memory consumption of IndexSummary (CASSANDRA-5506)
 * remove per-row column name bloom filters (CASSANDRA-5492)
 * Include fatal errors in trace events (CASSANDRA-5447)
 * Ensure that PerRowSecondaryIndex is notified of row-level deletes
   (CASSANDRA-5445)
 * Allow empty blob literals in CQL3 (CASSANDRA-5452)
 * Fix streaming RangeTombstones at column index boundary (CASSANDRA-5418)
 * Fix preparing statements when current keyspace is not set (CASSANDRA-5468)
 * Fix SemanticVersion.isSupportedBy minor/patch handling (CASSANDRA-5496)
 * Don't provide oldCfId for post-1.1 system cfs (CASSANDRA-5490)
 * Fix primary range ignores replication strategy (CASSANDRA-5424)
 * Fix shutdown of binary protocol server (CASSANDRA-5507)
 * Fix repair -snapshot not working (CASSANDRA-5512)
 * Set isRunning flag later in binary protocol server (CASSANDRA-5467)
 * Fix use of CQL3 functions with descending clustering order (CASSANDRA-5472)
 * Disallow renaming columns one at a time for thrift table in CQL3
   (CASSANDRA-5531)
 * cqlsh: add CLUSTERING ORDER BY support to DESCRIBE (CASSANDRA-5528)
 * Add custom secondary index support to CQL3 (CASSANDRA-5484)
 * Fix repair hanging silently on unexpected error (CASSANDRA-5229)
 * Fix Ec2Snitch regression introduced by CASSANDRA-5171 (CASSANDRA-5432)
 * Add nodetool enablebackup/disablebackup (CASSANDRA-5556)
 * cqlsh: fix DESCRIBE after case insensitive USE (CASSANDRA-5567)
Merged from 1.1
 * Add retry mechanism to OTC for non-droppable_verbs (CASSANDRA-5393)
 * Use allocator information to improve memtable memory usage estimate
   (CASSANDRA-5497)
 * Fix trying to load deleted row into row cache on startup (CASSANDRA-4463)
 * fsync leveled manifest to avoid corruption (CASSANDRA-5535)
 * Fix Bound intersection computation (CASSANDRA-5551)
 * sstablescrub now respects max memory size in cassandra.in.sh (CASSANDRA-5562)


1.2.4
 * Ensure that PerRowSecondaryIndex updates see the most recent values
   (CASSANDRA-5397)
 * avoid duplicate index entries ind PrecompactedRow and
   ParallelCompactionIterable (CASSANDRA-5395)
 * remove the index entry on oldColumn when new column is a tombstone
   (CASSANDRA-5395)
 * Change default stream throughput from 400 to 200 mbps (CASSANDRA-5036)
 * Gossiper logs DOWN for symmetry with UP (CASSANDRA-5187)
 * Fix mixing prepared statements between keyspaces (CASSANDRA-5352)
 * Fix consistency level during bootstrap - strike 3 (CASSANDRA-5354)
 * Fix transposed arguments in AlreadyExistsException (CASSANDRA-5362)
 * Improve asynchronous hint delivery (CASSANDRA-5179)
 * Fix Guava dependency version (12.0 -> 13.0.1) for Maven (CASSANDRA-5364)
 * Validate that provided CQL3 collection value are < 64K (CASSANDRA-5355)
 * Make upgradeSSTable skip current version sstables by default (CASSANDRA-5366)
 * Optimize min/max timestamp collection (CASSANDRA-5373)
 * Invalid streamId in cql binary protocol when using invalid CL
   (CASSANDRA-5164)
 * Fix validation for IN where clauses with collections (CASSANDRA-5376)
 * Copy resultSet on count query to avoid ConcurrentModificationException
   (CASSANDRA-5382)
 * Correctly typecheck in CQL3 even with ReversedType (CASSANDRA-5386)
 * Fix streaming compressed files when using encryption (CASSANDRA-5391)
 * cassandra-all 1.2.0 pom missing netty dependency (CASSANDRA-5392)
 * Fix writetime/ttl functions on null values (CASSANDRA-5341)
 * Fix NPE during cql3 select with token() (CASSANDRA-5404)
 * IndexHelper.skipBloomFilters won't skip non-SHA filters (CASSANDRA-5385)
 * cqlsh: Print maps ordered by key, sort sets (CASSANDRA-5413)
 * Add null syntax support in CQL3 for inserts (CASSANDRA-3783)
 * Allow unauthenticated set_keyspace() calls (CASSANDRA-5423)
 * Fix potential incremental backups race (CASSANDRA-5410)
 * Fix prepared BATCH statements with batch-level timestamps (CASSANDRA-5415)
 * Allow overriding superuser setup delay (CASSANDRA-5430)
 * cassandra-shuffle with JMX usernames and passwords (CASSANDRA-5431)
Merged from 1.1:
 * cli: Quote ks and cf names in schema output when needed (CASSANDRA-5052)
 * Fix bad default for min/max timestamp in SSTableMetadata (CASSANDRA-5372)
 * Fix cf name extraction from manifest in Directories.migrateFile()
   (CASSANDRA-5242)
 * Support pluggable internode authentication (CASSANDRA-5401)


1.2.3
 * add check for sstable overlap within a level on startup (CASSANDRA-5327)
 * replace ipv6 colons in jmx object names (CASSANDRA-5298, 5328)
 * Avoid allocating SSTableBoundedScanner during repair when the range does
   not intersect the sstable (CASSANDRA-5249)
 * Don't lowercase property map keys (this breaks NTS) (CASSANDRA-5292)
 * Fix composite comparator with super columns (CASSANDRA-5287)
 * Fix insufficient validation of UPDATE queries against counter cfs
   (CASSANDRA-5300)
 * Fix PropertyFileSnitch default DC/Rack behavior (CASSANDRA-5285)
 * Handle null values when executing prepared statement (CASSANDRA-5081)
 * Add netty to pom dependencies (CASSANDRA-5181)
 * Include type arguments in Thrift CQLPreparedResult (CASSANDRA-5311)
 * Fix compaction not removing columns when bf_fp_ratio is 1 (CASSANDRA-5182)
 * cli: Warn about missing CQL3 tables in schema descriptions (CASSANDRA-5309)
 * Re-enable unknown option in replication/compaction strategies option for
   backward compatibility (CASSANDRA-4795)
 * Add binary protocol support to stress (CASSANDRA-4993)
 * cqlsh: Fix COPY FROM value quoting and null handling (CASSANDRA-5305)
 * Fix repair -pr for vnodes (CASSANDRA-5329)
 * Relax CL for auth queries for non-default users (CASSANDRA-5310)
 * Fix AssertionError during repair (CASSANDRA-5245)
 * Don't announce migrations to pre-1.2 nodes (CASSANDRA-5334)
Merged from 1.1:
 * Update offline scrub for 1.0 -> 1.1 directory structure (CASSANDRA-5195)
 * add tmp flag to Descriptor hashcode (CASSANDRA-4021)
 * fix logging of "Found table data in data directories" when only system tables
   are present (CASSANDRA-5289)
 * cli: Add JMX authentication support (CASSANDRA-5080)
 * nodetool: ability to repair specific range (CASSANDRA-5280)
 * Fix possible assertion triggered in SliceFromReadCommand (CASSANDRA-5284)
 * cqlsh: Add inet type support on Windows (ipv4-only) (CASSANDRA-4801)
 * Fix race when initializing ColumnFamilyStore (CASSANDRA-5350)
 * Add UseTLAB JVM flag (CASSANDRA-5361)


1.2.2
 * fix potential for multiple concurrent compactions of the same sstables
   (CASSANDRA-5256)
 * avoid no-op caching of byte[] on commitlog append (CASSANDRA-5199)
 * fix symlinks under data dir not working (CASSANDRA-5185)
 * fix bug in compact storage metadata handling (CASSANDRA-5189)
 * Validate login for USE queries (CASSANDRA-5207)
 * cli: remove default username and password (CASSANDRA-5208)
 * configure populate_io_cache_on_flush per-CF (CASSANDRA-4694)
 * allow configuration of internode socket buffer (CASSANDRA-3378)
 * Make sstable directory picking blacklist-aware again (CASSANDRA-5193)
 * Correctly expire gossip states for edge cases (CASSANDRA-5216)
 * Improve handling of directory creation failures (CASSANDRA-5196)
 * Expose secondary indicies to the rest of nodetool (CASSANDRA-4464)
 * Binary protocol: avoid sending notification for 0.0.0.0 (CASSANDRA-5227)
 * add UseCondCardMark XX jvm settings on jdk 1.7 (CASSANDRA-4366)
 * CQL3 refactor to allow conversion function (CASSANDRA-5226)
 * Fix drop of sstables in some circumstance (CASSANDRA-5232)
 * Implement caching of authorization results (CASSANDRA-4295)
 * Add support for LZ4 compression (CASSANDRA-5038)
 * Fix missing columns in wide rows queries (CASSANDRA-5225)
 * Simplify auth setup and make system_auth ks alterable (CASSANDRA-5112)
 * Stop compactions from hanging during bootstrap (CASSANDRA-5244)
 * fix compressed streaming sending extra chunk (CASSANDRA-5105)
 * Add CQL3-based implementations of IAuthenticator and IAuthorizer
   (CASSANDRA-4898)
 * Fix timestamp-based tomstone removal logic (CASSANDRA-5248)
 * cli: Add JMX authentication support (CASSANDRA-5080)
 * Fix forceFlush behavior (CASSANDRA-5241)
 * cqlsh: Add username autocompletion (CASSANDRA-5231)
 * Fix CQL3 composite partition key error (CASSANDRA-5240)
 * Allow IN clause on last clustering key (CASSANDRA-5230)
Merged from 1.1:
 * fix start key/end token validation for wide row iteration (CASSANDRA-5168)
 * add ConfigHelper support for Thrift frame and max message sizes (CASSANDRA-5188)
 * fix nodetool repair not fail on node down (CASSANDRA-5203)
 * always collect tombstone hints (CASSANDRA-5068)
 * Fix error when sourcing file in cqlsh (CASSANDRA-5235)


1.2.1
 * stream undelivered hints on decommission (CASSANDRA-5128)
 * GossipingPropertyFileSnitch loads saved dc/rack info if needed (CASSANDRA-5133)
 * drain should flush system CFs too (CASSANDRA-4446)
 * add inter_dc_tcp_nodelay setting (CASSANDRA-5148)
 * re-allow wrapping ranges for start_token/end_token range pairitspwng (CASSANDRA-5106)
 * fix validation compaction of empty rows (CASSANDRA-5136)
 * nodetool methods to enable/disable hint storage/delivery (CASSANDRA-4750)
 * disallow bloom filter false positive chance of 0 (CASSANDRA-5013)
 * add threadpool size adjustment methods to JMXEnabledThreadPoolExecutor and
   CompactionManagerMBean (CASSANDRA-5044)
 * fix hinting for dropped local writes (CASSANDRA-4753)
 * off-heap cache doesn't need mutable column container (CASSANDRA-5057)
 * apply disk_failure_policy to bad disks on initial directory creation
   (CASSANDRA-4847)
 * Optimize name-based queries to use ArrayBackedSortedColumns (CASSANDRA-5043)
 * Fall back to old manifest if most recent is unparseable (CASSANDRA-5041)
 * pool [Compressed]RandomAccessReader objects on the partitioned read path
   (CASSANDRA-4942)
 * Add debug logging to list filenames processed by Directories.migrateFile
   method (CASSANDRA-4939)
 * Expose black-listed directories via JMX (CASSANDRA-4848)
 * Log compaction merge counts (CASSANDRA-4894)
 * Minimize byte array allocation by AbstractData{Input,Output} (CASSANDRA-5090)
 * Add SSL support for the binary protocol (CASSANDRA-5031)
 * Allow non-schema system ks modification for shuffle to work (CASSANDRA-5097)
 * cqlsh: Add default limit to SELECT statements (CASSANDRA-4972)
 * cqlsh: fix DESCRIBE for 1.1 cfs in CQL3 (CASSANDRA-5101)
 * Correctly gossip with nodes >= 1.1.7 (CASSANDRA-5102)
 * Ensure CL guarantees on digest mismatch (CASSANDRA-5113)
 * Validate correctly selects on composite partition key (CASSANDRA-5122)
 * Fix exception when adding collection (CASSANDRA-5117)
 * Handle states for non-vnode clusters correctly (CASSANDRA-5127)
 * Refuse unrecognized replication and compaction strategy options (CASSANDRA-4795)
 * Pick the correct value validator in sstable2json for cql3 tables (CASSANDRA-5134)
 * Validate login for describe_keyspace, describe_keyspaces and set_keyspace
   (CASSANDRA-5144)
 * Fix inserting empty maps (CASSANDRA-5141)
 * Don't remove tokens from System table for node we know (CASSANDRA-5121)
 * fix streaming progress report for compresed files (CASSANDRA-5130)
 * Coverage analysis for low-CL queries (CASSANDRA-4858)
 * Stop interpreting dates as valid timeUUID value (CASSANDRA-4936)
 * Adds E notation for floating point numbers (CASSANDRA-4927)
 * Detect (and warn) unintentional use of the cql2 thrift methods when cql3 was
   intended (CASSANDRA-5172)
 * cli: Quote ks and cf names in schema output when needed (CASSANDRA-5052)
 * Fix cf name extraction from manifest in Directories.migrateFile() (CASSANDRA-5242)
 * Replace mistaken usage of commons-logging with slf4j (CASSANDRA-5464)
 * Ensure Jackson dependency matches lib (CASSANDRA-5126)
 * Expose droppable tombstone ratio stats over JMX (CASSANDRA-5159)
Merged from 1.1:
 * Simplify CompressedRandomAccessReader to work around JDK FD bug (CASSANDRA-5088)
 * Improve handling a changing target throttle rate mid-compaction (CASSANDRA-5087)
 * Pig: correctly decode row keys in widerow mode (CASSANDRA-5098)
 * nodetool repair command now prints progress (CASSANDRA-4767)
 * fix user defined compaction to run against 1.1 data directory (CASSANDRA-5118)
 * Fix CQL3 BATCH authorization caching (CASSANDRA-5145)
 * fix get_count returns incorrect value with TTL (CASSANDRA-5099)
 * better handling for mid-compaction failure (CASSANDRA-5137)
 * convert default marshallers list to map for better readability (CASSANDRA-5109)
 * fix ConcurrentModificationException in getBootstrapSource (CASSANDRA-5170)
 * fix sstable maxtimestamp for row deletes and pre-1.1.1 sstables (CASSANDRA-5153)
 * Fix thread growth on node removal (CASSANDRA-5175)
 * Make Ec2Region's datacenter name configurable (CASSANDRA-5155)


1.2.0
 * Disallow counters in collections (CASSANDRA-5082)
 * cqlsh: add unit tests (CASSANDRA-3920)
 * fix default bloom_filter_fp_chance for LeveledCompactionStrategy (CASSANDRA-5093)
Merged from 1.1:
 * add validation for get_range_slices with start_key and end_token (CASSANDRA-5089)


1.2.0-rc2
 * fix nodetool ownership display with vnodes (CASSANDRA-5065)
 * cqlsh: add DESCRIBE KEYSPACES command (CASSANDRA-5060)
 * Fix potential infinite loop when reloading CFS (CASSANDRA-5064)
 * Fix SimpleAuthorizer example (CASSANDRA-5072)
 * cqlsh: force CL.ONE for tracing and system.schema* queries (CASSANDRA-5070)
 * Includes cassandra-shuffle in the debian package (CASSANDRA-5058)
Merged from 1.1:
 * fix multithreaded compaction deadlock (CASSANDRA-4492)
 * fix temporarily missing schema after upgrade from pre-1.1.5 (CASSANDRA-5061)
 * Fix ALTER TABLE overriding compression options with defaults
   (CASSANDRA-4996, 5066)
 * fix specifying and altering crc_check_chance (CASSANDRA-5053)
 * fix Murmur3Partitioner ownership% calculation (CASSANDRA-5076)
 * Don't expire columns sooner than they should in 2ndary indexes (CASSANDRA-5079)


1.2-rc1
 * rename rpc_timeout settings to request_timeout (CASSANDRA-5027)
 * add BF with 0.1 FP to LCS by default (CASSANDRA-5029)
 * Fix preparing insert queries (CASSANDRA-5016)
 * Fix preparing queries with counter increment (CASSANDRA-5022)
 * Fix preparing updates with collections (CASSANDRA-5017)
 * Don't generate UUID based on other node address (CASSANDRA-5002)
 * Fix message when trying to alter a clustering key type (CASSANDRA-5012)
 * Update IAuthenticator to match the new IAuthorizer (CASSANDRA-5003)
 * Fix inserting only a key in CQL3 (CASSANDRA-5040)
 * Fix CQL3 token() function when used with strings (CASSANDRA-5050)
Merged from 1.1:
 * reduce log spam from invalid counter shards (CASSANDRA-5026)
 * Improve schema propagation performance (CASSANDRA-5025)
 * Fix for IndexHelper.IndexFor throws OOB Exception (CASSANDRA-5030)
 * cqlsh: make it possible to describe thrift CFs (CASSANDRA-4827)
 * cqlsh: fix timestamp formatting on some platforms (CASSANDRA-5046)


1.2-beta3
 * make consistency level configurable in cqlsh (CASSANDRA-4829)
 * fix cqlsh rendering of blob fields (CASSANDRA-4970)
 * fix cqlsh DESCRIBE command (CASSANDRA-4913)
 * save truncation position in system table (CASSANDRA-4906)
 * Move CompressionMetadata off-heap (CASSANDRA-4937)
 * allow CLI to GET cql3 columnfamily data (CASSANDRA-4924)
 * Fix rare race condition in getExpireTimeForEndpoint (CASSANDRA-4402)
 * acquire references to overlapping sstables during compaction so bloom filter
   doesn't get free'd prematurely (CASSANDRA-4934)
 * Don't share slice query filter in CQL3 SelectStatement (CASSANDRA-4928)
 * Separate tracing from Log4J (CASSANDRA-4861)
 * Exclude gcable tombstones from merkle-tree computation (CASSANDRA-4905)
 * Better printing of AbstractBounds for tracing (CASSANDRA-4931)
 * Optimize mostRecentTombstone check in CC.collectAllData (CASSANDRA-4883)
 * Change stream session ID to UUID to avoid collision from same node (CASSANDRA-4813)
 * Use Stats.db when bulk loading if present (CASSANDRA-4957)
 * Skip repair on system_trace and keyspaces with RF=1 (CASSANDRA-4956)
 * (cql3) Remove arbitrary SELECT limit (CASSANDRA-4918)
 * Correctly handle prepared operation on collections (CASSANDRA-4945)
 * Fix CQL3 LIMIT (CASSANDRA-4877)
 * Fix Stress for CQL3 (CASSANDRA-4979)
 * Remove cassandra specific exceptions from JMX interface (CASSANDRA-4893)
 * (CQL3) Force using ALLOW FILTERING on potentially inefficient queries (CASSANDRA-4915)
 * (cql3) Fix adding column when the table has collections (CASSANDRA-4982)
 * (cql3) Fix allowing collections with compact storage (CASSANDRA-4990)
 * (cql3) Refuse ttl/writetime function on collections (CASSANDRA-4992)
 * Replace IAuthority with new IAuthorizer (CASSANDRA-4874)
 * clqsh: fix KEY pseudocolumn escaping when describing Thrift tables
   in CQL3 mode (CASSANDRA-4955)
 * add basic authentication support for Pig CassandraStorage (CASSANDRA-3042)
 * fix CQL2 ALTER TABLE compaction_strategy_class altering (CASSANDRA-4965)
Merged from 1.1:
 * Fall back to old describe_splits if d_s_ex is not available (CASSANDRA-4803)
 * Improve error reporting when streaming ranges fail (CASSANDRA-5009)
 * Fix cqlsh timestamp formatting of timezone info (CASSANDRA-4746)
 * Fix assertion failure with leveled compaction (CASSANDRA-4799)
 * Check for null end_token in get_range_slice (CASSANDRA-4804)
 * Remove all remnants of removed nodes (CASSANDRA-4840)
 * Add aut-reloading of the log4j file in debian package (CASSANDRA-4855)
 * Fix estimated row cache entry size (CASSANDRA-4860)
 * reset getRangeSlice filter after finishing a row for get_paged_slice
   (CASSANDRA-4919)
 * expunge row cache post-truncate (CASSANDRA-4940)
 * Allow static CF definition with compact storage (CASSANDRA-4910)
 * Fix endless loop/compaction of schema_* CFs due to broken timestamps (CASSANDRA-4880)
 * Fix 'wrong class type' assertion in CounterColumn (CASSANDRA-4976)


1.2-beta2
 * fp rate of 1.0 disables BF entirely; LCS defaults to 1.0 (CASSANDRA-4876)
 * off-heap bloom filters for row keys (CASSANDRA_4865)
 * add extension point for sstable components (CASSANDRA-4049)
 * improve tracing output (CASSANDRA-4852, 4862)
 * make TRACE verb droppable (CASSANDRA-4672)
 * fix BulkLoader recognition of CQL3 columnfamilies (CASSANDRA-4755)
 * Sort commitlog segments for replay by id instead of mtime (CASSANDRA-4793)
 * Make hint delivery asynchronous (CASSANDRA-4761)
 * Pluggable Thrift transport factories for CLI and cqlsh (CASSANDRA-4609, 4610)
 * cassandra-cli: allow Double value type to be inserted to a column (CASSANDRA-4661)
 * Add ability to use custom TServerFactory implementations (CASSANDRA-4608)
 * optimize batchlog flushing to skip successful batches (CASSANDRA-4667)
 * include metadata for system keyspace itself in schema tables (CASSANDRA-4416)
 * add check to PropertyFileSnitch to verify presence of location for
   local node (CASSANDRA-4728)
 * add PBSPredictor consistency modeler (CASSANDRA-4261)
 * remove vestiges of Thrift unframed mode (CASSANDRA-4729)
 * optimize single-row PK lookups (CASSANDRA-4710)
 * adjust blockFor calculation to account for pending ranges due to node
   movement (CASSANDRA-833)
 * Change CQL version to 3.0.0 and stop accepting 3.0.0-beta1 (CASSANDRA-4649)
 * (CQL3) Make prepared statement global instead of per connection
   (CASSANDRA-4449)
 * Fix scrubbing of CQL3 created tables (CASSANDRA-4685)
 * (CQL3) Fix validation when using counter and regular columns in the same
   table (CASSANDRA-4706)
 * Fix bug starting Cassandra with simple authentication (CASSANDRA-4648)
 * Add support for batchlog in CQL3 (CASSANDRA-4545, 4738)
 * Add support for multiple column family outputs in CFOF (CASSANDRA-4208)
 * Support repairing only the local DC nodes (CASSANDRA-4747)
 * Use rpc_address for binary protocol and change default port (CASSANDRA-4751)
 * Fix use of collections in prepared statements (CASSANDRA-4739)
 * Store more information into peers table (CASSANDRA-4351, 4814)
 * Configurable bucket size for size tiered compaction (CASSANDRA-4704)
 * Run leveled compaction in parallel (CASSANDRA-4310)
 * Fix potential NPE during CFS reload (CASSANDRA-4786)
 * Composite indexes may miss results (CASSANDRA-4796)
 * Move consistency level to the protocol level (CASSANDRA-4734, 4824)
 * Fix Subcolumn slice ends not respected (CASSANDRA-4826)
 * Fix Assertion error in cql3 select (CASSANDRA-4783)
 * Fix list prepend logic (CQL3) (CASSANDRA-4835)
 * Add booleans as literals in CQL3 (CASSANDRA-4776)
 * Allow renaming PK columns in CQL3 (CASSANDRA-4822)
 * Fix binary protocol NEW_NODE event (CASSANDRA-4679)
 * Fix potential infinite loop in tombstone compaction (CASSANDRA-4781)
 * Remove system tables accounting from schema (CASSANDRA-4850)
 * (cql3) Force provided columns in clustering key order in
   'CLUSTERING ORDER BY' (CASSANDRA-4881)
 * Fix composite index bug (CASSANDRA-4884)
 * Fix short read protection for CQL3 (CASSANDRA-4882)
 * Add tracing support to the binary protocol (CASSANDRA-4699)
 * (cql3) Don't allow prepared marker inside collections (CASSANDRA-4890)
 * Re-allow order by on non-selected columns (CASSANDRA-4645)
 * Bug when composite index is created in a table having collections (CASSANDRA-4909)
 * log index scan subject in CompositesSearcher (CASSANDRA-4904)
Merged from 1.1:
 * add get[Row|Key]CacheEntries to CacheServiceMBean (CASSANDRA-4859)
 * fix get_paged_slice to wrap to next row correctly (CASSANDRA-4816)
 * fix indexing empty column values (CASSANDRA-4832)
 * allow JdbcDate to compose null Date objects (CASSANDRA-4830)
 * fix possible stackoverflow when compacting 1000s of sstables
   (CASSANDRA-4765)
 * fix wrong leveled compaction progress calculation (CASSANDRA-4807)
 * add a close() method to CRAR to prevent leaking file descriptors (CASSANDRA-4820)
 * fix potential infinite loop in get_count (CASSANDRA-4833)
 * fix compositeType.{get/from}String methods (CASSANDRA-4842)
 * (CQL) fix CREATE COLUMNFAMILY permissions check (CASSANDRA-4864)
 * Fix DynamicCompositeType same type comparison (CASSANDRA-4711)
 * Fix duplicate SSTable reference when stream session failed (CASSANDRA-3306)
 * Allow static CF definition with compact storage (CASSANDRA-4910)
 * Fix endless loop/compaction of schema_* CFs due to broken timestamps (CASSANDRA-4880)
 * Fix 'wrong class type' assertion in CounterColumn (CASSANDRA-4976)


1.2-beta1
 * add atomic_batch_mutate (CASSANDRA-4542, -4635)
 * increase default max_hint_window_in_ms to 3h (CASSANDRA-4632)
 * include message initiation time to replicas so they can more
   accurately drop timed-out requests (CASSANDRA-2858)
 * fix clientutil.jar dependencies (CASSANDRA-4566)
 * optimize WriteResponse (CASSANDRA-4548)
 * new metrics (CASSANDRA-4009)
 * redesign KEYS indexes to avoid read-before-write (CASSANDRA-2897)
 * debug tracing (CASSANDRA-1123)
 * parallelize row cache loading (CASSANDRA-4282)
 * Make compaction, flush JBOD-aware (CASSANDRA-4292)
 * run local range scans on the read stage (CASSANDRA-3687)
 * clean up ioexceptions (CASSANDRA-2116)
 * add disk_failure_policy (CASSANDRA-2118)
 * Introduce new json format with row level deletion (CASSANDRA-4054)
 * remove redundant "name" column from schema_keyspaces (CASSANDRA-4433)
 * improve "nodetool ring" handling of multi-dc clusters (CASSANDRA-3047)
 * update NTS calculateNaturalEndpoints to be O(N log N) (CASSANDRA-3881)
 * split up rpc timeout by operation type (CASSANDRA-2819)
 * rewrite key cache save/load to use only sequential i/o (CASSANDRA-3762)
 * update MS protocol with a version handshake + broadcast address id
   (CASSANDRA-4311)
 * multithreaded hint replay (CASSANDRA-4189)
 * add inter-node message compression (CASSANDRA-3127)
 * remove COPP (CASSANDRA-2479)
 * Track tombstone expiration and compact when tombstone content is
   higher than a configurable threshold, default 20% (CASSANDRA-3442, 4234)
 * update MurmurHash to version 3 (CASSANDRA-2975)
 * (CLI) track elapsed time for `delete' operation (CASSANDRA-4060)
 * (CLI) jline version is bumped to 1.0 to properly  support
   'delete' key function (CASSANDRA-4132)
 * Save IndexSummary into new SSTable 'Summary' component (CASSANDRA-2392, 4289)
 * Add support for range tombstones (CASSANDRA-3708)
 * Improve MessagingService efficiency (CASSANDRA-3617)
 * Avoid ID conflicts from concurrent schema changes (CASSANDRA-3794)
 * Set thrift HSHA server thread limit to unlimited by default (CASSANDRA-4277)
 * Avoids double serialization of CF id in RowMutation messages
   (CASSANDRA-4293)
 * stream compressed sstables directly with java nio (CASSANDRA-4297)
 * Support multiple ranges in SliceQueryFilter (CASSANDRA-3885)
 * Add column metadata to system column families (CASSANDRA-4018)
 * (cql3) Always use composite types by default (CASSANDRA-4329)
 * (cql3) Add support for set, map and list (CASSANDRA-3647)
 * Validate date type correctly (CASSANDRA-4441)
 * (cql3) Allow definitions with only a PK (CASSANDRA-4361)
 * (cql3) Add support for row key composites (CASSANDRA-4179)
 * improve DynamicEndpointSnitch by using reservoir sampling (CASSANDRA-4038)
 * (cql3) Add support for 2ndary indexes (CASSANDRA-3680)
 * (cql3) fix defining more than one PK to be invalid (CASSANDRA-4477)
 * remove schema agreement checking from all external APIs (Thrift, CQL and CQL3) (CASSANDRA-4487)
 * add Murmur3Partitioner and make it default for new installations (CASSANDRA-3772, 4621)
 * (cql3) update pseudo-map syntax to use map syntax (CASSANDRA-4497)
 * Finer grained exceptions hierarchy and provides error code with exceptions (CASSANDRA-3979)
 * Adds events push to binary protocol (CASSANDRA-4480)
 * Rewrite nodetool help (CASSANDRA-2293)
 * Make CQL3 the default for CQL (CASSANDRA-4640)
 * update stress tool to be able to use CQL3 (CASSANDRA-4406)
 * Accept all thrift update on CQL3 cf but don't expose their metadata (CASSANDRA-4377)
 * Replace Throttle with Guava's RateLimiter for HintedHandOff (CASSANDRA-4541)
 * fix counter add/get using CQL2 and CQL3 in stress tool (CASSANDRA-4633)
 * Add sstable count per level to cfstats (CASSANDRA-4537)
 * (cql3) Add ALTER KEYSPACE statement (CASSANDRA-4611)
 * (cql3) Allow defining default consistency levels (CASSANDRA-4448)
 * (cql3) Fix queries using LIMIT missing results (CASSANDRA-4579)
 * fix cross-version gossip messaging (CASSANDRA-4576)
 * added inet data type (CASSANDRA-4627)


1.1.6
 * Wait for writes on synchronous read digest mismatch (CASSANDRA-4792)
 * fix commitlog replay for nanotime-infected sstables (CASSANDRA-4782)
 * preflight check ttl for maximum of 20 years (CASSANDRA-4771)
 * (Pig) fix widerow input with single column rows (CASSANDRA-4789)
 * Fix HH to compact with correct gcBefore, which avoids wiping out
   undelivered hints (CASSANDRA-4772)
 * LCS will merge up to 32 L0 sstables as intended (CASSANDRA-4778)
 * NTS will default unconfigured DC replicas to zero (CASSANDRA-4675)
 * use default consistency level in counter validation if none is
   explicitly provide (CASSANDRA-4700)
 * Improve IAuthority interface by introducing fine-grained
   access permissions and grant/revoke commands (CASSANDRA-4490, 4644)
 * fix assumption error in CLI when updating/describing keyspace
   (CASSANDRA-4322)
 * Adds offline sstablescrub to debian packaging (CASSANDRA-4642)
 * Automatic fixing of overlapping leveled sstables (CASSANDRA-4644)
 * fix error when using ORDER BY with extended selections (CASSANDRA-4689)
 * (CQL3) Fix validation for IN queries for non-PK cols (CASSANDRA-4709)
 * fix re-created keyspace disappering after 1.1.5 upgrade
   (CASSANDRA-4698, 4752)
 * (CLI) display elapsed time in 2 fraction digits (CASSANDRA-3460)
 * add authentication support to sstableloader (CASSANDRA-4712)
 * Fix CQL3 'is reversed' logic (CASSANDRA-4716, 4759)
 * (CQL3) Don't return ReversedType in result set metadata (CASSANDRA-4717)
 * Backport adding AlterKeyspace statement (CASSANDRA-4611)
 * (CQL3) Correcty accept upper-case data types (CASSANDRA-4770)
 * Add binary protocol events for schema changes (CASSANDRA-4684)
Merged from 1.0:
 * Switch from NBHM to CHM in MessagingService's callback map, which
   prevents OOM in long-running instances (CASSANDRA-4708)


1.1.5
 * add SecondaryIndex.reload API (CASSANDRA-4581)
 * use millis + atomicint for commitlog segment creation instead of
   nanotime, which has issues under some hypervisors (CASSANDRA-4601)
 * fix FD leak in slice queries (CASSANDRA-4571)
 * avoid recursion in leveled compaction (CASSANDRA-4587)
 * increase stack size under Java7 to 180K
 * Log(info) schema changes (CASSANDRA-4547)
 * Change nodetool setcachecapcity to manipulate global caches (CASSANDRA-4563)
 * (cql3) fix setting compaction strategy (CASSANDRA-4597)
 * fix broken system.schema_* timestamps on system startup (CASSANDRA-4561)
 * fix wrong skip of cache saving (CASSANDRA-4533)
 * Avoid NPE when lost+found is in data dir (CASSANDRA-4572)
 * Respect five-minute flush moratorium after initial CL replay (CASSANDRA-4474)
 * Adds ntp as recommended in debian packaging (CASSANDRA-4606)
 * Configurable transport in CF Record{Reader|Writer} (CASSANDRA-4558)
 * (cql3) fix potential NPE with both equal and unequal restriction (CASSANDRA-4532)
 * (cql3) improves ORDER BY validation (CASSANDRA-4624)
 * Fix potential deadlock during counter writes (CASSANDRA-4578)
 * Fix cql error with ORDER BY when using IN (CASSANDRA-4612)
Merged from 1.0:
 * increase Xss to 160k to accomodate latest 1.6 JVMs (CASSANDRA-4602)
 * fix toString of hint destination tokens (CASSANDRA-4568)
 * Fix multiple values for CurrentLocal NodeID (CASSANDRA-4626)


1.1.4
 * fix offline scrub to catch >= out of order rows (CASSANDRA-4411)
 * fix cassandra-env.sh on RHEL and other non-dash-based systems
   (CASSANDRA-4494)
Merged from 1.0:
 * (Hadoop) fix setting key length for old-style mapred api (CASSANDRA-4534)
 * (Hadoop) fix iterating through a resultset consisting entirely
   of tombstoned rows (CASSANDRA-4466)


1.1.3
 * (cqlsh) add COPY TO (CASSANDRA-4434)
 * munmap commitlog segments before rename (CASSANDRA-4337)
 * (JMX) rename getRangeKeySample to sampleKeyRange to avoid returning
   multi-MB results as an attribute (CASSANDRA-4452)
 * flush based on data size, not throughput; overwritten columns no
   longer artificially inflate liveRatio (CASSANDRA-4399)
 * update default commitlog segment size to 32MB and total commitlog
   size to 32/1024 MB for 32/64 bit JVMs, respectively (CASSANDRA-4422)
 * avoid using global partitioner to estimate ranges in index sstables
   (CASSANDRA-4403)
 * restore pre-CASSANDRA-3862 approach to removing expired tombstones
   from row cache during compaction (CASSANDRA-4364)
 * (stress) support for CQL prepared statements (CASSANDRA-3633)
 * Correctly catch exception when Snappy cannot be loaded (CASSANDRA-4400)
 * (cql3) Support ORDER BY when IN condition is given in WHERE clause (CASSANDRA-4327)
 * (cql3) delete "component_index" column on DROP TABLE call (CASSANDRA-4420)
 * change nanoTime() to currentTimeInMillis() in schema related code (CASSANDRA-4432)
 * add a token generation tool (CASSANDRA-3709)
 * Fix LCS bug with sstable containing only 1 row (CASSANDRA-4411)
 * fix "Can't Modify Index Name" problem on CF update (CASSANDRA-4439)
 * Fix assertion error in getOverlappingSSTables during repair (CASSANDRA-4456)
 * fix nodetool's setcompactionthreshold command (CASSANDRA-4455)
 * Ensure compacted files are never used, to avoid counter overcount (CASSANDRA-4436)
Merged from 1.0:
 * Push the validation of secondary index values to the SecondaryIndexManager (CASSANDRA-4240)
 * allow dropping columns shadowed by not-yet-expired supercolumn or row
   tombstones in PrecompactedRow (CASSANDRA-4396)


1.1.2
 * Fix cleanup not deleting index entries (CASSANDRA-4379)
 * Use correct partitioner when saving + loading caches (CASSANDRA-4331)
 * Check schema before trying to export sstable (CASSANDRA-2760)
 * Raise a meaningful exception instead of NPE when PFS encounters
   an unconfigured node + no default (CASSANDRA-4349)
 * fix bug in sstable blacklisting with LCS (CASSANDRA-4343)
 * LCS no longer promotes tiny sstables out of L0 (CASSANDRA-4341)
 * skip tombstones during hint replay (CASSANDRA-4320)
 * fix NPE in compactionstats (CASSANDRA-4318)
 * enforce 1m min keycache for auto (CASSANDRA-4306)
 * Have DeletedColumn.isMFD always return true (CASSANDRA-4307)
 * (cql3) exeption message for ORDER BY constraints said primary filter can be
    an IN clause, which is misleading (CASSANDRA-4319)
 * (cql3) Reject (not yet supported) creation of 2ndardy indexes on tables with
   composite primary keys (CASSANDRA-4328)
 * Set JVM stack size to 160k for java 7 (CASSANDRA-4275)
 * cqlsh: add COPY command to load data from CSV flat files (CASSANDRA-4012)
 * CFMetaData.fromThrift to throw ConfigurationException upon error (CASSANDRA-4353)
 * Use CF comparator to sort indexed columns in SecondaryIndexManager
   (CASSANDRA-4365)
 * add strategy_options to the KSMetaData.toString() output (CASSANDRA-4248)
 * (cql3) fix range queries containing unqueried results (CASSANDRA-4372)
 * (cql3) allow updating column_alias types (CASSANDRA-4041)
 * (cql3) Fix deletion bug (CASSANDRA-4193)
 * Fix computation of overlapping sstable for leveled compaction (CASSANDRA-4321)
 * Improve scrub and allow to run it offline (CASSANDRA-4321)
 * Fix assertionError in StorageService.bulkLoad (CASSANDRA-4368)
 * (cqlsh) add option to authenticate to a keyspace at startup (CASSANDRA-4108)
 * (cqlsh) fix ASSUME functionality (CASSANDRA-4352)
 * Fix ColumnFamilyRecordReader to not return progress > 100% (CASSANDRA-3942)
Merged from 1.0:
 * Set gc_grace on index CF to 0 (CASSANDRA-4314)


1.1.1
 * add populate_io_cache_on_flush option (CASSANDRA-2635)
 * allow larger cache capacities than 2GB (CASSANDRA-4150)
 * add getsstables command to nodetool (CASSANDRA-4199)
 * apply parent CF compaction settings to secondary index CFs (CASSANDRA-4280)
 * preserve commitlog size cap when recycling segments at startup
   (CASSANDRA-4201)
 * (Hadoop) fix split generation regression (CASSANDRA-4259)
 * ignore min/max compactions settings in LCS, while preserving
   behavior that min=max=0 disables autocompaction (CASSANDRA-4233)
 * log number of rows read from saved cache (CASSANDRA-4249)
 * calculate exact size required for cleanup operations (CASSANDRA-1404)
 * avoid blocking additional writes during flush when the commitlog
   gets behind temporarily (CASSANDRA-1991)
 * enable caching on index CFs based on data CF cache setting (CASSANDRA-4197)
 * warn on invalid replication strategy creation options (CASSANDRA-4046)
 * remove [Freeable]Memory finalizers (CASSANDRA-4222)
 * include tombstone size in ColumnFamily.size, which can prevent OOM
   during sudden mass delete operations by yielding a nonzero liveRatio
   (CASSANDRA-3741)
 * Open 1 sstableScanner per level for leveled compaction (CASSANDRA-4142)
 * Optimize reads when row deletion timestamps allow us to restrict
   the set of sstables we check (CASSANDRA-4116)
 * add support for commitlog archiving and point-in-time recovery
   (CASSANDRA-3690)
 * avoid generating redundant compaction tasks during streaming
   (CASSANDRA-4174)
 * add -cf option to nodetool snapshot, and takeColumnFamilySnapshot to
   StorageService mbean (CASSANDRA-556)
 * optimize cleanup to drop entire sstables where possible (CASSANDRA-4079)
 * optimize truncate when autosnapshot is disabled (CASSANDRA-4153)
 * update caches to use byte[] keys to reduce memory overhead (CASSANDRA-3966)
 * add column limit to cli (CASSANDRA-3012, 4098)
 * clean up and optimize DataOutputBuffer, used by CQL compression and
   CompositeType (CASSANDRA-4072)
 * optimize commitlog checksumming (CASSANDRA-3610)
 * identify and blacklist corrupted SSTables from future compactions
   (CASSANDRA-2261)
 * Move CfDef and KsDef validation out of thrift (CASSANDRA-4037)
 * Expose API to repair a user provided range (CASSANDRA-3912)
 * Add way to force the cassandra-cli to refresh its schema (CASSANDRA-4052)
 * Avoid having replicate on write tasks stacking up at CL.ONE (CASSANDRA-2889)
 * (cql3) Backwards compatibility for composite comparators in non-cql3-aware
   clients (CASSANDRA-4093)
 * (cql3) Fix order by for reversed queries (CASSANDRA-4160)
 * (cql3) Add ReversedType support (CASSANDRA-4004)
 * (cql3) Add timeuuid type (CASSANDRA-4194)
 * (cql3) Minor fixes (CASSANDRA-4185)
 * (cql3) Fix prepared statement in BATCH (CASSANDRA-4202)
 * (cql3) Reduce the list of reserved keywords (CASSANDRA-4186)
 * (cql3) Move max/min compaction thresholds to compaction strategy options
   (CASSANDRA-4187)
 * Fix exception during move when localhost is the only source (CASSANDRA-4200)
 * (cql3) Allow paging through non-ordered partitioner results (CASSANDRA-3771)
 * (cql3) Fix drop index (CASSANDRA-4192)
 * (cql3) Don't return range ghosts anymore (CASSANDRA-3982)
 * fix re-creating Keyspaces/ColumnFamilies with the same name as dropped
   ones (CASSANDRA-4219)
 * fix SecondaryIndex LeveledManifest save upon snapshot (CASSANDRA-4230)
 * fix missing arrayOffset in FBUtilities.hash (CASSANDRA-4250)
 * (cql3) Add name of parameters in CqlResultSet (CASSANDRA-4242)
 * (cql3) Correctly validate order by queries (CASSANDRA-4246)
 * rename stress to cassandra-stress for saner packaging (CASSANDRA-4256)
 * Fix exception on colum metadata with non-string comparator (CASSANDRA-4269)
 * Check for unknown/invalid compression options (CASSANDRA-4266)
 * (cql3) Adds simple access to column timestamp and ttl (CASSANDRA-4217)
 * (cql3) Fix range queries with secondary indexes (CASSANDRA-4257)
 * Better error messages from improper input in cli (CASSANDRA-3865)
 * Try to stop all compaction upon Keyspace or ColumnFamily drop (CASSANDRA-4221)
 * (cql3) Allow keyspace properties to contain hyphens (CASSANDRA-4278)
 * (cql3) Correctly validate keyspace access in create table (CASSANDRA-4296)
 * Avoid deadlock in migration stage (CASSANDRA-3882)
 * Take supercolumn names and deletion info into account in memtable throughput
   (CASSANDRA-4264)
 * Add back backward compatibility for old style replication factor (CASSANDRA-4294)
 * Preserve compatibility with pre-1.1 index queries (CASSANDRA-4262)
Merged from 1.0:
 * Fix super columns bug where cache is not updated (CASSANDRA-4190)
 * fix maxTimestamp to include row tombstones (CASSANDRA-4116)
 * (CLI) properly handle quotes in create/update keyspace commands (CASSANDRA-4129)
 * Avoids possible deadlock during bootstrap (CASSANDRA-4159)
 * fix stress tool that hangs forever on timeout or error (CASSANDRA-4128)
 * stress tool to return appropriate exit code on failure (CASSANDRA-4188)
 * fix compaction NPE when out of disk space and assertions disabled
   (CASSANDRA-3985)
 * synchronize LCS getEstimatedTasks to avoid CME (CASSANDRA-4255)
 * ensure unique streaming session id's (CASSANDRA-4223)
 * kick off background compaction when min/max thresholds change
   (CASSANDRA-4279)
 * improve ability of STCS.getBuckets to deal with 100s of 1000s of
   sstables, such as when convertinb back from LCS (CASSANDRA-4287)
 * Oversize integer in CQL throws NumberFormatException (CASSANDRA-4291)
 * fix 1.0.x node join to mixed version cluster, other nodes >= 1.1 (CASSANDRA-4195)
 * Fix LCS splitting sstable base on uncompressed size (CASSANDRA-4419)
 * Push the validation of secondary index values to the SecondaryIndexManager (CASSANDRA-4240)
 * Don't purge columns during upgradesstables (CASSANDRA-4462)
 * Make cqlsh work with piping (CASSANDRA-4113)
 * Validate arguments for nodetool decommission (CASSANDRA-4061)
 * Report thrift status in nodetool info (CASSANDRA-4010)


1.1.0-final
 * average a reduced liveRatio estimate with the previous one (CASSANDRA-4065)
 * Allow KS and CF names up to 48 characters (CASSANDRA-4157)
 * fix stress build (CASSANDRA-4140)
 * add time remaining estimate to nodetool compactionstats (CASSANDRA-4167)
 * (cql) fix NPE in cql3 ALTER TABLE (CASSANDRA-4163)
 * (cql) Add support for CL.TWO and CL.THREE in CQL (CASSANDRA-4156)
 * (cql) Fix type in CQL3 ALTER TABLE preventing update (CASSANDRA-4170)
 * (cql) Throw invalid exception from CQL3 on obsolete options (CASSANDRA-4171)
 * (cqlsh) fix recognizing uppercase SELECT keyword (CASSANDRA-4161)
 * Pig: wide row support (CASSANDRA-3909)
Merged from 1.0:
 * avoid streaming empty files with bulk loader if sstablewriter errors out
   (CASSANDRA-3946)


1.1-rc1
 * Include stress tool in binary builds (CASSANDRA-4103)
 * (Hadoop) fix wide row iteration when last row read was deleted
   (CASSANDRA-4154)
 * fix read_repair_chance to really default to 0.1 in the cli (CASSANDRA-4114)
 * Adds caching and bloomFilterFpChange to CQL options (CASSANDRA-4042)
 * Adds posibility to autoconfigure size of the KeyCache (CASSANDRA-4087)
 * fix KEYS index from skipping results (CASSANDRA-3996)
 * Remove sliced_buffer_size_in_kb dead option (CASSANDRA-4076)
 * make loadNewSStable preserve sstable version (CASSANDRA-4077)
 * Respect 1.0 cache settings as much as possible when upgrading
   (CASSANDRA-4088)
 * relax path length requirement for sstable files when upgrading on
   non-Windows platforms (CASSANDRA-4110)
 * fix terminination of the stress.java when errors were encountered
   (CASSANDRA-4128)
 * Move CfDef and KsDef validation out of thrift (CASSANDRA-4037)
 * Fix get_paged_slice (CASSANDRA-4136)
 * CQL3: Support slice with exclusive start and stop (CASSANDRA-3785)
Merged from 1.0:
 * support PropertyFileSnitch in bulk loader (CASSANDRA-4145)
 * add auto_snapshot option allowing disabling snapshot before drop/truncate
   (CASSANDRA-3710)
 * allow short snitch names (CASSANDRA-4130)


1.1-beta2
 * rename loaded sstables to avoid conflicts with local snapshots
   (CASSANDRA-3967)
 * start hint replay as soon as FD notifies that the target is back up
   (CASSANDRA-3958)
 * avoid unproductive deserializing of cached rows during compaction
   (CASSANDRA-3921)
 * fix concurrency issues with CQL keyspace creation (CASSANDRA-3903)
 * Show Effective Owership via Nodetool ring <keyspace> (CASSANDRA-3412)
 * Update ORDER BY syntax for CQL3 (CASSANDRA-3925)
 * Fix BulkRecordWriter to not throw NPE if reducer gets no map data from Hadoop (CASSANDRA-3944)
 * Fix bug with counters in super columns (CASSANDRA-3821)
 * Remove deprecated merge_shard_chance (CASSANDRA-3940)
 * add a convenient way to reset a node's schema (CASSANDRA-2963)
 * fix for intermittent SchemaDisagreementException (CASSANDRA-3884)
 * CLI `list <CF>` to limit number of columns and their order (CASSANDRA-3012)
 * ignore deprecated KsDef/CfDef/ColumnDef fields in native schema (CASSANDRA-3963)
 * CLI to report when unsupported column_metadata pair was given (CASSANDRA-3959)
 * reincarnate removed and deprecated KsDef/CfDef attributes (CASSANDRA-3953)
 * Fix race between writes and read for cache (CASSANDRA-3862)
 * perform static initialization of StorageProxy on start-up (CASSANDRA-3797)
 * support trickling fsync() on writes (CASSANDRA-3950)
 * expose counters for unavailable/timeout exceptions given to thrift clients (CASSANDRA-3671)
 * avoid quadratic startup time in LeveledManifest (CASSANDRA-3952)
 * Add type information to new schema_ columnfamilies and remove thrift
   serialization for schema (CASSANDRA-3792)
 * add missing column validator options to the CLI help (CASSANDRA-3926)
 * skip reading saved key cache if CF's caching strategy is NONE or ROWS_ONLY (CASSANDRA-3954)
 * Unify migration code (CASSANDRA-4017)
Merged from 1.0:
 * cqlsh: guess correct version of Python for Arch Linux (CASSANDRA-4090)
 * (CLI) properly handle quotes in create/update keyspace commands (CASSANDRA-4129)
 * Avoids possible deadlock during bootstrap (CASSANDRA-4159)
 * fix stress tool that hangs forever on timeout or error (CASSANDRA-4128)
 * Fix super columns bug where cache is not updated (CASSANDRA-4190)
 * stress tool to return appropriate exit code on failure (CASSANDRA-4188)


1.0.9
 * improve index sampling performance (CASSANDRA-4023)
 * always compact away deleted hints immediately after handoff (CASSANDRA-3955)
 * delete hints from dropped ColumnFamilies on handoff instead of
   erroring out (CASSANDRA-3975)
 * add CompositeType ref to the CLI doc for create/update column family (CASSANDRA-3980)
 * Pig: support Counter ColumnFamilies (CASSANDRA-3973)
 * Pig: Composite column support (CASSANDRA-3684)
 * Avoid NPE during repair when a keyspace has no CFs (CASSANDRA-3988)
 * Fix division-by-zero error on get_slice (CASSANDRA-4000)
 * don't change manifest level for cleanup, scrub, and upgradesstables
   operations under LeveledCompactionStrategy (CASSANDRA-3989, 4112)
 * fix race leading to super columns assertion failure (CASSANDRA-3957)
 * fix NPE on invalid CQL delete command (CASSANDRA-3755)
 * allow custom types in CLI's assume command (CASSANDRA-4081)
 * fix totalBytes count for parallel compactions (CASSANDRA-3758)
 * fix intermittent NPE in get_slice (CASSANDRA-4095)
 * remove unnecessary asserts in native code interfaces (CASSANDRA-4096)
 * Validate blank keys in CQL to avoid assertion errors (CASSANDRA-3612)
 * cqlsh: fix bad decoding of some column names (CASSANDRA-4003)
 * cqlsh: fix incorrect padding with unicode chars (CASSANDRA-4033)
 * Fix EC2 snitch incorrectly reporting region (CASSANDRA-4026)
 * Shut down thrift during decommission (CASSANDRA-4086)
 * Expose nodetool cfhistograms for 2ndary indexes (CASSANDRA-4063)
Merged from 0.8:
 * Fix ConcurrentModificationException in gossiper (CASSANDRA-4019)


1.1-beta1
 * (cqlsh)
   + add SOURCE and CAPTURE commands, and --file option (CASSANDRA-3479)
   + add ALTER COLUMNFAMILY WITH (CASSANDRA-3523)
   + bundle Python dependencies with Cassandra (CASSANDRA-3507)
   + added to Debian package (CASSANDRA-3458)
   + display byte data instead of erroring out on decode failure
     (CASSANDRA-3874)
 * add nodetool rebuild_index (CASSANDRA-3583)
 * add nodetool rangekeysample (CASSANDRA-2917)
 * Fix streaming too much data during move operations (CASSANDRA-3639)
 * Nodetool and CLI connect to localhost by default (CASSANDRA-3568)
 * Reduce memory used by primary index sample (CASSANDRA-3743)
 * (Hadoop) separate input/output configurations (CASSANDRA-3197, 3765)
 * avoid returning internal Cassandra classes over JMX (CASSANDRA-2805)
 * add row-level isolation via SnapTree (CASSANDRA-2893)
 * Optimize key count estimation when opening sstable on startup
   (CASSANDRA-2988)
 * multi-dc replication optimization supporting CL > ONE (CASSANDRA-3577)
 * add command to stop compactions (CASSANDRA-1740, 3566, 3582)
 * multithreaded streaming (CASSANDRA-3494)
 * removed in-tree redhat spec (CASSANDRA-3567)
 * "defragment" rows for name-based queries under STCS, again (CASSANDRA-2503)
 * Recycle commitlog segments for improved performance
   (CASSANDRA-3411, 3543, 3557, 3615)
 * update size-tiered compaction to prioritize small tiers (CASSANDRA-2407)
 * add message expiration logic to OutboundTcpConnection (CASSANDRA-3005)
 * off-heap cache to use sun.misc.Unsafe instead of JNA (CASSANDRA-3271)
 * EACH_QUORUM is only supported for writes (CASSANDRA-3272)
 * replace compactionlock use in schema migration by checking CFS.isValid
   (CASSANDRA-3116)
 * recognize that "SELECT first ... *" isn't really "SELECT *" (CASSANDRA-3445)
 * Use faster bytes comparison (CASSANDRA-3434)
 * Bulk loader is no longer a fat client, (HADOOP) bulk load output format
   (CASSANDRA-3045)
 * (Hadoop) add support for KeyRange.filter
 * remove assumption that keys and token are in bijection
   (CASSANDRA-1034, 3574, 3604)
 * always remove endpoints from delevery queue in HH (CASSANDRA-3546)
 * fix race between cf flush and its 2ndary indexes flush (CASSANDRA-3547)
 * fix potential race in AES when a repair fails (CASSANDRA-3548)
 * Remove columns shadowed by a deleted container even when we cannot purge
   (CASSANDRA-3538)
 * Improve memtable slice iteration performance (CASSANDRA-3545)
 * more efficient allocation of small bloom filters (CASSANDRA-3618)
 * Use separate writer thread in SSTableSimpleUnsortedWriter (CASSANDRA-3619)
 * fsync the directory after new sstable or commitlog segment are created (CASSANDRA-3250)
 * fix minor issues reported by FindBugs (CASSANDRA-3658)
 * global key/row caches (CASSANDRA-3143, 3849)
 * optimize memtable iteration during range scan (CASSANDRA-3638)
 * introduce 'crc_check_chance' in CompressionParameters to support
   a checksum percentage checking chance similarly to read-repair (CASSANDRA-3611)
 * a way to deactivate global key/row cache on per-CF basis (CASSANDRA-3667)
 * fix LeveledCompactionStrategy broken because of generation pre-allocation
   in LeveledManifest (CASSANDRA-3691)
 * finer-grained control over data directories (CASSANDRA-2749)
 * Fix ClassCastException during hinted handoff (CASSANDRA-3694)
 * Upgrade Thrift to 0.7 (CASSANDRA-3213)
 * Make stress.java insert operation to use microseconds (CASSANDRA-3725)
 * Allows (internally) doing a range query with a limit of columns instead of
   rows (CASSANDRA-3742)
 * Allow rangeSlice queries to be start/end inclusive/exclusive (CASSANDRA-3749)
 * Fix BulkLoader to support new SSTable layout and add stream
   throttling to prevent an NPE when there is no yaml config (CASSANDRA-3752)
 * Allow concurrent schema migrations (CASSANDRA-1391, 3832)
 * Add SnapshotCommand to trigger snapshot on remote node (CASSANDRA-3721)
 * Make CFMetaData conversions to/from thrift/native schema inverses
   (CASSANDRA_3559)
 * Add initial code for CQL 3.0-beta (CASSANDRA-2474, 3781, 3753)
 * Add wide row support for ColumnFamilyInputFormat (CASSANDRA-3264)
 * Allow extending CompositeType comparator (CASSANDRA-3657)
 * Avoids over-paging during get_count (CASSANDRA-3798)
 * Add new command to rebuild a node without (repair) merkle tree calculations
   (CASSANDRA-3483, 3922)
 * respect not only row cache capacity but caching mode when
   trying to read data (CASSANDRA-3812)
 * fix system tests (CASSANDRA-3827)
 * CQL support for altering row key type in ALTER TABLE (CASSANDRA-3781)
 * turn compression on by default (CASSANDRA-3871)
 * make hexToBytes refuse invalid input (CASSANDRA-2851)
 * Make secondary indexes CF inherit compression and compaction from their
   parent CF (CASSANDRA-3877)
 * Finish cleanup up tombstone purge code (CASSANDRA-3872)
 * Avoid NPE on aboarted stream-out sessions (CASSANDRA-3904)
 * BulkRecordWriter throws NPE for counter columns (CASSANDRA-3906)
 * Support compression using BulkWriter (CASSANDRA-3907)


1.0.8
 * fix race between cleanup and flush on secondary index CFSes (CASSANDRA-3712)
 * avoid including non-queried nodes in rangeslice read repair
   (CASSANDRA-3843)
 * Only snapshot CF being compacted for snapshot_before_compaction
   (CASSANDRA-3803)
 * Log active compactions in StatusLogger (CASSANDRA-3703)
 * Compute more accurate compaction score per level (CASSANDRA-3790)
 * Return InvalidRequest when using a keyspace that doesn't exist
   (CASSANDRA-3764)
 * disallow user modification of System keyspace (CASSANDRA-3738)
 * allow using sstable2json on secondary index data (CASSANDRA-3738)
 * (cqlsh) add DESCRIBE COLUMNFAMILIES (CASSANDRA-3586)
 * (cqlsh) format blobs correctly and use colors to improve output
   readability (CASSANDRA-3726)
 * synchronize BiMap of bootstrapping tokens (CASSANDRA-3417)
 * show index options in CLI (CASSANDRA-3809)
 * add optional socket timeout for streaming (CASSANDRA-3838)
 * fix truncate not to leave behind non-CFS backed secondary indexes
   (CASSANDRA-3844)
 * make CLI `show schema` to use output stream directly instead
   of StringBuilder (CASSANDRA-3842)
 * remove the wait on hint future during write (CASSANDRA-3870)
 * (cqlsh) ignore missing CfDef opts (CASSANDRA-3933)
 * (cqlsh) look for cqlshlib relative to realpath (CASSANDRA-3767)
 * Fix short read protection (CASSANDRA-3934)
 * Make sure infered and actual schema match (CASSANDRA-3371)
 * Fix NPE during HH delivery (CASSANDRA-3677)
 * Don't put boostrapping node in 'hibernate' status (CASSANDRA-3737)
 * Fix double quotes in windows bat files (CASSANDRA-3744)
 * Fix bad validator lookup (CASSANDRA-3789)
 * Fix soft reset in EC2MultiRegionSnitch (CASSANDRA-3835)
 * Don't leave zombie connections with THSHA thrift server (CASSANDRA-3867)
 * (cqlsh) fix deserialization of data (CASSANDRA-3874)
 * Fix removetoken force causing an inconsistent state (CASSANDRA-3876)
 * Fix ahndling of some types with Pig (CASSANDRA-3886)
 * Don't allow to drop the system keyspace (CASSANDRA-3759)
 * Make Pig deletes disabled by default and configurable (CASSANDRA-3628)
Merged from 0.8:
 * (Pig) fix CassandraStorage to use correct comparator in Super ColumnFamily
   case (CASSANDRA-3251)
 * fix thread safety issues in commitlog replay, primarily affecting
   systems with many (100s) of CF definitions (CASSANDRA-3751)
 * Fix relevant tombstone ignored with super columns (CASSANDRA-3875)


1.0.7
 * fix regression in HH page size calculation (CASSANDRA-3624)
 * retry failed stream on IOException (CASSANDRA-3686)
 * allow configuring bloom_filter_fp_chance (CASSANDRA-3497)
 * attempt hint delivery every ten minutes, or when failure detector
   notifies us that a node is back up, whichever comes first.  hint
   handoff throttle delay default changed to 1ms, from 50 (CASSANDRA-3554)
 * add nodetool setstreamthroughput (CASSANDRA-3571)
 * fix assertion when dropping a columnfamily with no sstables (CASSANDRA-3614)
 * more efficient allocation of small bloom filters (CASSANDRA-3618)
 * CLibrary.createHardLinkWithExec() to check for errors (CASSANDRA-3101)
 * Avoid creating empty and non cleaned writer during compaction (CASSANDRA-3616)
 * stop thrift service in shutdown hook so we can quiesce MessagingService
   (CASSANDRA-3335)
 * (CQL) compaction_strategy_options and compression_parameters for
   CREATE COLUMNFAMILY statement (CASSANDRA-3374)
 * Reset min/max compaction threshold when creating size tiered compaction
   strategy (CASSANDRA-3666)
 * Don't ignore IOException during compaction (CASSANDRA-3655)
 * Fix assertion error for CF with gc_grace=0 (CASSANDRA-3579)
 * Shutdown ParallelCompaction reducer executor after use (CASSANDRA-3711)
 * Avoid < 0 value for pending tasks in leveled compaction (CASSANDRA-3693)
 * (Hadoop) Support TimeUUID in Pig CassandraStorage (CASSANDRA-3327)
 * Check schema is ready before continuing boostrapping (CASSANDRA-3629)
 * Catch overflows during parsing of chunk_length_kb (CASSANDRA-3644)
 * Improve stream protocol mismatch errors (CASSANDRA-3652)
 * Avoid multiple thread doing HH to the same target (CASSANDRA-3681)
 * Add JMX property for rp_timeout_in_ms (CASSANDRA-2940)
 * Allow DynamicCompositeType to compare component of different types
   (CASSANDRA-3625)
 * Flush non-cfs backed secondary indexes (CASSANDRA-3659)
 * Secondary Indexes should report memory consumption (CASSANDRA-3155)
 * fix for SelectStatement start/end key are not set correctly
   when a key alias is involved (CASSANDRA-3700)
 * fix CLI `show schema` command insert of an extra comma in
   column_metadata (CASSANDRA-3714)
Merged from 0.8:
 * avoid logging (harmless) exception when GC takes < 1ms (CASSANDRA-3656)
 * prevent new nodes from thinking down nodes are up forever (CASSANDRA-3626)
 * use correct list of replicas for LOCAL_QUORUM reads when read repair
   is disabled (CASSANDRA-3696)
 * block on flush before compacting hints (may prevent OOM) (CASSANDRA-3733)


1.0.6
 * (CQL) fix cqlsh support for replicate_on_write (CASSANDRA-3596)
 * fix adding to leveled manifest after streaming (CASSANDRA-3536)
 * filter out unavailable cipher suites when using encryption (CASSANDRA-3178)
 * (HADOOP) add old-style api support for CFIF and CFRR (CASSANDRA-2799)
 * Support TimeUUIDType column names in Stress.java tool (CASSANDRA-3541)
 * (CQL) INSERT/UPDATE/DELETE/TRUNCATE commands should allow CF names to
   be qualified by keyspace (CASSANDRA-3419)
 * always remove endpoints from delevery queue in HH (CASSANDRA-3546)
 * fix race between cf flush and its 2ndary indexes flush (CASSANDRA-3547)
 * fix potential race in AES when a repair fails (CASSANDRA-3548)
 * fix default value validation usage in CLI SET command (CASSANDRA-3553)
 * Optimize componentsFor method for compaction and startup time
   (CASSANDRA-3532)
 * (CQL) Proper ColumnFamily metadata validation on CREATE COLUMNFAMILY
   (CASSANDRA-3565)
 * fix compression "chunk_length_kb" option to set correct kb value for
   thrift/avro (CASSANDRA-3558)
 * fix missing response during range slice repair (CASSANDRA-3551)
 * 'describe ring' moved from CLI to nodetool and available through JMX (CASSANDRA-3220)
 * add back partitioner to sstable metadata (CASSANDRA-3540)
 * fix NPE in get_count for counters (CASSANDRA-3601)
Merged from 0.8:
 * remove invalid assertion that table was opened before dropping it
   (CASSANDRA-3580)
 * range and index scans now only send requests to enough replicas to
   satisfy requested CL + RR (CASSANDRA-3598)
 * use cannonical host for local node in nodetool info (CASSANDRA-3556)
 * remove nonlocal DC write optimization since it only worked with
   CL.ONE or CL.LOCAL_QUORUM (CASSANDRA-3577, 3585)
 * detect misuses of CounterColumnType (CASSANDRA-3422)
 * turn off string interning in json2sstable, take 2 (CASSANDRA-2189)
 * validate compression parameters on add/update of the ColumnFamily
   (CASSANDRA-3573)
 * Check for 0.0.0.0 is incorrect in CFIF (CASSANDRA-3584)
 * Increase vm.max_map_count in debian packaging (CASSANDRA-3563)
 * gossiper will never add itself to saved endpoints (CASSANDRA-3485)


1.0.5
 * revert CASSANDRA-3407 (see CASSANDRA-3540)
 * fix assertion error while forwarding writes to local nodes (CASSANDRA-3539)


1.0.4
 * fix self-hinting of timed out read repair updates and make hinted handoff
   less prone to OOMing a coordinator (CASSANDRA-3440)
 * expose bloom filter sizes via JMX (CASSANDRA-3495)
 * enforce RP tokens 0..2**127 (CASSANDRA-3501)
 * canonicalize paths exposed through JMX (CASSANDRA-3504)
 * fix "liveSize" stat when sstables are removed (CASSANDRA-3496)
 * add bloom filter FP rates to nodetool cfstats (CASSANDRA-3347)
 * record partitioner in sstable metadata component (CASSANDRA-3407)
 * add new upgradesstables nodetool command (CASSANDRA-3406)
 * skip --debug requirement to see common exceptions in CLI (CASSANDRA-3508)
 * fix incorrect query results due to invalid max timestamp (CASSANDRA-3510)
 * make sstableloader recognize compressed sstables (CASSANDRA-3521)
 * avoids race in OutboundTcpConnection in multi-DC setups (CASSANDRA-3530)
 * use SETLOCAL in cassandra.bat (CASSANDRA-3506)
 * fix ConcurrentModificationException in Table.all() (CASSANDRA-3529)
Merged from 0.8:
 * fix concurrence issue in the FailureDetector (CASSANDRA-3519)
 * fix array out of bounds error in counter shard removal (CASSANDRA-3514)
 * avoid dropping tombstones when they might still be needed to shadow
   data in a different sstable (CASSANDRA-2786)


1.0.3
 * revert name-based query defragmentation aka CASSANDRA-2503 (CASSANDRA-3491)
 * fix invalidate-related test failures (CASSANDRA-3437)
 * add next-gen cqlsh to bin/ (CASSANDRA-3188, 3131, 3493)
 * (CQL) fix handling of rows with no columns (CASSANDRA-3424, 3473)
 * fix querying supercolumns by name returning only a subset of
   subcolumns or old subcolumn versions (CASSANDRA-3446)
 * automatically compute sha1 sum for uncompressed data files (CASSANDRA-3456)
 * fix reading metadata/statistics component for version < h (CASSANDRA-3474)
 * add sstable forward-compatibility (CASSANDRA-3478)
 * report compression ratio in CFSMBean (CASSANDRA-3393)
 * fix incorrect size exception during streaming of counters (CASSANDRA-3481)
 * (CQL) fix for counter decrement syntax (CASSANDRA-3418)
 * Fix race introduced by CASSANDRA-2503 (CASSANDRA-3482)
 * Fix incomplete deletion of delivered hints (CASSANDRA-3466)
 * Avoid rescheduling compactions when no compaction was executed
   (CASSANDRA-3484)
 * fix handling of the chunk_length_kb compression options (CASSANDRA-3492)
Merged from 0.8:
 * fix updating CF row_cache_provider (CASSANDRA-3414)
 * CFMetaData.convertToThrift method to set RowCacheProvider (CASSANDRA-3405)
 * acquire compactionlock during truncate (CASSANDRA-3399)
 * fix displaying cfdef entries for super columnfamilies (CASSANDRA-3415)
 * Make counter shard merging thread safe (CASSANDRA-3178)
 * Revert CASSANDRA-2855
 * Fix bug preventing the use of efficient cross-DC writes (CASSANDRA-3472)
 * `describe ring` command for CLI (CASSANDRA-3220)
 * (Hadoop) skip empty rows when entire row is requested, redux (CASSANDRA-2855)


1.0.2
 * "defragment" rows for name-based queries under STCS (CASSANDRA-2503)
 * Add timing information to cassandra-cli GET/SET/LIST queries (CASSANDRA-3326)
 * Only create one CompressionMetadata object per sstable (CASSANDRA-3427)
 * cleanup usage of StorageService.setMode() (CASSANDRA-3388)
 * Avoid large array allocation for compressed chunk offsets (CASSANDRA-3432)
 * fix DecimalType bytebuffer marshalling (CASSANDRA-3421)
 * fix bug that caused first column in per row indexes to be ignored
   (CASSANDRA-3441)
 * add JMX call to clean (failed) repair sessions (CASSANDRA-3316)
 * fix sstableloader reference acquisition bug (CASSANDRA-3438)
 * fix estimated row size regression (CASSANDRA-3451)
 * make sure we don't return more columns than asked (CASSANDRA-3303, 3395)
Merged from 0.8:
 * acquire compactionlock during truncate (CASSANDRA-3399)
 * fix displaying cfdef entries for super columnfamilies (CASSANDRA-3415)


1.0.1
 * acquire references during index build to prevent delete problems
   on Windows (CASSANDRA-3314)
 * describe_ring should include datacenter/topology information (CASSANDRA-2882)
 * Thrift sockets are not properly buffered (CASSANDRA-3261)
 * performance improvement for bytebufferutil compare function (CASSANDRA-3286)
 * add system.versions ColumnFamily (CASSANDRA-3140)
 * reduce network copies (CASSANDRA-3333, 3373)
 * limit nodetool to 32MB of heap (CASSANDRA-3124)
 * (CQL) update parser to accept "timestamp" instead of "date" (CASSANDRA-3149)
 * Fix CLI `show schema` to include "compression_options" (CASSANDRA-3368)
 * Snapshot to include manifest under LeveledCompactionStrategy (CASSANDRA-3359)
 * (CQL) SELECT query should allow CF name to be qualified by keyspace (CASSANDRA-3130)
 * (CQL) Fix internal application error specifying 'using consistency ...'
   in lower case (CASSANDRA-3366)
 * fix Deflate compression when compression actually makes the data bigger
   (CASSANDRA-3370)
 * optimize UUIDGen to avoid lock contention on InetAddress.getLocalHost
   (CASSANDRA-3387)
 * tolerate index being dropped mid-mutation (CASSANDRA-3334, 3313)
 * CompactionManager is now responsible for checking for new candidates
   post-task execution, enabling more consistent leveled compaction
   (CASSANDRA-3391)
 * Cache HSHA threads (CASSANDRA-3372)
 * use CF/KS names as snapshot prefix for drop + truncate operations
   (CASSANDRA-2997)
 * Break bloom filters up to avoid heap fragmentation (CASSANDRA-2466)
 * fix cassandra hanging on jsvc stop (CASSANDRA-3302)
 * Avoid leveled compaction getting blocked on errors (CASSANDRA-3408)
 * Make reloading the compaction strategy safe (CASSANDRA-3409)
 * ignore 0.8 hints even if compaction begins before we try to purge
   them (CASSANDRA-3385)
 * remove procrun (bin\daemon) from Cassandra source tree and
   artifacts (CASSANDRA-3331)
 * make cassandra compile under JDK7 (CASSANDRA-3275)
 * remove dependency of clientutil.jar to FBUtilities (CASSANDRA-3299)
 * avoid truncation errors by using long math on long values (CASSANDRA-3364)
 * avoid clock drift on some Windows machine (CASSANDRA-3375)
 * display cache provider in cli 'describe keyspace' command (CASSANDRA-3384)
 * fix incomplete topology information in describe_ring (CASSANDRA-3403)
 * expire dead gossip states based on time (CASSANDRA-2961)
 * improve CompactionTask extensibility (CASSANDRA-3330)
 * Allow one leveled compaction task to kick off another (CASSANDRA-3363)
 * allow encryption only between datacenters (CASSANDRA-2802)
Merged from 0.8:
 * fix truncate allowing data to be replayed post-restart (CASSANDRA-3297)
 * make iwriter final in IndexWriter to avoid NPE (CASSANDRA-2863)
 * (CQL) update grammar to require key clause in DELETE statement
   (CASSANDRA-3349)
 * (CQL) allow numeric keyspace names in USE statement (CASSANDRA-3350)
 * (Hadoop) skip empty rows when slicing the entire row (CASSANDRA-2855)
 * Fix handling of tombstone by SSTableExport/Import (CASSANDRA-3357)
 * fix ColumnIndexer to use long offsets (CASSANDRA-3358)
 * Improved CLI exceptions (CASSANDRA-3312)
 * Fix handling of tombstone by SSTableExport/Import (CASSANDRA-3357)
 * Only count compaction as active (for throttling) when they have
   successfully acquired the compaction lock (CASSANDRA-3344)
 * Display CLI version string on startup (CASSANDRA-3196)
 * (Hadoop) make CFIF try rpc_address or fallback to listen_address
   (CASSANDRA-3214)
 * (Hadoop) accept comma delimited lists of initial thrift connections
   (CASSANDRA-3185)
 * ColumnFamily min_compaction_threshold should be >= 2 (CASSANDRA-3342)
 * (Pig) add 0.8+ types and key validation type in schema (CASSANDRA-3280)
 * Fix completely removing column metadata using CLI (CASSANDRA-3126)
 * CLI `describe cluster;` output should be on separate lines for separate versions
   (CASSANDRA-3170)
 * fix changing durable_writes keyspace option during CF creation
   (CASSANDRA-3292)
 * avoid locking on update when no indexes are involved (CASSANDRA-3386)
 * fix assertionError during repair with ordered partitioners (CASSANDRA-3369)
 * correctly serialize key_validation_class for avro (CASSANDRA-3391)
 * don't expire counter tombstone after streaming (CASSANDRA-3394)
 * prevent nodes that failed to join from hanging around forever
   (CASSANDRA-3351)
 * remove incorrect optimization from slice read path (CASSANDRA-3390)
 * Fix race in AntiEntropyService (CASSANDRA-3400)


1.0.0-final
 * close scrubbed sstable fd before deleting it (CASSANDRA-3318)
 * fix bug preventing obsolete commitlog segments from being removed
   (CASSANDRA-3269)
 * tolerate whitespace in seed CDL (CASSANDRA-3263)
 * Change default heap thresholds to max(min(1/2 ram, 1G), min(1/4 ram, 8GB))
   (CASSANDRA-3295)
 * Fix broken CompressedRandomAccessReaderTest (CASSANDRA-3298)
 * (CQL) fix type information returned for wildcard queries (CASSANDRA-3311)
 * add estimated tasks to LeveledCompactionStrategy (CASSANDRA-3322)
 * avoid including compaction cache-warming in keycache stats (CASSANDRA-3325)
 * run compaction and hinted handoff threads at MIN_PRIORITY (CASSANDRA-3308)
 * default hsha thrift server to cpu core count in rpc pool (CASSANDRA-3329)
 * add bin\daemon to binary tarball for Windows service (CASSANDRA-3331)
 * Fix places where uncompressed size of sstables was use in place of the
   compressed one (CASSANDRA-3338)
 * Fix hsha thrift server (CASSANDRA-3346)
 * Make sure repair only stream needed sstables (CASSANDRA-3345)


1.0.0-rc2
 * Log a meaningful warning when a node receives a message for a repair session
   that doesn't exist anymore (CASSANDRA-3256)
 * test for NUMA policy support as well as numactl presence (CASSANDRA-3245)
 * Fix FD leak when internode encryption is enabled (CASSANDRA-3257)
 * Remove incorrect assertion in mergeIterator (CASSANDRA-3260)
 * FBUtilities.hexToBytes(String) to throw NumberFormatException when string
   contains non-hex characters (CASSANDRA-3231)
 * Keep SimpleSnitch proximity ordering unchanged from what the Strategy
   generates, as intended (CASSANDRA-3262)
 * remove Scrub from compactionstats when finished (CASSANDRA-3255)
 * fix counter entry in jdbc TypesMap (CASSANDRA-3268)
 * fix full queue scenario for ParallelCompactionIterator (CASSANDRA-3270)
 * fix bootstrap process (CASSANDRA-3285)
 * don't try delivering hints if when there isn't any (CASSANDRA-3176)
 * CLI documentation change for ColumnFamily `compression_options` (CASSANDRA-3282)
 * ignore any CF ids sent by client for adding CF/KS (CASSANDRA-3288)
 * remove obsolete hints on first startup (CASSANDRA-3291)
 * use correct ISortedColumns for time-optimized reads (CASSANDRA-3289)
 * Evict gossip state immediately when a token is taken over by a new IP
   (CASSANDRA-3259)


1.0.0-rc1
 * Update CQL to generate microsecond timestamps by default (CASSANDRA-3227)
 * Fix counting CFMetadata towards Memtable liveRatio (CASSANDRA-3023)
 * Kill server on wrapped OOME such as from FileChannel.map (CASSANDRA-3201)
 * remove unnecessary copy when adding to row cache (CASSANDRA-3223)
 * Log message when a full repair operation completes (CASSANDRA-3207)
 * Fix streamOutSession keeping sstables references forever if the remote end
   dies (CASSANDRA-3216)
 * Remove dynamic_snitch boolean from example configuration (defaulting to
   true) and set default badness threshold to 0.1 (CASSANDRA-3229)
 * Base choice of random or "balanced" token on bootstrap on whether
   schema definitions were found (CASSANDRA-3219)
 * Fixes for LeveledCompactionStrategy score computation, prioritization,
   scheduling, and performance (CASSANDRA-3224, 3234)
 * parallelize sstable open at server startup (CASSANDRA-2988)
 * fix handling of exceptions writing to OutboundTcpConnection (CASSANDRA-3235)
 * Allow using quotes in "USE <keyspace>;" CLI command (CASSANDRA-3208)
 * Don't allow any cache loading exceptions to halt startup (CASSANDRA-3218)
 * Fix sstableloader --ignores option (CASSANDRA-3247)
 * File descriptor limit increased in packaging (CASSANDRA-3206)
 * Fix deadlock in commit log during flush (CASSANDRA-3253)


1.0.0-beta1
 * removed binarymemtable (CASSANDRA-2692)
 * add commitlog_total_space_in_mb to prevent fragmented logs (CASSANDRA-2427)
 * removed commitlog_rotation_threshold_in_mb configuration (CASSANDRA-2771)
 * make AbstractBounds.normalize de-overlapp overlapping ranges (CASSANDRA-2641)
 * replace CollatingIterator, ReducingIterator with MergeIterator
   (CASSANDRA-2062)
 * Fixed the ability to set compaction strategy in cli using create column
   family command (CASSANDRA-2778)
 * clean up tmp files after failed compaction (CASSANDRA-2468)
 * restrict repair streaming to specific columnfamilies (CASSANDRA-2280)
 * don't bother persisting columns shadowed by a row tombstone (CASSANDRA-2589)
 * reset CF and SC deletion times after gc_grace (CASSANDRA-2317)
 * optimize away seek when compacting wide rows (CASSANDRA-2879)
 * single-pass streaming (CASSANDRA-2677, 2906, 2916, 3003)
 * use reference counting for deleting sstables instead of relying on GC
   (CASSANDRA-2521, 3179)
 * store hints as serialized mutations instead of pointers to data row
   (CASSANDRA-2045)
 * store hints in the coordinator node instead of in the closest replica
   (CASSANDRA-2914)
 * add row_cache_keys_to_save CF option (CASSANDRA-1966)
 * check column family validity in nodetool repair (CASSANDRA-2933)
 * use lazy initialization instead of class initialization in NodeId
   (CASSANDRA-2953)
 * add paging to get_count (CASSANDRA-2894)
 * fix "short reads" in [multi]get (CASSANDRA-2643, 3157, 3192)
 * add optional compression for sstables (CASSANDRA-47, 2994, 3001, 3128)
 * add scheduler JMX metrics (CASSANDRA-2962)
 * add block level checksum for compressed data (CASSANDRA-1717)
 * make column family backed column map pluggable and introduce unsynchronized
   ArrayList backed one to speedup reads (CASSANDRA-2843, 3165, 3205)
 * refactoring of the secondary index api (CASSANDRA-2982)
 * make CL > ONE reads wait for digest reconciliation before returning
   (CASSANDRA-2494)
 * fix missing logging for some exceptions (CASSANDRA-2061)
 * refactor and optimize ColumnFamilyStore.files(...) and Descriptor.fromFilename(String)
   and few other places responsible for work with SSTable files (CASSANDRA-3040)
 * Stop reading from sstables once we know we have the most recent columns,
   for query-by-name requests (CASSANDRA-2498)
 * Add query-by-column mode to stress.java (CASSANDRA-3064)
 * Add "install" command to cassandra.bat (CASSANDRA-292)
 * clean up KSMetadata, CFMetadata from unnecessary
   Thrift<->Avro conversion methods (CASSANDRA-3032)
 * Add timeouts to client request schedulers (CASSANDRA-3079, 3096)
 * Cli to use hashes rather than array of hashes for strategy options (CASSANDRA-3081)
 * LeveledCompactionStrategy (CASSANDRA-1608, 3085, 3110, 3087, 3145, 3154, 3182)
 * Improvements of the CLI `describe` command (CASSANDRA-2630)
 * reduce window where dropped CF sstables may not be deleted (CASSANDRA-2942)
 * Expose gossip/FD info to JMX (CASSANDRA-2806)
 * Fix streaming over SSL when compressed SSTable involved (CASSANDRA-3051)
 * Add support for pluggable secondary index implementations (CASSANDRA-3078)
 * remove compaction_thread_priority setting (CASSANDRA-3104)
 * generate hints for replicas that timeout, not just replicas that are known
   to be down before starting (CASSANDRA-2034)
 * Add throttling for internode streaming (CASSANDRA-3080)
 * make the repair of a range repair all replica (CASSANDRA-2610, 3194)
 * expose the ability to repair the first range (as returned by the
   partitioner) of a node (CASSANDRA-2606)
 * Streams Compression (CASSANDRA-3015)
 * add ability to use multiple threads during a single compaction
   (CASSANDRA-2901)
 * make AbstractBounds.normalize support overlapping ranges (CASSANDRA-2641)
 * fix of the CQL count() behavior (CASSANDRA-3068)
 * use TreeMap backed column families for the SSTable simple writers
   (CASSANDRA-3148)
 * fix inconsistency of the CLI syntax when {} should be used instead of [{}]
   (CASSANDRA-3119)
 * rename CQL type names to match expected SQL behavior (CASSANDRA-3149, 3031)
 * Arena-based allocation for memtables (CASSANDRA-2252, 3162, 3163, 3168)
 * Default RR chance to 0.1 (CASSANDRA-3169)
 * Add RowLevel support to secondary index API (CASSANDRA-3147)
 * Make SerializingCacheProvider the default if JNA is available (CASSANDRA-3183)
 * Fix backwards compatibilty for CQL memtable properties (CASSANDRA-3190)
 * Add five-minute delay before starting compactions on a restarted server
   (CASSANDRA-3181)
 * Reduce copies done for intra-host messages (CASSANDRA-1788, 3144)
 * support of compaction strategy option for stress.java (CASSANDRA-3204)
 * make memtable throughput and column count thresholds no-ops (CASSANDRA-2449)
 * Return schema information along with the resultSet in CQL (CASSANDRA-2734)
 * Add new DecimalType (CASSANDRA-2883)
 * Fix assertion error in RowRepairResolver (CASSANDRA-3156)
 * Reduce unnecessary high buffer sizes (CASSANDRA-3171)
 * Pluggable compaction strategy (CASSANDRA-1610)
 * Add new broadcast_address config option (CASSANDRA-2491)


0.8.7
 * Kill server on wrapped OOME such as from FileChannel.map (CASSANDRA-3201)
 * Allow using quotes in "USE <keyspace>;" CLI command (CASSANDRA-3208)
 * Log message when a full repair operation completes (CASSANDRA-3207)
 * Don't allow any cache loading exceptions to halt startup (CASSANDRA-3218)
 * Fix sstableloader --ignores option (CASSANDRA-3247)
 * File descriptor limit increased in packaging (CASSANDRA-3206)
 * Log a meaningfull warning when a node receive a message for a repair session
   that doesn't exist anymore (CASSANDRA-3256)
 * Fix FD leak when internode encryption is enabled (CASSANDRA-3257)
 * FBUtilities.hexToBytes(String) to throw NumberFormatException when string
   contains non-hex characters (CASSANDRA-3231)
 * Keep SimpleSnitch proximity ordering unchanged from what the Strategy
   generates, as intended (CASSANDRA-3262)
 * remove Scrub from compactionstats when finished (CASSANDRA-3255)
 * Fix tool .bat files when CASSANDRA_HOME contains spaces (CASSANDRA-3258)
 * Force flush of status table when removing/updating token (CASSANDRA-3243)
 * Evict gossip state immediately when a token is taken over by a new IP (CASSANDRA-3259)
 * Fix bug where the failure detector can take too long to mark a host
   down (CASSANDRA-3273)
 * (Hadoop) allow wrapping ranges in queries (CASSANDRA-3137)
 * (Hadoop) check all interfaces for a match with split location
   before falling back to random replica (CASSANDRA-3211)
 * (Hadoop) Make Pig storage handle implements LoadMetadata (CASSANDRA-2777)
 * (Hadoop) Fix exception during PIG 'dump' (CASSANDRA-2810)
 * Fix stress COUNTER_GET option (CASSANDRA-3301)
 * Fix missing fields in CLI `show schema` output (CASSANDRA-3304)
 * Nodetool no longer leaks threads and closes JMX connections (CASSANDRA-3309)
 * fix truncate allowing data to be replayed post-restart (CASSANDRA-3297)
 * Move SimpleAuthority and SimpleAuthenticator to examples (CASSANDRA-2922)
 * Fix handling of tombstone by SSTableExport/Import (CASSANDRA-3357)
 * Fix transposition in cfHistograms (CASSANDRA-3222)
 * Allow using number as DC name when creating keyspace in CQL (CASSANDRA-3239)
 * Force flush of system table after updating/removing a token (CASSANDRA-3243)


0.8.6
 * revert CASSANDRA-2388
 * change TokenRange.endpoints back to listen/broadcast address to match
   pre-1777 behavior, and add TokenRange.rpc_endpoints instead (CASSANDRA-3187)
 * avoid trying to watch cassandra-topology.properties when loaded from jar
   (CASSANDRA-3138)
 * prevent users from creating keyspaces with LocalStrategy replication
   (CASSANDRA-3139)
 * fix CLI `show schema;` to output correct keyspace definition statement
   (CASSANDRA-3129)
 * CustomTThreadPoolServer to log TTransportException at DEBUG level
   (CASSANDRA-3142)
 * allow topology sort to work with non-unique rack names between
   datacenters (CASSANDRA-3152)
 * Improve caching of same-version Messages on digest and repair paths
   (CASSANDRA-3158)
 * Randomize choice of first replica for counter increment (CASSANDRA-2890)
 * Fix using read_repair_chance instead of merge_shard_change (CASSANDRA-3202)
 * Avoid streaming data to nodes that already have it, on move as well as
   decommission (CASSANDRA-3041)
 * Fix divide by zero error in GCInspector (CASSANDRA-3164)
 * allow quoting of the ColumnFamily name in CLI `create column family`
   statement (CASSANDRA-3195)
 * Fix rolling upgrade from 0.7 to 0.8 problem (CASSANDRA-3166)
 * Accomodate missing encryption_options in IncomingTcpConnection.stream
   (CASSANDRA-3212)


0.8.5
 * fix NPE when encryption_options is unspecified (CASSANDRA-3007)
 * include column name in validation failure exceptions (CASSANDRA-2849)
 * make sure truncate clears out the commitlog so replay won't re-
   populate with truncated data (CASSANDRA-2950)
 * fix NPE when debug logging is enabled and dropped CF is present
   in a commitlog segment (CASSANDRA-3021)
 * fix cassandra.bat when CASSANDRA_HOME contains spaces (CASSANDRA-2952)
 * fix to SSTableSimpleUnsortedWriter bufferSize calculation (CASSANDRA-3027)
 * make cleanup and normal compaction able to skip empty rows
   (rows containing nothing but expired tombstones) (CASSANDRA-3039)
 * work around native memory leak in com.sun.management.GarbageCollectorMXBean
   (CASSANDRA-2868)
 * validate that column names in column_metadata are not equal to key_alias
   on create/update of the ColumnFamily and CQL 'ALTER' statement (CASSANDRA-3036)
 * return an InvalidRequestException if an indexed column is assigned
   a value larger than 64KB (CASSANDRA-3057)
 * fix of numeric-only and string column names handling in CLI "drop index"
   (CASSANDRA-3054)
 * prune index scan resultset back to original request for lazy
   resultset expansion case (CASSANDRA-2964)
 * (Hadoop) fail jobs when Cassandra node has failed but TaskTracker
   has not (CASSANDRA-2388)
 * fix dynamic snitch ignoring nodes when read_repair_chance is zero
   (CASSANDRA-2662)
 * avoid retaining references to dropped CFS objects in
   CompactionManager.estimatedCompactions (CASSANDRA-2708)
 * expose rpc timeouts per host in MessagingServiceMBean (CASSANDRA-2941)
 * avoid including cwd in classpath for deb and rpm packages (CASSANDRA-2881)
 * remove gossip state when a new IP takes over a token (CASSANDRA-3071)
 * allow sstable2json to work on index sstable files (CASSANDRA-3059)
 * always hint counters (CASSANDRA-3099)
 * fix log4j initialization in EmbeddedCassandraService (CASSANDRA-2857)
 * remove gossip state when a new IP takes over a token (CASSANDRA-3071)
 * work around native memory leak in com.sun.management.GarbageCollectorMXBean
    (CASSANDRA-2868)
 * fix UnavailableException with writes at CL.EACH_QUORM (CASSANDRA-3084)
 * fix parsing of the Keyspace and ColumnFamily names in numeric
   and string representations in CLI (CASSANDRA-3075)
 * fix corner cases in Range.differenceToFetch (CASSANDRA-3084)
 * fix ip address String representation in the ring cache (CASSANDRA-3044)
 * fix ring cache compatibility when mixing pre-0.8.4 nodes with post-
   in the same cluster (CASSANDRA-3023)
 * make repair report failure when a node participating dies (instead of
   hanging forever) (CASSANDRA-2433)
 * fix handling of the empty byte buffer by ReversedType (CASSANDRA-3111)
 * Add validation that Keyspace names are case-insensitively unique (CASSANDRA-3066)
 * catch invalid key_validation_class before instantiating UpdateColumnFamily (CASSANDRA-3102)
 * make Range and Bounds objects client-safe (CASSANDRA-3108)
 * optionally skip log4j configuration (CASSANDRA-3061)
 * bundle sstableloader with the debian package (CASSANDRA-3113)
 * don't try to build secondary indexes when there is none (CASSANDRA-3123)
 * improve SSTableSimpleUnsortedWriter speed for large rows (CASSANDRA-3122)
 * handle keyspace arguments correctly in nodetool snapshot (CASSANDRA-3038)
 * Fix SSTableImportTest on windows (CASSANDRA-3043)
 * expose compactionThroughputMbPerSec through JMX (CASSANDRA-3117)
 * log keyspace and CF of large rows being compacted


0.8.4
 * change TokenRing.endpoints to be a list of rpc addresses instead of
   listen/broadcast addresses (CASSANDRA-1777)
 * include files-to-be-streamed in StreamInSession.getSources (CASSANDRA-2972)
 * use JAVA env var in cassandra-env.sh (CASSANDRA-2785, 2992)
 * avoid doing read for no-op replicate-on-write at CL=1 (CASSANDRA-2892)
 * refuse counter write for CL.ANY (CASSANDRA-2990)
 * switch back to only logging recent dropped messages (CASSANDRA-3004)
 * always deserialize RowMutation for counters (CASSANDRA-3006)
 * ignore saved replication_factor strategy_option for NTS (CASSANDRA-3011)
 * make sure pre-truncate CL segments are discarded (CASSANDRA-2950)


0.8.3
 * add ability to drop local reads/writes that are going to timeout
   (CASSANDRA-2943)
 * revamp token removal process, keep gossip states for 3 days (CASSANDRA-2496)
 * don't accept extra args for 0-arg nodetool commands (CASSANDRA-2740)
 * log unavailableexception details at debug level (CASSANDRA-2856)
 * expose data_dir though jmx (CASSANDRA-2770)
 * don't include tmp files as sstable when create cfs (CASSANDRA-2929)
 * log Java classpath on startup (CASSANDRA-2895)
 * keep gossipped version in sync with actual on migration coordinator
   (CASSANDRA-2946)
 * use lazy initialization instead of class initialization in NodeId
   (CASSANDRA-2953)
 * check column family validity in nodetool repair (CASSANDRA-2933)
 * speedup bytes to hex conversions dramatically (CASSANDRA-2850)
 * Flush memtables on shutdown when durable writes are disabled
   (CASSANDRA-2958)
 * improved POSIX compatibility of start scripts (CASsANDRA-2965)
 * add counter support to Hadoop InputFormat (CASSANDRA-2981)
 * fix bug where dirty commitlog segments were removed (and avoid keeping
   segments with no post-flush activity permanently dirty) (CASSANDRA-2829)
 * fix throwing exception with batch mutation of counter super columns
   (CASSANDRA-2949)
 * ignore system tables during repair (CASSANDRA-2979)
 * throw exception when NTS is given replication_factor as an option
   (CASSANDRA-2960)
 * fix assertion error during compaction of counter CFs (CASSANDRA-2968)
 * avoid trying to create index names, when no index exists (CASSANDRA-2867)
 * don't sample the system table when choosing a bootstrap token
   (CASSANDRA-2825)
 * gossiper notifies of local state changes (CASSANDRA-2948)
 * add asynchronous and half-sync/half-async (hsha) thrift servers
   (CASSANDRA-1405)
 * fix potential use of free'd native memory in SerializingCache
   (CASSANDRA-2951)
 * prune index scan resultset back to original request for lazy
   resultset expansion case (CASSANDRA-2964)
 * (Hadoop) fail jobs when Cassandra node has failed but TaskTracker
    has not (CASSANDRA-2388)


0.8.2
 * CQL:
   - include only one row per unique key for IN queries (CASSANDRA-2717)
   - respect client timestamp on full row deletions (CASSANDRA-2912)
 * improve thread-safety in StreamOutSession (CASSANDRA-2792)
 * allow deleting a row and updating indexed columns in it in the
   same mutation (CASSANDRA-2773)
 * Expose number of threads blocked on submitting memtable to flush
   in JMX (CASSANDRA-2817)
 * add ability to return "endpoints" to nodetool (CASSANDRA-2776)
 * Add support for multiple (comma-delimited) coordinator addresses
   to ColumnFamilyInputFormat (CASSANDRA-2807)
 * fix potential NPE while scheduling read repair for range slice
   (CASSANDRA-2823)
 * Fix race in SystemTable.getCurrentLocalNodeId (CASSANDRA-2824)
 * Correctly set default for replicate_on_write (CASSANDRA-2835)
 * improve nodetool compactionstats formatting (CASSANDRA-2844)
 * fix index-building status display (CASSANDRA-2853)
 * fix CLI perpetuating obsolete KsDef.replication_factor (CASSANDRA-2846)
 * improve cli treatment of multiline comments (CASSANDRA-2852)
 * handle row tombstones correctly in EchoedRow (CASSANDRA-2786)
 * add MessagingService.get[Recently]DroppedMessages and
   StorageService.getExceptionCount (CASSANDRA-2804)
 * fix possibility of spurious UnavailableException for LOCAL_QUORUM
   reads with dynamic snitch + read repair disabled (CASSANDRA-2870)
 * add ant-optional as dependence for the debian package (CASSANDRA-2164)
 * add option to specify limit for get_slice in the CLI (CASSANDRA-2646)
 * decrease HH page size (CASSANDRA-2832)
 * reset cli keyspace after dropping the current one (CASSANDRA-2763)
 * add KeyRange option to Hadoop inputformat (CASSANDRA-1125)
 * fix protocol versioning (CASSANDRA-2818, 2860)
 * support spaces in path to log4j configuration (CASSANDRA-2383)
 * avoid including inferred types in CF update (CASSANDRA-2809)
 * fix JMX bulkload call (CASSANDRA-2908)
 * fix updating KS with durable_writes=false (CASSANDRA-2907)
 * add simplified facade to SSTableWriter for bulk loading use
   (CASSANDRA-2911)
 * fix re-using index CF sstable names after drop/recreate (CASSANDRA-2872)
 * prepend CF to default index names (CASSANDRA-2903)
 * fix hint replay (CASSANDRA-2928)
 * Properly synchronize repair's merkle tree computation (CASSANDRA-2816)


0.8.1
 * CQL:
   - support for insert, delete in BATCH (CASSANDRA-2537)
   - support for IN to SELECT, UPDATE (CASSANDRA-2553)
   - timestamp support for INSERT, UPDATE, and BATCH (CASSANDRA-2555)
   - TTL support (CASSANDRA-2476)
   - counter support (CASSANDRA-2473)
   - ALTER COLUMNFAMILY (CASSANDRA-1709)
   - DROP INDEX (CASSANDRA-2617)
   - add SCHEMA/TABLE as aliases for KS/CF (CASSANDRA-2743)
   - server handles wait-for-schema-agreement (CASSANDRA-2756)
   - key alias support (CASSANDRA-2480)
 * add support for comparator parameters and a generic ReverseType
   (CASSANDRA-2355)
 * add CompositeType and DynamicCompositeType (CASSANDRA-2231)
 * optimize batches containing multiple updates to the same row
   (CASSANDRA-2583)
 * adjust hinted handoff page size to avoid OOM with large columns
   (CASSANDRA-2652)
 * mark BRAF buffer invalid post-flush so we don't re-flush partial
   buffers again, especially on CL writes (CASSANDRA-2660)
 * add DROP INDEX support to CLI (CASSANDRA-2616)
 * don't perform HH to client-mode [storageproxy] nodes (CASSANDRA-2668)
 * Improve forceDeserialize/getCompactedRow encapsulation (CASSANDRA-2659)
 * Don't write CounterUpdateColumn to disk in tests (CASSANDRA-2650)
 * Add sstable bulk loading utility (CASSANDRA-1278)
 * avoid replaying hints to dropped columnfamilies (CASSANDRA-2685)
 * add placeholders for missing rows in range query pseudo-RR (CASSANDRA-2680)
 * remove no-op HHOM.renameHints (CASSANDRA-2693)
 * clone super columns to avoid modifying them during flush (CASSANDRA-2675)
 * allow writes to bypass the commitlog for certain keyspaces (CASSANDRA-2683)
 * avoid NPE when bypassing commitlog during memtable flush (CASSANDRA-2781)
 * Added support for making bootstrap retry if nodes flap (CASSANDRA-2644)
 * Added statusthrift to nodetool to report if thrift server is running (CASSANDRA-2722)
 * Fixed rows being cached if they do not exist (CASSANDRA-2723)
 * Support passing tableName and cfName to RowCacheProviders (CASSANDRA-2702)
 * close scrub file handles (CASSANDRA-2669)
 * throttle migration replay (CASSANDRA-2714)
 * optimize column serializer creation (CASSANDRA-2716)
 * Added support for making bootstrap retry if nodes flap (CASSANDRA-2644)
 * Added statusthrift to nodetool to report if thrift server is running
   (CASSANDRA-2722)
 * Fixed rows being cached if they do not exist (CASSANDRA-2723)
 * fix truncate/compaction race (CASSANDRA-2673)
 * workaround large resultsets causing large allocation retention
   by nio sockets (CASSANDRA-2654)
 * fix nodetool ring use with Ec2Snitch (CASSANDRA-2733)
 * fix removing columns and subcolumns that are supressed by a row or
   supercolumn tombstone during replica resolution (CASSANDRA-2590)
 * support sstable2json against snapshot sstables (CASSANDRA-2386)
 * remove active-pull schema requests (CASSANDRA-2715)
 * avoid marking entire list of sstables as actively being compacted
   in multithreaded compaction (CASSANDRA-2765)
 * seek back after deserializing a row to update cache with (CASSANDRA-2752)
 * avoid skipping rows in scrub for counter column family (CASSANDRA-2759)
 * fix ConcurrentModificationException in repair when dealing with 0.7 node
   (CASSANDRA-2767)
 * use threadsafe collections for StreamInSession (CASSANDRA-2766)
 * avoid infinite loop when creating merkle tree (CASSANDRA-2758)
 * avoids unmarking compacting sstable prematurely in cleanup (CASSANDRA-2769)
 * fix NPE when the commit log is bypassed (CASSANDRA-2718)
 * don't throw an exception in SS.isRPCServerRunning (CASSANDRA-2721)
 * make stress.jar executable (CASSANDRA-2744)
 * add daemon mode to java stress (CASSANDRA-2267)
 * expose the DC and rack of a node through JMX and nodetool ring (CASSANDRA-2531)
 * fix cache mbean getSize (CASSANDRA-2781)
 * Add Date, Float, Double, and Boolean types (CASSANDRA-2530)
 * Add startup flag to renew counter node id (CASSANDRA-2788)
 * add jamm agent to cassandra.bat (CASSANDRA-2787)
 * fix repair hanging if a neighbor has nothing to send (CASSANDRA-2797)
 * purge tombstone even if row is in only one sstable (CASSANDRA-2801)
 * Fix wrong purge of deleted cf during compaction (CASSANDRA-2786)
 * fix race that could result in Hadoop writer failing to throw an
   exception encountered after close() (CASSANDRA-2755)
 * fix scan wrongly throwing assertion error (CASSANDRA-2653)
 * Always use even distribution for merkle tree with RandomPartitionner
   (CASSANDRA-2841)
 * fix describeOwnership for OPP (CASSANDRA-2800)
 * ensure that string tokens do not contain commas (CASSANDRA-2762)


0.8.0-final
 * fix CQL grammar warning and cqlsh regression from CASSANDRA-2622
 * add ant generate-cql-html target (CASSANDRA-2526)
 * update CQL consistency levels (CASSANDRA-2566)
 * debian packaging fixes (CASSANDRA-2481, 2647)
 * fix UUIDType, IntegerType for direct buffers (CASSANDRA-2682, 2684)
 * switch to native Thrift for Hadoop map/reduce (CASSANDRA-2667)
 * fix StackOverflowError when building from eclipse (CASSANDRA-2687)
 * only provide replication_factor to strategy_options "help" for
   SimpleStrategy, OldNetworkTopologyStrategy (CASSANDRA-2678, 2713)
 * fix exception adding validators to non-string columns (CASSANDRA-2696)
 * avoid instantiating DatabaseDescriptor in JDBC (CASSANDRA-2694)
 * fix potential stack overflow during compaction (CASSANDRA-2626)
 * clone super columns to avoid modifying them during flush (CASSANDRA-2675)
 * reset underlying iterator in EchoedRow constructor (CASSANDRA-2653)


0.8.0-rc1
 * faster flushes and compaction from fixing excessively pessimistic
   rebuffering in BRAF (CASSANDRA-2581)
 * fix returning null column values in the python cql driver (CASSANDRA-2593)
 * fix merkle tree splitting exiting early (CASSANDRA-2605)
 * snapshot_before_compaction directory name fix (CASSANDRA-2598)
 * Disable compaction throttling during bootstrap (CASSANDRA-2612)
 * fix CQL treatment of > and < operators in range slices (CASSANDRA-2592)
 * fix potential double-application of counter updates on commitlog replay
   by moving replay position from header to sstable metadata (CASSANDRA-2419)
 * JDBC CQL driver exposes getColumn for access to timestamp
 * JDBC ResultSetMetadata properties added to AbstractType
 * r/m clustertool (CASSANDRA-2607)
 * add support for presenting row key as a column in CQL result sets
   (CASSANDRA-2622)
 * Don't allow {LOCAL|EACH}_QUORUM unless strategy is NTS (CASSANDRA-2627)
 * validate keyspace strategy_options during CQL create (CASSANDRA-2624)
 * fix empty Result with secondary index when limit=1 (CASSANDRA-2628)
 * Fix regression where bootstrapping a node with no schema fails
   (CASSANDRA-2625)
 * Allow removing LocationInfo sstables (CASSANDRA-2632)
 * avoid attempting to replay mutations from dropped keyspaces (CASSANDRA-2631)
 * avoid using cached position of a key when GT is requested (CASSANDRA-2633)
 * fix counting bloom filter true positives (CASSANDRA-2637)
 * initialize local ep state prior to gossip startup if needed (CASSANDRA-2638)
 * fix counter increment lost after restart (CASSANDRA-2642)
 * add quote-escaping via backslash to CLI (CASSANDRA-2623)
 * fix pig example script (CASSANDRA-2487)
 * fix dynamic snitch race in adding latencies (CASSANDRA-2618)
 * Start/stop cassandra after more important services such as mdadm in
   debian packaging (CASSANDRA-2481)


0.8.0-beta2
 * fix NPE compacting index CFs (CASSANDRA-2528)
 * Remove checking all column families on startup for compaction candidates
   (CASSANDRA-2444)
 * validate CQL create keyspace options (CASSANDRA-2525)
 * fix nodetool setcompactionthroughput (CASSANDRA-2550)
 * move	gossip heartbeat back to its own thread (CASSANDRA-2554)
 * validate cql TRUNCATE columnfamily before truncating (CASSANDRA-2570)
 * fix batch_mutate for mixed standard-counter mutations (CASSANDRA-2457)
 * disallow making schema changes to system keyspace (CASSANDRA-2563)
 * fix sending mutation messages multiple times (CASSANDRA-2557)
 * fix incorrect use of NBHM.size in ReadCallback that could cause
   reads to time out even when responses were received (CASSANDRA-2552)
 * trigger read repair correctly for LOCAL_QUORUM reads (CASSANDRA-2556)
 * Allow configuring the number of compaction thread (CASSANDRA-2558)
 * forceUserDefinedCompaction will attempt to compact what it is given
   even if the pessimistic estimate is that there is not enough disk space;
   automatic compactions will only compact 2 or more sstables (CASSANDRA-2575)
 * refuse to apply migrations with older timestamps than the current
   schema (CASSANDRA-2536)
 * remove unframed Thrift transport option
 * include indexes in snapshots (CASSANDRA-2596)
 * improve ignoring of obsolete mutations in index maintenance (CASSANDRA-2401)
 * recognize attempt to drop just the index while leaving the column
   definition alone (CASSANDRA-2619)


0.8.0-beta1
 * remove Avro RPC support (CASSANDRA-926)
 * support for columns that act as incr/decr counters
   (CASSANDRA-1072, 1937, 1944, 1936, 2101, 2093, 2288, 2105, 2384, 2236, 2342,
   2454)
 * CQL (CASSANDRA-1703, 1704, 1705, 1706, 1707, 1708, 1710, 1711, 1940,
   2124, 2302, 2277, 2493)
 * avoid double RowMutation serialization on write path (CASSANDRA-1800)
 * make NetworkTopologyStrategy the default (CASSANDRA-1960)
 * configurable internode encryption (CASSANDRA-1567, 2152)
 * human readable column names in sstable2json output (CASSANDRA-1933)
 * change default JMX port to 7199 (CASSANDRA-2027)
 * backwards compatible internal messaging (CASSANDRA-1015)
 * atomic switch of memtables and sstables (CASSANDRA-2284)
 * add pluggable SeedProvider (CASSANDRA-1669)
 * Fix clustertool to not throw exception when calling get_endpoints (CASSANDRA-2437)
 * upgrade to thrift 0.6 (CASSANDRA-2412)
 * repair works on a token range instead of full ring (CASSANDRA-2324)
 * purge tombstones from row cache (CASSANDRA-2305)
 * push replication_factor into strategy_options (CASSANDRA-1263)
 * give snapshots the same name on each node (CASSANDRA-1791)
 * remove "nodetool loadbalance" (CASSANDRA-2448)
 * multithreaded compaction (CASSANDRA-2191)
 * compaction throttling (CASSANDRA-2156)
 * add key type information and alias (CASSANDRA-2311, 2396)
 * cli no longer divides read_repair_chance by 100 (CASSANDRA-2458)
 * made CompactionInfo.getTaskType return an enum (CASSANDRA-2482)
 * add a server-wide cap on measured memtable memory usage and aggressively
   flush to keep under that threshold (CASSANDRA-2006)
 * add unified UUIDType (CASSANDRA-2233)
 * add off-heap row cache support (CASSANDRA-1969)


0.7.5
 * improvements/fixes to PIG driver (CASSANDRA-1618, CASSANDRA-2387,
   CASSANDRA-2465, CASSANDRA-2484)
 * validate index names (CASSANDRA-1761)
 * reduce contention on Table.flusherLock (CASSANDRA-1954)
 * try harder to detect failures during streaming, cleaning up temporary
   files more reliably (CASSANDRA-2088)
 * shut down server for OOM on a Thrift thread (CASSANDRA-2269)
 * fix tombstone handling in repair and sstable2json (CASSANDRA-2279)
 * preserve version when streaming data from old sstables (CASSANDRA-2283)
 * don't start repair if a neighboring node is marked as dead (CASSANDRA-2290)
 * purge tombstones from row cache (CASSANDRA-2305)
 * Avoid seeking when sstable2json exports the entire file (CASSANDRA-2318)
 * clear Built flag in system table when dropping an index (CASSANDRA-2320)
 * don't allow arbitrary argument for stress.java (CASSANDRA-2323)
 * validate values for index predicates in get_indexed_slice (CASSANDRA-2328)
 * queue secondary indexes for flush before the parent (CASSANDRA-2330)
 * allow job configuration to set the CL used in Hadoop jobs (CASSANDRA-2331)
 * add memtable_flush_queue_size defaulting to 4 (CASSANDRA-2333)
 * Allow overriding of initial_token, storage_port and rpc_port from system
   properties (CASSANDRA-2343)
 * fix comparator used for non-indexed secondary expressions in index scan
   (CASSANDRA-2347)
 * ensure size calculation and write phase of large-row compaction use
   the same threshold for TTL expiration (CASSANDRA-2349)
 * fix race when iterating CFs during add/drop (CASSANDRA-2350)
 * add ConsistencyLevel command to CLI (CASSANDRA-2354)
 * allow negative numbers in the cli (CASSANDRA-2358)
 * hard code serialVersionUID for tokens class (CASSANDRA-2361)
 * fix potential infinite loop in ByteBufferUtil.inputStream (CASSANDRA-2365)
 * fix encoding bugs in HintedHandoffManager, SystemTable when default
   charset is not UTF8 (CASSANDRA-2367)
 * avoids having removed node reappearing in Gossip (CASSANDRA-2371)
 * fix incorrect truncation of long to int when reading columns via block
   index (CASSANDRA-2376)
 * fix NPE during stream session (CASSANDRA-2377)
 * fix race condition that could leave orphaned data files when dropping CF or
   KS (CASSANDRA-2381)
 * fsync statistics component on write (CASSANDRA-2382)
 * fix duplicate results from CFS.scan (CASSANDRA-2406)
 * add IntegerType to CLI help (CASSANDRA-2414)
 * avoid caching token-only decoratedkeys (CASSANDRA-2416)
 * convert mmap assertion to if/throw so scrub can catch it (CASSANDRA-2417)
 * don't overwrite gc log (CASSANDR-2418)
 * invalidate row cache for streamed row to avoid inconsitencies
   (CASSANDRA-2420)
 * avoid copies in range/index scans (CASSANDRA-2425)
 * make sure we don't wipe data during cleanup if the node has not join
   the ring (CASSANDRA-2428)
 * Try harder to close files after compaction (CASSANDRA-2431)
 * re-set bootstrapped flag after move finishes (CASSANDRA-2435)
 * display validation_class in CLI 'describe keyspace' (CASSANDRA-2442)
 * make cleanup compactions cleanup the row cache (CASSANDRA-2451)
 * add column fields validation to scrub (CASSANDRA-2460)
 * use 64KB flush buffer instead of in_memory_compaction_limit (CASSANDRA-2463)
 * fix backslash substitutions in CLI (CASSANDRA-2492)
 * disable cache saving for system CFS (CASSANDRA-2502)
 * fixes for verifying destination availability under hinted conditions
   so UE can be thrown intead of timing out (CASSANDRA-2514)
 * fix update of validation class in column metadata (CASSANDRA-2512)
 * support LOCAL_QUORUM, EACH_QUORUM CLs outside of NTS (CASSANDRA-2516)
 * preserve version when streaming data from old sstables (CASSANDRA-2283)
 * fix backslash substitutions in CLI (CASSANDRA-2492)
 * count a row deletion as one operation towards memtable threshold
   (CASSANDRA-2519)
 * support LOCAL_QUORUM, EACH_QUORUM CLs outside of NTS (CASSANDRA-2516)


0.7.4
 * add nodetool join command (CASSANDRA-2160)
 * fix secondary indexes on pre-existing or streamed data (CASSANDRA-2244)
 * initialize endpoint in gossiper earlier (CASSANDRA-2228)
 * add ability to write to Cassandra from Pig (CASSANDRA-1828)
 * add rpc_[min|max]_threads (CASSANDRA-2176)
 * add CL.TWO, CL.THREE (CASSANDRA-2013)
 * avoid exporting an un-requested row in sstable2json, when exporting
   a key that does not exist (CASSANDRA-2168)
 * add incremental_backups option (CASSANDRA-1872)
 * add configurable row limit to Pig loadfunc (CASSANDRA-2276)
 * validate column values in batches as well as single-Column inserts
   (CASSANDRA-2259)
 * move sample schema from cassandra.yaml to schema-sample.txt,
   a cli scripts (CASSANDRA-2007)
 * avoid writing empty rows when scrubbing tombstoned rows (CASSANDRA-2296)
 * fix assertion error in range and index scans for CL < ALL
   (CASSANDRA-2282)
 * fix commitlog replay when flush position refers to data that didn't
   get synced before server died (CASSANDRA-2285)
 * fix fd leak in sstable2json with non-mmap'd i/o (CASSANDRA-2304)
 * reduce memory use during streaming of multiple sstables (CASSANDRA-2301)
 * purge tombstoned rows from cache after GCGraceSeconds (CASSANDRA-2305)
 * allow zero replicas in a NTS datacenter (CASSANDRA-1924)
 * make range queries respect snitch for local replicas (CASSANDRA-2286)
 * fix HH delivery when column index is larger than 2GB (CASSANDRA-2297)
 * make 2ary indexes use parent CF flush thresholds during initial build
   (CASSANDRA-2294)
 * update memtable_throughput to be a long (CASSANDRA-2158)


0.7.3
 * Keep endpoint state until aVeryLongTime (CASSANDRA-2115)
 * lower-latency read repair (CASSANDRA-2069)
 * add hinted_handoff_throttle_delay_in_ms option (CASSANDRA-2161)
 * fixes for cache save/load (CASSANDRA-2172, -2174)
 * Handle whole-row deletions in CFOutputFormat (CASSANDRA-2014)
 * Make memtable_flush_writers flush in parallel (CASSANDRA-2178)
 * Add compaction_preheat_key_cache option (CASSANDRA-2175)
 * refactor stress.py to have only one copy of the format string
   used for creating row keys (CASSANDRA-2108)
 * validate index names for \w+ (CASSANDRA-2196)
 * Fix Cassandra cli to respect timeout if schema does not settle
   (CASSANDRA-2187)
 * fix for compaction and cleanup writing old-format data into new-version
   sstable (CASSANDRA-2211, -2216)
 * add nodetool scrub (CASSANDRA-2217, -2240)
 * fix sstable2json large-row pagination (CASSANDRA-2188)
 * fix EOFing on requests for the last bytes in a file (CASSANDRA-2213)
 * fix BufferedRandomAccessFile bugs (CASSANDRA-2218, -2241)
 * check for memtable flush_after_mins exceeded every 10s (CASSANDRA-2183)
 * fix cache saving on Windows (CASSANDRA-2207)
 * add validateSchemaAgreement call + synchronization to schema
   modification operations (CASSANDRA-2222)
 * fix for reversed slice queries on large rows (CASSANDRA-2212)
 * fat clients were writing local data (CASSANDRA-2223)
 * set DEFAULT_MEMTABLE_LIFETIME_IN_MINS to 24h
 * improve detection and cleanup of partially-written sstables
   (CASSANDRA-2206)
 * fix supercolumn de/serialization when subcolumn comparator is different
   from supercolumn's (CASSANDRA-2104)
 * fix starting up on Windows when CASSANDRA_HOME contains whitespace
   (CASSANDRA-2237)
 * add [get|set][row|key]cacheSavePeriod to JMX (CASSANDRA-2100)
 * fix Hadoop ColumnFamilyOutputFormat dropping of mutations
   when batch fills up (CASSANDRA-2255)
 * move file deletions off of scheduledtasks executor (CASSANDRA-2253)


0.7.2
 * copy DecoratedKey.key when inserting into caches to avoid retaining
   a reference to the underlying buffer (CASSANDRA-2102)
 * format subcolumn names with subcomparator (CASSANDRA-2136)
 * fix column bloom filter deserialization (CASSANDRA-2165)


0.7.1
 * refactor MessageDigest creation code. (CASSANDRA-2107)
 * buffer network stack to avoid inefficient small TCP messages while avoiding
   the nagle/delayed ack problem (CASSANDRA-1896)
 * check log4j configuration for changes every 10s (CASSANDRA-1525, 1907)
 * more-efficient cross-DC replication (CASSANDRA-1530, -2051, -2138)
 * avoid polluting page cache with commitlog or sstable writes
   and seq scan operations (CASSANDRA-1470)
 * add RMI authentication options to nodetool (CASSANDRA-1921)
 * make snitches configurable at runtime (CASSANDRA-1374)
 * retry hadoop split requests on connection failure (CASSANDRA-1927)
 * implement describeOwnership for BOP, COPP (CASSANDRA-1928)
 * make read repair behave as expected for ConsistencyLevel > ONE
   (CASSANDRA-982, 2038)
 * distributed test harness (CASSANDRA-1859, 1964)
 * reduce flush lock contention (CASSANDRA-1930)
 * optimize supercolumn deserialization (CASSANDRA-1891)
 * fix CFMetaData.apply to only compare objects of the same class
   (CASSANDRA-1962)
 * allow specifying specific SSTables to compact from JMX (CASSANDRA-1963)
 * fix race condition in MessagingService.targets (CASSANDRA-1959, 2094, 2081)
 * refuse to open sstables from a future version (CASSANDRA-1935)
 * zero-copy reads (CASSANDRA-1714)
 * fix copy bounds for word Text in wordcount demo (CASSANDRA-1993)
 * fixes for contrib/javautils (CASSANDRA-1979)
 * check more frequently for memtable expiration (CASSANDRA-2000)
 * fix writing SSTable column count statistics (CASSANDRA-1976)
 * fix streaming of multiple CFs during bootstrap (CASSANDRA-1992)
 * explicitly set JVM GC new generation size with -Xmn (CASSANDRA-1968)
 * add short options for CLI flags (CASSANDRA-1565)
 * make keyspace argument to "describe keyspace" in CLI optional
   when authenticated to keyspace already (CASSANDRA-2029)
 * added option to specify -Dcassandra.join_ring=false on startup
   to allow "warm spare" nodes or performing JMX maintenance before
   joining the ring (CASSANDRA-526)
 * log migrations at INFO (CASSANDRA-2028)
 * add CLI verbose option in file mode (CASSANDRA-2030)
 * add single-line "--" comments to CLI (CASSANDRA-2032)
 * message serialization tests (CASSANDRA-1923)
 * switch from ivy to maven-ant-tasks (CASSANDRA-2017)
 * CLI attempts to block for new schema to propagate (CASSANDRA-2044)
 * fix potential overflow in nodetool cfstats (CASSANDRA-2057)
 * add JVM shutdownhook to sync commitlog (CASSANDRA-1919)
 * allow nodes to be up without being part of  normal traffic (CASSANDRA-1951)
 * fix CLI "show keyspaces" with null options on NTS (CASSANDRA-2049)
 * fix possible ByteBuffer race conditions (CASSANDRA-2066)
 * reduce garbage generated by MessagingService to prevent load spikes
   (CASSANDRA-2058)
 * fix math in RandomPartitioner.describeOwnership (CASSANDRA-2071)
 * fix deletion of sstable non-data components (CASSANDRA-2059)
 * avoid blocking gossip while deleting handoff hints (CASSANDRA-2073)
 * ignore messages from newer versions, keep track of nodes in gossip
   regardless of version (CASSANDRA-1970)
 * cache writing moved to CompactionManager to reduce i/o contention and
   updated to use non-cache-polluting writes (CASSANDRA-2053)
 * page through large rows when exporting to JSON (CASSANDRA-2041)
 * add flush_largest_memtables_at and reduce_cache_sizes_at options
   (CASSANDRA-2142)
 * add cli 'describe cluster' command (CASSANDRA-2127)
 * add cli support for setting username/password at 'connect' command
   (CASSANDRA-2111)
 * add -D option to Stress.java to allow reading hosts from a file
   (CASSANDRA-2149)
 * bound hints CF throughput between 32M and 256M (CASSANDRA-2148)
 * continue starting when invalid saved cache entries are encountered
   (CASSANDRA-2076)
 * add max_hint_window_in_ms option (CASSANDRA-1459)


0.7.0-final
 * fix offsets to ByteBuffer.get (CASSANDRA-1939)


0.7.0-rc4
 * fix cli crash after backgrounding (CASSANDRA-1875)
 * count timeouts in storageproxy latencies, and include latency
   histograms in StorageProxyMBean (CASSANDRA-1893)
 * fix CLI get recognition of supercolumns (CASSANDRA-1899)
 * enable keepalive on intra-cluster sockets (CASSANDRA-1766)
 * count timeouts towards dynamicsnitch latencies (CASSANDRA-1905)
 * Expose index-building status in JMX + cli schema description
   (CASSANDRA-1871)
 * allow [LOCAL|EACH]_QUORUM to be used with non-NetworkTopology
   replication Strategies
 * increased amount of index locks for faster commitlog replay
 * collect secondary index tombstones immediately (CASSANDRA-1914)
 * revert commitlog changes from #1780 (CASSANDRA-1917)
 * change RandomPartitioner min token to -1 to avoid collision w/
   tokens on actual nodes (CASSANDRA-1901)
 * examine the right nibble when validating TimeUUID (CASSANDRA-1910)
 * include secondary indexes in cleanup (CASSANDRA-1916)
 * CFS.scrubDataDirectories should also cleanup invalid secondary indexes
   (CASSANDRA-1904)
 * ability to disable/enable gossip on nodes to force them down
   (CASSANDRA-1108)


0.7.0-rc3
 * expose getNaturalEndpoints in StorageServiceMBean taking byte[]
   key; RMI cannot serialize ByteBuffer (CASSANDRA-1833)
 * infer org.apache.cassandra.locator for replication strategy classes
   when not otherwise specified
 * validation that generates less garbage (CASSANDRA-1814)
 * add TTL support to CLI (CASSANDRA-1838)
 * cli defaults to bytestype for subcomparator when creating
   column families (CASSANDRA-1835)
 * unregister index MBeans when index is dropped (CASSANDRA-1843)
 * make ByteBufferUtil.clone thread-safe (CASSANDRA-1847)
 * change exception for read requests during bootstrap from
   InvalidRequest to Unavailable (CASSANDRA-1862)
 * respect row-level tombstones post-flush in range scans
   (CASSANDRA-1837)
 * ReadResponseResolver check digests against each other (CASSANDRA-1830)
 * return InvalidRequest when remove of subcolumn without supercolumn
   is requested (CASSANDRA-1866)
 * flush before repair (CASSANDRA-1748)
 * SSTableExport validates key order (CASSANDRA-1884)
 * large row support for SSTableExport (CASSANDRA-1867)
 * Re-cache hot keys post-compaction without hitting disk (CASSANDRA-1878)
 * manage read repair in coordinator instead of data source, to
   provide latency information to dynamic snitch (CASSANDRA-1873)


0.7.0-rc2
 * fix live-column-count of slice ranges including tombstoned supercolumn
   with live subcolumn (CASSANDRA-1591)
 * rename o.a.c.internal.AntientropyStage -> AntiEntropyStage,
   o.a.c.request.Request_responseStage -> RequestResponseStage,
   o.a.c.internal.Internal_responseStage -> InternalResponseStage
 * add AbstractType.fromString (CASSANDRA-1767)
 * require index_type to be present when specifying index_name
   on ColumnDef (CASSANDRA-1759)
 * fix add/remove index bugs in CFMetadata (CASSANDRA-1768)
 * rebuild Strategy during system_update_keyspace (CASSANDRA-1762)
 * cli updates prompt to ... in continuation lines (CASSANDRA-1770)
 * support multiple Mutations per key in hadoop ColumnFamilyOutputFormat
   (CASSANDRA-1774)
 * improvements to Debian init script (CASSANDRA-1772)
 * use local classloader to check for version.properties (CASSANDRA-1778)
 * Validate that column names in column_metadata are valid for the
   defined comparator, and decode properly in cli (CASSANDRA-1773)
 * use cross-platform newlines in cli (CASSANDRA-1786)
 * add ExpiringColumn support to sstable import/export (CASSANDRA-1754)
 * add flush for each append to periodic commitlog mode; added
   periodic_without_flush option to disable this (CASSANDRA-1780)
 * close file handle used for post-flush truncate (CASSANDRA-1790)
 * various code cleanup (CASSANDRA-1793, -1794, -1795)
 * fix range queries against wrapped range (CASSANDRA-1781)
 * fix consistencylevel calculations for NetworkTopologyStrategy
   (CASSANDRA-1804)
 * cli support index type enum names (CASSANDRA-1810)
 * improved validation of column_metadata (CASSANDRA-1813)
 * reads at ConsistencyLevel > 1 throw UnavailableException
   immediately if insufficient live nodes exist (CASSANDRA-1803)
 * copy bytebuffers for local writes to avoid retaining the entire
   Thrift frame (CASSANDRA-1801)
 * fix NPE adding index to column w/o prior metadata (CASSANDRA-1764)
 * reduce fat client timeout (CASSANDRA-1730)
 * fix botched merge of CASSANDRA-1316


0.7.0-rc1
 * fix compaction and flush races with schema updates (CASSANDRA-1715)
 * add clustertool, config-converter, sstablekeys, and schematool
   Windows .bat files (CASSANDRA-1723)
 * reject range queries received during bootstrap (CASSANDRA-1739)
 * fix wrapping-range queries on non-minimum token (CASSANDRA-1700)
 * add nodetool cfhistogram (CASSANDRA-1698)
 * limit repaired ranges to what the nodes have in common (CASSANDRA-1674)
 * index scan treats missing columns as not matching secondary
   expressions (CASSANDRA-1745)
 * Fix misuse of DataOutputBuffer.getData in AntiEntropyService
   (CASSANDRA-1729)
 * detect and warn when obsolete version of JNA is present (CASSANDRA-1760)
 * reduce fat client timeout (CASSANDRA-1730)
 * cleanup smallest CFs first to increase free temp space for larger ones
   (CASSANDRA-1811)
 * Update windows .bat files to work outside of main Cassandra
   directory (CASSANDRA-1713)
 * fix read repair regression from 0.6.7 (CASSANDRA-1727)
 * more-efficient read repair (CASSANDRA-1719)
 * fix hinted handoff replay (CASSANDRA-1656)
 * log type of dropped messages (CASSANDRA-1677)
 * upgrade to SLF4J 1.6.1
 * fix ByteBuffer bug in ExpiringColumn.updateDigest (CASSANDRA-1679)
 * fix IntegerType.getString (CASSANDRA-1681)
 * make -Djava.net.preferIPv4Stack=true the default (CASSANDRA-628)
 * add INTERNAL_RESPONSE verb to differentiate from responses related
   to client requests (CASSANDRA-1685)
 * log tpstats when dropping messages (CASSANDRA-1660)
 * include unreachable nodes in describeSchemaVersions (CASSANDRA-1678)
 * Avoid dropping messages off the client request path (CASSANDRA-1676)
 * fix jna errno reporting (CASSANDRA-1694)
 * add friendlier error for UnknownHostException on startup (CASSANDRA-1697)
 * include jna dependency in RPM package (CASSANDRA-1690)
 * add --skip-keys option to stress.py (CASSANDRA-1696)
 * improve cli handling of non-string keys and column names
   (CASSANDRA-1701, -1693)
 * r/m extra subcomparator line in cli keyspaces output (CASSANDRA-1712)
 * add read repair chance to cli "show keyspaces"
 * upgrade to ConcurrentLinkedHashMap 1.1 (CASSANDRA-975)
 * fix index scan routing (CASSANDRA-1722)
 * fix tombstoning of supercolumns in range queries (CASSANDRA-1734)
 * clear endpoint cache after updating keyspace metadata (CASSANDRA-1741)
 * fix wrapping-range queries on non-minimum token (CASSANDRA-1700)
 * truncate includes secondary indexes (CASSANDRA-1747)
 * retain reference to PendingFile sstables (CASSANDRA-1749)
 * fix sstableimport regression (CASSANDRA-1753)
 * fix for bootstrap when no non-system tables are defined (CASSANDRA-1732)
 * handle replica unavailability in index scan (CASSANDRA-1755)
 * fix service initialization order deadlock (CASSANDRA-1756)
 * multi-line cli commands (CASSANDRA-1742)
 * fix race between snapshot and compaction (CASSANDRA-1736)
 * add listEndpointsPendingHints, deleteHintsForEndpoint JMX methods
   (CASSANDRA-1551)


0.7.0-beta3
 * add strategy options to describe_keyspace output (CASSANDRA-1560)
 * log warning when using randomly generated token (CASSANDRA-1552)
 * re-organize JMX into .db, .net, .internal, .request (CASSANDRA-1217)
 * allow nodes to change IPs between restarts (CASSANDRA-1518)
 * remember ring state between restarts by default (CASSANDRA-1518)
 * flush index built flag so we can read it before log replay (CASSANDRA-1541)
 * lock row cache updates to prevent race condition (CASSANDRA-1293)
 * remove assertion causing rare (and harmless) error messages in
   commitlog (CASSANDRA-1330)
 * fix moving nodes with no keyspaces defined (CASSANDRA-1574)
 * fix unbootstrap when no data is present in a transfer range (CASSANDRA-1573)
 * take advantage of AVRO-495 to simplify our avro IDL (CASSANDRA-1436)
 * extend authorization hierarchy to column family (CASSANDRA-1554)
 * deletion support in secondary indexes (CASSANDRA-1571)
 * meaningful error message for invalid replication strategy class
   (CASSANDRA-1566)
 * allow keyspace creation with RF > N (CASSANDRA-1428)
 * improve cli error handling (CASSANDRA-1580)
 * add cache save/load ability (CASSANDRA-1417, 1606, 1647)
 * add StorageService.getDrainProgress (CASSANDRA-1588)
 * Disallow bootstrap to an in-use token (CASSANDRA-1561)
 * Allow dynamic secondary index creation and destruction (CASSANDRA-1532)
 * log auto-guessed memtable thresholds (CASSANDRA-1595)
 * add ColumnDef support to cli (CASSANDRA-1583)
 * reduce index sample time by 75% (CASSANDRA-1572)
 * add cli support for column, strategy metadata (CASSANDRA-1578, 1612)
 * add cli support for schema modification (CASSANDRA-1584)
 * delete temp files on failed compactions (CASSANDRA-1596)
 * avoid blocking for dead nodes during removetoken (CASSANDRA-1605)
 * remove ConsistencyLevel.ZERO (CASSANDRA-1607)
 * expose in-progress compaction type in jmx (CASSANDRA-1586)
 * removed IClock & related classes from internals (CASSANDRA-1502)
 * fix removing tokens from SystemTable on decommission and removetoken
   (CASSANDRA-1609)
 * include CF metadata in cli 'show keyspaces' (CASSANDRA-1613)
 * switch from Properties to HashMap in PropertyFileSnitch to
   avoid synchronization bottleneck (CASSANDRA-1481)
 * PropertyFileSnitch configuration file renamed to
   cassandra-topology.properties
 * add cli support for get_range_slices (CASSANDRA-1088, CASSANDRA-1619)
 * Make memtable flush thresholds per-CF instead of global
   (CASSANDRA-1007, 1637)
 * add cli support for binary data without CfDef hints (CASSANDRA-1603)
 * fix building SSTable statistics post-stream (CASSANDRA-1620)
 * fix potential infinite loop in 2ary index queries (CASSANDRA-1623)
 * allow creating NTS keyspaces with no replicas configured (CASSANDRA-1626)
 * add jmx histogram of sstables accessed per read (CASSANDRA-1624)
 * remove system_rename_column_family and system_rename_keyspace from the
   client API until races can be fixed (CASSANDRA-1630, CASSANDRA-1585)
 * add cli sanity tests (CASSANDRA-1582)
 * update GC settings in cassandra.bat (CASSANDRA-1636)
 * cli support for index queries (CASSANDRA-1635)
 * cli support for updating schema memtable settings (CASSANDRA-1634)
 * cli --file option (CASSANDRA-1616)
 * reduce automatically chosen memtable sizes by 50% (CASSANDRA-1641)
 * move endpoint cache from snitch to strategy (CASSANDRA-1643)
 * fix commitlog recovery deleting the newly-created segment as well as
   the old ones (CASSANDRA-1644)
 * upgrade to Thrift 0.5 (CASSANDRA-1367)
 * renamed CL.DCQUORUM to LOCAL_QUORUM and DCQUORUMSYNC to EACH_QUORUM
 * cli truncate support (CASSANDRA-1653)
 * update GC settings in cassandra.bat (CASSANDRA-1636)
 * avoid logging when a node's ip/token is gossipped back to it (CASSANDRA-1666)


0.7-beta2
 * always use UTF-8 for hint keys (CASSANDRA-1439)
 * remove cassandra.yaml dependency from Hadoop and Pig (CASSADRA-1322)
 * expose CfDef metadata in describe_keyspaces (CASSANDRA-1363)
 * restore use of mmap_index_only option (CASSANDRA-1241)
 * dropping a keyspace with no column families generated an error
   (CASSANDRA-1378)
 * rename RackAwareStrategy to OldNetworkTopologyStrategy, RackUnawareStrategy
   to SimpleStrategy, DatacenterShardStrategy to NetworkTopologyStrategy,
   AbstractRackAwareSnitch to AbstractNetworkTopologySnitch (CASSANDRA-1392)
 * merge StorageProxy.mutate, mutateBlocking (CASSANDRA-1396)
 * faster UUIDType, LongType comparisons (CASSANDRA-1386, 1393)
 * fix setting read_repair_chance from CLI addColumnFamily (CASSANDRA-1399)
 * fix updates to indexed columns (CASSANDRA-1373)
 * fix race condition leaving to FileNotFoundException (CASSANDRA-1382)
 * fix sharded lock hash on index write path (CASSANDRA-1402)
 * add support for GT/E, LT/E in subordinate index clauses (CASSANDRA-1401)
 * cfId counter got out of sync when CFs were added (CASSANDRA-1403)
 * less chatty schema updates (CASSANDRA-1389)
 * rename column family mbeans. 'type' will now include either
   'IndexColumnFamilies' or 'ColumnFamilies' depending on the CFS type.
   (CASSANDRA-1385)
 * disallow invalid keyspace and column family names. This includes name that
   matches a '^\w+' regex. (CASSANDRA-1377)
 * use JNA, if present, to take snapshots (CASSANDRA-1371)
 * truncate hints if starting 0.7 for the first time (CASSANDRA-1414)
 * fix FD leak in single-row slicepredicate queries (CASSANDRA-1416)
 * allow index expressions against columns that are not part of the
   SlicePredicate (CASSANDRA-1410)
 * config-converter properly handles snitches and framed support
   (CASSANDRA-1420)
 * remove keyspace argument from multiget_count (CASSANDRA-1422)
 * allow specifying cassandra.yaml location as (local or remote) URL
   (CASSANDRA-1126)
 * fix using DynamicEndpointSnitch with NetworkTopologyStrategy
   (CASSANDRA-1429)
 * Add CfDef.default_validation_class (CASSANDRA-891)
 * fix EstimatedHistogram.max (CASSANDRA-1413)
 * quorum read optimization (CASSANDRA-1622)
 * handle zero-length (or missing) rows during HH paging (CASSANDRA-1432)
 * include secondary indexes during schema migrations (CASSANDRA-1406)
 * fix commitlog header race during schema change (CASSANDRA-1435)
 * fix ColumnFamilyStoreMBeanIterator to use new type name (CASSANDRA-1433)
 * correct filename generated by xml->yaml converter (CASSANDRA-1419)
 * add CMSInitiatingOccupancyFraction=75 and UseCMSInitiatingOccupancyOnly
   to default JVM options
 * decrease jvm heap for cassandra-cli (CASSANDRA-1446)
 * ability to modify keyspaces and column family definitions on a live cluster
   (CASSANDRA-1285)
 * support for Hadoop Streaming [non-jvm map/reduce via stdin/out]
   (CASSANDRA-1368)
 * Move persistent sstable stats from the system table to an sstable component
   (CASSANDRA-1430)
 * remove failed bootstrap attempt from pending ranges when gossip times
   it out after 1h (CASSANDRA-1463)
 * eager-create tcp connections to other cluster members (CASSANDRA-1465)
 * enumerate stages and derive stage from message type instead of
   transmitting separately (CASSANDRA-1465)
 * apply reversed flag during collation from different data sources
   (CASSANDRA-1450)
 * make failure to remove commitlog segment non-fatal (CASSANDRA-1348)
 * correct ordering of drain operations so CL.recover is no longer
   necessary (CASSANDRA-1408)
 * removed keyspace from describe_splits method (CASSANDRA-1425)
 * rename check_schema_agreement to describe_schema_versions
   (CASSANDRA-1478)
 * fix QUORUM calculation for RF > 3 (CASSANDRA-1487)
 * remove tombstones during non-major compactions when bloom filter
   verifies that row does not exist in other sstables (CASSANDRA-1074)
 * nodes that coordinated a loadbalance in the past could not be seen by
   newly added nodes (CASSANDRA-1467)
 * exposed endpoint states (gossip details) via jmx (CASSANDRA-1467)
 * ensure that compacted sstables are not included when new readers are
   instantiated (CASSANDRA-1477)
 * by default, calculate heap size and memtable thresholds at runtime (CASSANDRA-1469)
 * fix races dealing with adding/dropping keyspaces and column families in
   rapid succession (CASSANDRA-1477)
 * clean up of Streaming system (CASSANDRA-1503, 1504, 1506)
 * add options to configure Thrift socket keepalive and buffer sizes (CASSANDRA-1426)
 * make contrib CassandraServiceDataCleaner recursive (CASSANDRA-1509)
 * min, max compaction threshold are configurable and persistent
   per-ColumnFamily (CASSANDRA-1468)
 * fix replaying the last mutation in a commitlog unnecessarily
   (CASSANDRA-1512)
 * invoke getDefaultUncaughtExceptionHandler from DTPE with the original
   exception rather than the ExecutionException wrapper (CASSANDRA-1226)
 * remove Clock from the Thrift (and Avro) API (CASSANDRA-1501)
 * Close intra-node sockets when connection is broken (CASSANDRA-1528)
 * RPM packaging spec file (CASSANDRA-786)
 * weighted request scheduler (CASSANDRA-1485)
 * treat expired columns as deleted (CASSANDRA-1539)
 * make IndexInterval configurable (CASSANDRA-1488)
 * add describe_snitch to Thrift API (CASSANDRA-1490)
 * MD5 authenticator compares plain text submitted password with MD5'd
   saved property, instead of vice versa (CASSANDRA-1447)
 * JMX MessagingService pending and completed counts (CASSANDRA-1533)
 * fix race condition processing repair responses (CASSANDRA-1511)
 * make repair blocking (CASSANDRA-1511)
 * create EndpointSnitchInfo and MBean to expose rack and DC (CASSANDRA-1491)
 * added option to contrib/word_count to output results back to Cassandra
   (CASSANDRA-1342)
 * rewrite Hadoop ColumnFamilyRecordWriter to pool connections, retry to
   multiple Cassandra nodes, and smooth impact on the Cassandra cluster
   by using smaller batch sizes (CASSANDRA-1434)
 * fix setting gc_grace_seconds via CLI (CASSANDRA-1549)
 * support TTL'd index values (CASSANDRA-1536)
 * make removetoken work like decommission (CASSANDRA-1216)
 * make cli comparator-aware and improve quote rules (CASSANDRA-1523,-1524)
 * make nodetool compact and cleanup blocking (CASSANDRA-1449)
 * add memtable, cache information to GCInspector logs (CASSANDRA-1558)
 * enable/disable HintedHandoff via JMX (CASSANDRA-1550)
 * Ignore stray files in the commit log directory (CASSANDRA-1547)
 * Disallow bootstrap to an in-use token (CASSANDRA-1561)


0.7-beta1
 * sstable versioning (CASSANDRA-389)
 * switched to slf4j logging (CASSANDRA-625)
 * add (optional) expiration time for column (CASSANDRA-699)
 * access levels for authentication/authorization (CASSANDRA-900)
 * add ReadRepairChance to CF definition (CASSANDRA-930)
 * fix heisenbug in system tests, especially common on OS X (CASSANDRA-944)
 * convert to byte[] keys internally and all public APIs (CASSANDRA-767)
 * ability to alter schema definitions on a live cluster (CASSANDRA-44)
 * renamed configuration file to cassandra.xml, and log4j.properties to
   log4j-server.properties, which must now be loaded from
   the classpath (which is how our scripts in bin/ have always done it)
   (CASSANDRA-971)
 * change get_count to require a SlicePredicate. create multi_get_count
   (CASSANDRA-744)
 * re-organized endpointsnitch implementations and added SimpleSnitch
   (CASSANDRA-994)
 * Added preload_row_cache option (CASSANDRA-946)
 * add CRC to commitlog header (CASSANDRA-999)
 * removed deprecated batch_insert and get_range_slice methods (CASSANDRA-1065)
 * add truncate thrift method (CASSANDRA-531)
 * http mini-interface using mx4j (CASSANDRA-1068)
 * optimize away copy of sliced row on memtable read path (CASSANDRA-1046)
 * replace constant-size 2GB mmaped segments and special casing for index
   entries spanning segment boundaries, with SegmentedFile that computes
   segments that always contain entire entries/rows (CASSANDRA-1117)
 * avoid reading large rows into memory during compaction (CASSANDRA-16)
 * added hadoop OutputFormat (CASSANDRA-1101)
 * efficient Streaming (no more anticompaction) (CASSANDRA-579)
 * split commitlog header into separate file and add size checksum to
   mutations (CASSANDRA-1179)
 * avoid allocating a new byte[] for each mutation on replay (CASSANDRA-1219)
 * revise HH schema to be per-endpoint (CASSANDRA-1142)
 * add joining/leaving status to nodetool ring (CASSANDRA-1115)
 * allow multiple repair sessions per node (CASSANDRA-1190)
 * optimize away MessagingService for local range queries (CASSANDRA-1261)
 * make framed transport the default so malformed requests can't OOM the
   server (CASSANDRA-475)
 * significantly faster reads from row cache (CASSANDRA-1267)
 * take advantage of row cache during range queries (CASSANDRA-1302)
 * make GCGraceSeconds a per-ColumnFamily value (CASSANDRA-1276)
 * keep persistent row size and column count statistics (CASSANDRA-1155)
 * add IntegerType (CASSANDRA-1282)
 * page within a single row during hinted handoff (CASSANDRA-1327)
 * push DatacenterShardStrategy configuration into keyspace definition,
   eliminating datacenter.properties. (CASSANDRA-1066)
 * optimize forward slices starting with '' and single-index-block name
   queries by skipping the column index (CASSANDRA-1338)
 * streaming refactor (CASSANDRA-1189)
 * faster comparison for UUID types (CASSANDRA-1043)
 * secondary index support (CASSANDRA-749 and subtasks)
 * make compaction buckets deterministic (CASSANDRA-1265)


0.6.6
 * Allow using DynamicEndpointSnitch with RackAwareStrategy (CASSANDRA-1429)
 * remove the remaining vestiges of the unfinished DatacenterShardStrategy
   (replaced by NetworkTopologyStrategy in 0.7)


0.6.5
 * fix key ordering in range query results with RandomPartitioner
   and ConsistencyLevel > ONE (CASSANDRA-1145)
 * fix for range query starting with the wrong token range (CASSANDRA-1042)
 * page within a single row during hinted handoff (CASSANDRA-1327)
 * fix compilation on non-sun JDKs (CASSANDRA-1061)
 * remove String.trim() call on row keys in batch mutations (CASSANDRA-1235)
 * Log summary of dropped messages instead of spamming log (CASSANDRA-1284)
 * add dynamic endpoint snitch (CASSANDRA-981)
 * fix streaming for keyspaces with hyphens in their name (CASSANDRA-1377)
 * fix errors in hard-coded bloom filter optKPerBucket by computing it
   algorithmically (CASSANDRA-1220
 * remove message deserialization stage, and uncap read/write stages
   so slow reads/writes don't block gossip processing (CASSANDRA-1358)
 * add jmx port configuration to Debian package (CASSANDRA-1202)
 * use mlockall via JNA, if present, to prevent Linux from swapping
   out parts of the JVM (CASSANDRA-1214)


0.6.4
 * avoid queuing multiple hint deliveries for the same endpoint
   (CASSANDRA-1229)
 * better performance for and stricter checking of UTF8 column names
   (CASSANDRA-1232)
 * extend option to lower compaction priority to hinted handoff
   as well (CASSANDRA-1260)
 * log errors in gossip instead of re-throwing (CASSANDRA-1289)
 * avoid aborting commitlog replay prematurely if a flushed-but-
   not-removed commitlog segment is encountered (CASSANDRA-1297)
 * fix duplicate rows being read during mapreduce (CASSANDRA-1142)
 * failure detection wasn't closing command sockets (CASSANDRA-1221)
 * cassandra-cli.bat works on windows (CASSANDRA-1236)
 * pre-emptively drop requests that cannot be processed within RPCTimeout
   (CASSANDRA-685)
 * add ack to Binary write verb and update CassandraBulkLoader
   to wait for acks for each row (CASSANDRA-1093)
 * added describe_partitioner Thrift method (CASSANDRA-1047)
 * Hadoop jobs no longer require the Cassandra storage-conf.xml
   (CASSANDRA-1280, CASSANDRA-1047)
 * log thread pool stats when GC is excessive (CASSANDRA-1275)
 * remove gossip message size limit (CASSANDRA-1138)
 * parallelize local and remote reads during multiget, and respect snitch
   when determining whether to do local read for CL.ONE (CASSANDRA-1317)
 * fix read repair to use requested consistency level on digest mismatch,
   rather than assuming QUORUM (CASSANDRA-1316)
 * process digest mismatch re-reads in parallel (CASSANDRA-1323)
 * switch hints CF comparator to BytesType (CASSANDRA-1274)


0.6.3
 * retry to make streaming connections up to 8 times. (CASSANDRA-1019)
 * reject describe_ring() calls on invalid keyspaces (CASSANDRA-1111)
 * fix cache size calculation for size of 100% (CASSANDRA-1129)
 * fix cache capacity only being recalculated once (CASSANDRA-1129)
 * remove hourly scan of all hints on the off chance that the gossiper
   missed a status change; instead, expose deliverHintsToEndpoint to JMX
   so it can be done manually, if necessary (CASSANDRA-1141)
 * don't reject reads at CL.ALL (CASSANDRA-1152)
 * reject deletions to supercolumns in CFs containing only standard
   columns (CASSANDRA-1139)
 * avoid preserving login information after client disconnects
   (CASSANDRA-1057)
 * prefer sun jdk to openjdk in debian init script (CASSANDRA-1174)
 * detect partioner config changes between restarts and fail fast
   (CASSANDRA-1146)
 * use generation time to resolve node token reassignment disagreements
   (CASSANDRA-1118)
 * restructure the startup ordering of Gossiper and MessageService to avoid
   timing anomalies (CASSANDRA-1160)
 * detect incomplete commit log hearders (CASSANDRA-1119)
 * force anti-entropy service to stream files on the stream stage to avoid
   sending streams out of order (CASSANDRA-1169)
 * remove inactive stream managers after AES streams files (CASSANDRA-1169)
 * allow removing entire row through batch_mutate Deletion (CASSANDRA-1027)
 * add JMX metrics for row-level bloom filter false positives (CASSANDRA-1212)
 * added a redhat init script to contrib (CASSANDRA-1201)
 * use midpoint when bootstrapping a new machine into range with not
   much data yet instead of random token (CASSANDRA-1112)
 * kill server on OOM in executor stage as well as Thrift (CASSANDRA-1226)
 * remove opportunistic repairs, when two machines with overlapping replica
   responsibilities happen to finish major compactions of the same CF near
   the same time.  repairs are now fully manual (CASSANDRA-1190)
 * add ability to lower compaction priority (default is no change from 0.6.2)
   (CASSANDRA-1181)


0.6.2
 * fix contrib/word_count build. (CASSANDRA-992)
 * split CommitLogExecutorService into BatchCommitLogExecutorService and
   PeriodicCommitLogExecutorService (CASSANDRA-1014)
 * add latency histograms to CFSMBean (CASSANDRA-1024)
 * make resolving timestamp ties deterministic by using value bytes
   as a tiebreaker (CASSANDRA-1039)
 * Add option to turn off Hinted Handoff (CASSANDRA-894)
 * fix windows startup (CASSANDRA-948)
 * make concurrent_reads, concurrent_writes configurable at runtime via JMX
   (CASSANDRA-1060)
 * disable GCInspector on non-Sun JVMs (CASSANDRA-1061)
 * fix tombstone handling in sstable rows with no other data (CASSANDRA-1063)
 * fix size of row in spanned index entries (CASSANDRA-1056)
 * install json2sstable, sstable2json, and sstablekeys to Debian package
 * StreamingService.StreamDestinations wouldn't empty itself after streaming
   finished (CASSANDRA-1076)
 * added Collections.shuffle(splits) before returning the splits in
   ColumnFamilyInputFormat (CASSANDRA-1096)
 * do not recalculate cache capacity post-compaction if it's been manually
   modified (CASSANDRA-1079)
 * better defaults for flush sorter + writer executor queue sizes
   (CASSANDRA-1100)
 * windows scripts for SSTableImport/Export (CASSANDRA-1051)
 * windows script for nodetool (CASSANDRA-1113)
 * expose PhiConvictThreshold (CASSANDRA-1053)
 * make repair of RF==1 a no-op (CASSANDRA-1090)
 * improve default JVM GC options (CASSANDRA-1014)
 * fix SlicePredicate serialization inside Hadoop jobs (CASSANDRA-1049)
 * close Thrift sockets in Hadoop ColumnFamilyRecordReader (CASSANDRA-1081)


0.6.1
 * fix NPE in sstable2json when no excluded keys are given (CASSANDRA-934)
 * keep the replica set constant throughout the read repair process
   (CASSANDRA-937)
 * allow querying getAllRanges with empty token list (CASSANDRA-933)
 * fix command line arguments inversion in clustertool (CASSANDRA-942)
 * fix race condition that could trigger a false-positive assertion
   during post-flush discard of old commitlog segments (CASSANDRA-936)
 * fix neighbor calculation for anti-entropy repair (CASSANDRA-924)
 * perform repair even for small entropy differences (CASSANDRA-924)
 * Use hostnames in CFInputFormat to allow Hadoop's naive string-based
   locality comparisons to work (CASSANDRA-955)
 * cache read-only BufferedRandomAccessFile length to avoid
   3 system calls per invocation (CASSANDRA-950)
 * nodes with IPv6 (and no IPv4) addresses could not join cluster
   (CASSANDRA-969)
 * Retrieve the correct number of undeleted columns, if any, from
   a supercolumn in a row that had been deleted previously (CASSANDRA-920)
 * fix index scans that cross the 2GB mmap boundaries for both mmap
   and standard i/o modes (CASSANDRA-866)
 * expose drain via nodetool (CASSANDRA-978)


0.6.0-RC1
 * JMX drain to flush memtables and run through commit log (CASSANDRA-880)
 * Bootstrapping can skip ranges under the right conditions (CASSANDRA-902)
 * fix merging row versions in range_slice for CL > ONE (CASSANDRA-884)
 * default write ConsistencyLeven chaned from ZERO to ONE
 * fix for index entries spanning mmap buffer boundaries (CASSANDRA-857)
 * use lexical comparison if time part of TimeUUIDs are the same
   (CASSANDRA-907)
 * bound read, mutation, and response stages to fix possible OOM
   during log replay (CASSANDRA-885)
 * Use microseconds-since-epoch (UTC) in cli, instead of milliseconds
 * Treat batch_mutate Deletion with null supercolumn as "apply this predicate
   to top level supercolumns" (CASSANDRA-834)
 * Streaming destination nodes do not update their JMX status (CASSANDRA-916)
 * Fix internal RPC timeout calculation (CASSANDRA-911)
 * Added Pig loadfunc to contrib/pig (CASSANDRA-910)


0.6.0-beta3
 * fix compaction bucketing bug (CASSANDRA-814)
 * update windows batch file (CASSANDRA-824)
 * deprecate KeysCachedFraction configuration directive in favor
   of KeysCached; move to unified-per-CF key cache (CASSANDRA-801)
 * add invalidateRowCache to ColumnFamilyStoreMBean (CASSANDRA-761)
 * send Handoff hints to natural locations to reduce load on
   remaining nodes in a failure scenario (CASSANDRA-822)
 * Add RowWarningThresholdInMB configuration option to warn before very
   large rows get big enough to threaten node stability, and -x option to
   be able to remove them with sstable2json if the warning is unheeded
   until it's too late (CASSANDRA-843)
 * Add logging of GC activity (CASSANDRA-813)
 * fix ConcurrentModificationException in commitlog discard (CASSANDRA-853)
 * Fix hardcoded row count in Hadoop RecordReader (CASSANDRA-837)
 * Add a jmx status to the streaming service and change several DEBUG
   messages to INFO (CASSANDRA-845)
 * fix classpath in cassandra-cli.bat for Windows (CASSANDRA-858)
 * allow re-specifying host, port to cassandra-cli if invalid ones
   are first tried (CASSANDRA-867)
 * fix race condition handling rpc timeout in the coordinator
   (CASSANDRA-864)
 * Remove CalloutLocation and StagingFileDirectory from storage-conf files
   since those settings are no longer used (CASSANDRA-878)
 * Parse a long from RowWarningThresholdInMB instead of an int (CASSANDRA-882)
 * Remove obsolete ControlPort code from DatabaseDescriptor (CASSANDRA-886)
 * move skipBytes side effect out of assert (CASSANDRA-899)
 * add "double getLoad" to StorageServiceMBean (CASSANDRA-898)
 * track row stats per CF at compaction time (CASSANDRA-870)
 * disallow CommitLogDirectory matching a DataFileDirectory (CASSANDRA-888)
 * default key cache size is 200k entries, changed from 10% (CASSANDRA-863)
 * add -Dcassandra-foreground=yes to cassandra.bat
 * exit if cluster name is changed unexpectedly (CASSANDRA-769)


0.6.0-beta1/beta2
 * add batch_mutate thrift command, deprecating batch_insert (CASSANDRA-336)
 * remove get_key_range Thrift API, deprecated in 0.5 (CASSANDRA-710)
 * add optional login() Thrift call for authentication (CASSANDRA-547)
 * support fat clients using gossiper and StorageProxy to perform
   replication in-process [jvm-only] (CASSANDRA-535)
 * support mmapped I/O for reads, on by default on 64bit JVMs
   (CASSANDRA-408, CASSANDRA-669)
 * improve insert concurrency, particularly during Hinted Handoff
   (CASSANDRA-658)
 * faster network code (CASSANDRA-675)
 * stress.py moved to contrib (CASSANDRA-635)
 * row caching [must be explicitly enabled per-CF in config] (CASSANDRA-678)
 * present a useful measure of compaction progress in JMX (CASSANDRA-599)
 * add bin/sstablekeys (CASSNADRA-679)
 * add ConsistencyLevel.ANY (CASSANDRA-687)
 * make removetoken remove nodes from gossip entirely (CASSANDRA-644)
 * add ability to set cache sizes at runtime (CASSANDRA-708)
 * report latency and cache hit rate statistics with lifetime totals
   instead of average over the last minute (CASSANDRA-702)
 * support get_range_slice for RandomPartitioner (CASSANDRA-745)
 * per-keyspace replication factory and replication strategy (CASSANDRA-620)
 * track latency in microseconds (CASSANDRA-733)
 * add describe_ Thrift methods, deprecating get_string_property and
   get_string_list_property
 * jmx interface for tracking operation mode and streams in general.
   (CASSANDRA-709)
 * keep memtables in sorted order to improve range query performance
   (CASSANDRA-799)
 * use while loop instead of recursion when trimming sstables compaction list
   to avoid blowing stack in pathological cases (CASSANDRA-804)
 * basic Hadoop map/reduce support (CASSANDRA-342)


0.5.1
 * ensure all files for an sstable are streamed to the same directory.
   (CASSANDRA-716)
 * more accurate load estimate for bootstrapping (CASSANDRA-762)
 * tolerate dead or unavailable bootstrap target on write (CASSANDRA-731)
 * allow larger numbers of keys (> 140M) in a sstable bloom filter
   (CASSANDRA-790)
 * include jvm argument improvements from CASSANDRA-504 in debian package
 * change streaming chunk size to 32MB to accomodate Windows XP limitations
   (was 64MB) (CASSANDRA-795)
 * fix get_range_slice returning results in the wrong order (CASSANDRA-781)


0.5.0 final
 * avoid attempting to delete temporary bootstrap files twice (CASSANDRA-681)
 * fix bogus NaN in nodeprobe cfstats output (CASSANDRA-646)
 * provide a policy for dealing with single thread executors w/ a full queue
   (CASSANDRA-694)
 * optimize inner read in MessagingService, vastly improving multiple-node
   performance (CASSANDRA-675)
 * wait for table flush before streaming data back to a bootstrapping node.
   (CASSANDRA-696)
 * keep track of bootstrapping sources by table so that bootstrapping doesn't
   give the indication of finishing early (CASSANDRA-673)


0.5.0 RC3
 * commit the correct version of the patch for CASSANDRA-663


0.5.0 RC2 (unreleased)
 * fix bugs in converting get_range_slice results to Thrift
   (CASSANDRA-647, CASSANDRA-649)
 * expose java.util.concurrent.TimeoutException in StorageProxy methods
   (CASSANDRA-600)
 * TcpConnectionManager was holding on to disconnected connections,
   giving the false indication they were being used. (CASSANDRA-651)
 * Remove duplicated write. (CASSANDRA-662)
 * Abort bootstrap if IP is already in the token ring (CASSANDRA-663)
 * increase default commitlog sync period, and wait for last sync to
   finish before submitting another (CASSANDRA-668)


0.5.0 RC1
 * Fix potential NPE in get_range_slice (CASSANDRA-623)
 * add CRC32 to commitlog entries (CASSANDRA-605)
 * fix data streaming on windows (CASSANDRA-630)
 * GC compacted sstables after cleanup and compaction (CASSANDRA-621)
 * Speed up anti-entropy validation (CASSANDRA-629)
 * Fix anti-entropy assertion error (CASSANDRA-639)
 * Fix pending range conflicts when bootstapping or moving
   multiple nodes at once (CASSANDRA-603)
 * Handle obsolete gossip related to node movement in the case where
   one or more nodes is down when the movement occurs (CASSANDRA-572)
 * Include dead nodes in gossip to avoid a variety of problems
   and fix HH to removed nodes (CASSANDRA-634)
 * return an InvalidRequestException for mal-formed SlicePredicates
   (CASSANDRA-643)
 * fix bug determining closest neighbor for use in multiple datacenters
   (CASSANDRA-648)
 * Vast improvements in anticompaction speed (CASSANDRA-607)
 * Speed up log replay and writes by avoiding redundant serializations
   (CASSANDRA-652)


0.5.0 beta 2
 * Bootstrap improvements (several tickets)
 * add nodeprobe repair anti-entropy feature (CASSANDRA-193, CASSANDRA-520)
 * fix possibility of partition when many nodes restart at once
   in clusters with multiple seeds (CASSANDRA-150)
 * fix NPE in get_range_slice when no data is found (CASSANDRA-578)
 * fix potential NPE in hinted handoff (CASSANDRA-585)
 * fix cleanup of local "system" keyspace (CASSANDRA-576)
 * improve computation of cluster load balance (CASSANDRA-554)
 * added super column read/write, column count, and column/row delete to
   cassandra-cli (CASSANDRA-567, CASSANDRA-594)
 * fix returning live subcolumns of deleted supercolumns (CASSANDRA-583)
 * respect JAVA_HOME in bin/ scripts (several tickets)
 * add StorageService.initClient for fat clients on the JVM (CASSANDRA-535)
   (see contrib/client_only for an example of use)
 * make consistency_level functional in get_range_slice (CASSANDRA-568)
 * optimize key deserialization for RandomPartitioner (CASSANDRA-581)
 * avoid GCing tombstones except on major compaction (CASSANDRA-604)
 * increase failure conviction threshold, resulting in less nodes
   incorrectly (and temporarily) marked as down (CASSANDRA-610)
 * respect memtable thresholds during log replay (CASSANDRA-609)
 * support ConsistencyLevel.ALL on read (CASSANDRA-584)
 * add nodeprobe removetoken command (CASSANDRA-564)


0.5.0 beta
 * Allow multiple simultaneous flushes, improving flush throughput
   on multicore systems (CASSANDRA-401)
 * Split up locks to improve write and read throughput on multicore systems
   (CASSANDRA-444, CASSANDRA-414)
 * More efficient use of memory during compaction (CASSANDRA-436)
 * autobootstrap option: when enabled, all non-seed nodes will attempt
   to bootstrap when started, until bootstrap successfully
   completes. -b option is removed.  (CASSANDRA-438)
 * Unless a token is manually specified in the configuration xml,
   a bootstraping node will use a token that gives it half the
   keys from the most-heavily-loaded node in the cluster,
   instead of generating a random token.
   (CASSANDRA-385, CASSANDRA-517)
 * Miscellaneous bootstrap fixes (several tickets)
 * Ability to change a node's token even after it has data on it
   (CASSANDRA-541)
 * Ability to decommission a live node from the ring (CASSANDRA-435)
 * Semi-automatic loadbalancing via nodeprobe (CASSANDRA-192)
 * Add ability to set compaction thresholds at runtime via
   JMX / nodeprobe.  (CASSANDRA-465)
 * Add "comment" field to ColumnFamily definition. (CASSANDRA-481)
 * Additional JMX metrics (CASSANDRA-482)
 * JSON based export and import tools (several tickets)
 * Hinted Handoff fixes (several tickets)
 * Add key cache to improve read performance (CASSANDRA-423)
 * Simplified construction of custom ReplicationStrategy classes
   (CASSANDRA-497)
 * Graphical application (Swing) for ring integrity verification and
   visualization was added to contrib (CASSANDRA-252)
 * Add DCQUORUM, DCQUORUMSYNC consistency levels and corresponding
   ReplicationStrategy / EndpointSnitch classes.  Experimental.
   (CASSANDRA-492)
 * Web client interface added to contrib (CASSANDRA-457)
 * More-efficient flush for Random, CollatedOPP partitioners
   for normal writes (CASSANDRA-446) and bulk load (CASSANDRA-420)
 * Add MemtableFlushAfterMinutes, a global replacement for the old
   per-CF FlushPeriodInMinutes setting (CASSANDRA-463)
 * optimizations to slice reading (CASSANDRA-350) and supercolumn
   queries (CASSANDRA-510)
 * force binding to given listenaddress for nodes with multiple
   interfaces (CASSANDRA-546)
 * stress.py benchmarking tool improvements (several tickets)
 * optimized replica placement code (CASSANDRA-525)
 * faster log replay on restart (CASSANDRA-539, CASSANDRA-540)
 * optimized local-node writes (CASSANDRA-558)
 * added get_range_slice, deprecating get_key_range (CASSANDRA-344)
 * expose TimedOutException to thrift (CASSANDRA-563)


0.4.2
 * Add validation disallowing null keys (CASSANDRA-486)
 * Fix race conditions in TCPConnectionManager (CASSANDRA-487)
 * Fix using non-utf8-aware comparison as a sanity check.
   (CASSANDRA-493)
 * Improve default garbage collector options (CASSANDRA-504)
 * Add "nodeprobe flush" (CASSANDRA-505)
 * remove NotFoundException from get_slice throws list (CASSANDRA-518)
 * fix get (not get_slice) of entire supercolumn (CASSANDRA-508)
 * fix null token during bootstrap (CASSANDRA-501)


0.4.1
 * Fix FlushPeriod columnfamily configuration regression
   (CASSANDRA-455)
 * Fix long column name support (CASSANDRA-460)
 * Fix for serializing a row that only contains tombstones
   (CASSANDRA-458)
 * Fix for discarding unneeded commitlog segments (CASSANDRA-459)
 * Add SnapshotBeforeCompaction configuration option (CASSANDRA-426)
 * Fix compaction abort under insufficient disk space (CASSANDRA-473)
 * Fix reading subcolumn slice from tombstoned CF (CASSANDRA-484)
 * Fix race condition in RVH causing occasional NPE (CASSANDRA-478)


0.4.0
 * fix get_key_range problems when a node is down (CASSANDRA-440)
   and add UnavailableException to more Thrift methods
 * Add example EndPointSnitch contrib code (several tickets)


0.4.0 RC2
 * fix SSTable generation clash during compaction (CASSANDRA-418)
 * reject method calls with null parameters (CASSANDRA-308)
 * properly order ranges in nodeprobe output (CASSANDRA-421)
 * fix logging of certain errors on executor threads (CASSANDRA-425)


0.4.0 RC1
 * Bootstrap feature is live; use -b on startup (several tickets)
 * Added multiget api (CASSANDRA-70)
 * fix Deadlock with SelectorManager.doProcess and TcpConnection.write
   (CASSANDRA-392)
 * remove key cache b/c of concurrency bugs in third-party
   CLHM library (CASSANDRA-405)
 * update non-major compaction logic to use two threshold values
   (CASSANDRA-407)
 * add periodic / batch commitlog sync modes (several tickets)
 * inline BatchMutation into batch_insert params (CASSANDRA-403)
 * allow setting the logging level at runtime via mbean (CASSANDRA-402)
 * change default comparator to BytesType (CASSANDRA-400)
 * add forwards-compatible ConsistencyLevel parameter to get_key_range
   (CASSANDRA-322)
 * r/m special case of blocking for local destination when writing with
   ConsistencyLevel.ZERO (CASSANDRA-399)
 * Fixes to make BinaryMemtable [bulk load interface] useful (CASSANDRA-337);
   see contrib/bmt_example for an example of using it.
 * More JMX properties added (several tickets)
 * Thrift changes (several tickets)
    - Merged _super get methods with the normal ones; return values
      are now of ColumnOrSuperColumn.
    - Similarly, merged batch_insert_super into batch_insert.



0.4.0 beta
 * On-disk data format has changed to allow billions of keys/rows per
   node instead of only millions
 * Multi-keyspace support
 * Scan all sstables for all queries to avoid situations where
   different types of operation on the same ColumnFamily could
   disagree on what data was present
 * Snapshot support via JMX
 * Thrift API has changed a _lot_:
    - removed time-sorted CFs; instead, user-defined comparators
      may be defined on the column names, which are now byte arrays.
      Default comparators are provided for UTF8, Bytes, Ascii, Long (i64),
      and UUID types.
    - removed colon-delimited strings in thrift api in favor of explicit
      structs such as ColumnPath, ColumnParent, etc.  Also normalized
      thrift struct and argument naming.
    - Added columnFamily argument to get_key_range.
    - Change signature of get_slice to accept starting and ending
      columns as well as an offset.  (This allows use of indexes.)
      Added "ascending" flag to allow reasonably-efficient reverse
      scans as well.  Removed get_slice_by_range as redundant.
    - get_key_range operates on one CF at a time
    - changed `block` boolean on insert methods to ConsistencyLevel enum,
      with options of NONE, ONE, QUORUM, and ALL.
    - added similar consistency_level parameter to read methods
    - column-name-set slice with no names given now returns zero columns
      instead of all of them.  ("all" can run your server out of memory.
      use a range-based slice with a high max column count instead.)
 * Removed the web interface. Node information can now be obtained by
   using the newly introduced nodeprobe utility.
 * More JMX stats
 * Remove magic values from internals (e.g. special key to indicate
   when to flush memtables)
 * Rename configuration "table" to "keyspace"
 * Moved to crash-only design; no more shutdown (just kill the process)
 * Lots of bug fixes

Full list of issues resolved in 0.4 is at https://issues.apache.org/jira/secure/IssueNavigator.jspa?reset=true&&pid=12310865&fixfor=12313862&resolution=1&sorter/field=issuekey&sorter/order=DESC


0.3.0 RC3
 * Fix potential deadlock under load in TCPConnection.
   (CASSANDRA-220)


0.3.0 RC2
 * Fix possible data loss when server is stopped after replaying
   log but before new inserts force memtable flush.
   (CASSANDRA-204)
 * Added BUGS file


0.3.0 RC1
 * Range queries on keys, including user-defined key collation
 * Remove support
 * Workarounds for a weird bug in JDK select/register that seems
   particularly common on VM environments. Cassandra should deploy
   fine on EC2 now
 * Much improved infrastructure: the beginnings of a decent test suite
   ("ant test" for unit tests; "nosetests" for system tests), code
   coverage reporting, etc.
 * Expanded node status reporting via JMX
 * Improved error reporting/logging on both server and client
 * Reduced memory footprint in default configuration
 * Combined blocking and non-blocking versions of insert APIs
 * Added FlushPeriodInMinutes configuration parameter to force
   flushing of infrequently-updated ColumnFamilies<|MERGE_RESOLUTION|>--- conflicted
+++ resolved
@@ -338,11 +338,7 @@
  * Make stop-server.bat wait for Cassandra to terminate (CASSANDRA-14829)
  * Correct sstable sorting for garbagecollect and levelled compaction (CASSANDRA-14870)
 Merged from 3.0:
-<<<<<<< HEAD
-=======
  * Fix cassandra-stress write hang with default options (CASSANDRA-14616)
- * Differentiate between slices and RTs when decoding legacy bounds (CASSANDRA-14919)
->>>>>>> 6a449b88
  * Netty epoll IOExceptions caused by unclean client disconnects being logged at INFO (CASSANDRA-14909)
  * Unfiltered.isEmpty conflicts with Row extends AbstractCollection.isEmpty (CASSANDRA-14588)
  * RangeTombstoneList doesn't properly clean up mergeable or superseded rts in some cases (CASSANDRA-14894)
